--- conflicted
+++ resolved
@@ -15,15 +15,9 @@
     b = Parameter(outDim, 1, init = fixedValue, value = bValue) 
     sc = Parameter(outDim, 1, init = Gaussian, initValueScale = 0.01)
     m = Parameter(outDim, 1, init = fixedValue, value = 0, learningRateMultiplier = 0)
-<<<<<<< HEAD
-    var = Parameter(outDim, 1, init = fixedValue, value = 0, learningRateMultiplier = 0)
-    t = Times(W, x)
-    bn = BatchNormalization(t, sc, b, m, var, spatial = false)
-=======
     v = Parameter(outDim, 1, init = fixedValue, value = 0, learningRateMultiplier = 0)
     t = Times(W, x)
     bn = BatchNormalization(t, sc, b, m, v, spatial = false)
->>>>>>> 8dfb1e28
     y = RectifiedLinear(bn)
 ]
 
@@ -53,16 +47,9 @@
     b = Parameter(outMap, 1, init = fixedValue, value = bValue)
     sc = Parameter(outMap, 1, init = Gaussian, initValueScale = scValue)
     m = Parameter(outMap, 1, init = fixedValue, value = 0, learningRateMultiplier = 0)
-<<<<<<< HEAD
-    var = Parameter(outMap, 1, init = fixedValue, value = 0, learningRateMultiplier = 0)
-    
-    c = Convolution(W, inp, kW, kH, outMap, hStride, vStride, zeroPadding = true, imageLayout = "cudnn")
-    bn = BatchNormalization(c, sc, b, m, var, spatial = true, imageLayout = "cudnn")
-=======
     v = Parameter(outMap, 1, init = fixedValue, value = 0, learningRateMultiplier = 0)
     
     c = Convolution(W, inp, kW, kH, outMap, hStride, vStride, zeroPadding = true, imageLayout = "cudnn")
     bn = BatchNormalization(c, sc, b, m, v, spatial = true, imageLayout = "cudnn")
->>>>>>> 8dfb1e28
     y = RectifiedLinear(bn);
 ]