--- conflicted
+++ resolved
@@ -1276,99 +1276,6 @@
     };
 
     // -----------------------------------------------------------------------
-<<<<<<< HEAD
-    /// DummyCriterionNode (objectives, derivatives, prediction)
-    // -----------------------------------------------------------------------
-
-    // This training criterion node needs derivatives and objectives to be
-    // computed out of the node. Derivatives and objectives will be fed to the
-    // node as input features. It has 3 inputs:
-    // 1. feature node that feeds objectives
-    // 2. feature node that feeds derivatives
-    // 3. neural network output
-    //
-    // This node is useful in sequence training for speech recognition, so that
-    // we can separate lattice computation (which may rely other softwares, such
-    // as Kaldi) with the neural network training.
-    template<class ElemType>
-    class DummyCriterionNode : public ComputationNodeNonLooping/*ComputationNode*/<ElemType>, public NumInputs<3>
-    {
-        typedef ComputationNodeNonLooping<ElemType> Base; UsingComputationNodeMembersBoilerplate;
-        static const std::wstring TypeName() { return L"DummyCriterion"; }
-    public:
-        DummyCriterionNode(DEVICEID_TYPE deviceId, const wstring & name) :
-          Base(deviceId, name)
-        { }
-
-        virtual void ComputeInputPartialNonLooping(size_t inputIndex) override
-        {
-            FrameRange frameRange(Inputs(0)->GetMBLayout());
-            if (inputIndex == 0)
-                LogicError("DummyCriterionNode: derivatives with respect to objective features are not necessary, not implemented yet.\n");
-            else if (inputIndex == 1)
-                LogicError("DummyCriterionNode: derivatives with respect to derivative features are not necessary, not implemented yet.\n");
-            else if (inputIndex == 2)
-        {
-                auto gradient = Inputs(2)->GradientSlice(frameRange);
-                //Matrix<ElemType>::ScaleAndAdd(GradientValues().Get00Element(), Inputs(1)->ValueSlice(frameRange), gradient);
-                Matrix<ElemType>::Multiply1x1AndWeightedAdd(+1.0f, GradientValues()/*1x1*/, Inputs(1)->ValueSlice(frameRange), 1.0f, gradient);
-            }
-        }
-
-        virtual void /*ComputationNodeNonLooping::*/EvaluateThisNodeNonLooping() override
-        {
-            if (Inputs(0)->GetNumRows() != 1 || Inputs(0)->GetNumCols() != 1 || Inputs(0)->HasMBLayout())
-                LogicError("%ls %ls operation expects first input to be a (1 x 1) matrix", NodeName().c_str(), OperationName().c_str());
-            FunctionValues().VerifySize(1, 1);
-            Inputs(0)->FunctionValues().VerifySize(1, 1);
-            FunctionValues().SetValue(Inputs(0)->FunctionValues());
-#if NANCHECK
-            FunctionValues().HasNan("DummyCriterionNode");
-#endif
-        }
-
-        virtual void /*ComputationNodeBase::*/Validate(bool isFinalValidationPass) override
-        {
-            Base::Validate(isFinalValidationPass);
-
-            if (Inputs(0)->OperationName() != L"InputValue")
-                LogicError("DummyCriterionNode criterion requires the first input to be computed objectives.");
-            if (Inputs(0)->OperationName() != L"InputValue")
-                LogicError("DummyCriterionNode criterion requires the first input to be computed derivatives.");
-            if (isFinalValidationPass)
-            {
-                if (Inputs(0)->GetNumRows() != 1)
-                LogicError("DummyCriterionNode criterion requires the first input to have dimension 1.");
-                if (Inputs(0)->GetNumRows() == 0 || Inputs(1)->GetNumRows() == 0 || Inputs(2)->GetNumRows() == 0)
-                    LogicError("DummyCriterionNode operation: one of the operands has 0 elements.");
-                if (Inputs(1)->GetNumRows() != Inputs(2)->GetNumRows())
-                LogicError("The Matrix dimension in the DummyCriterionNode operation does not match.");
-            }
-            // TODO: What is this about?
-            //if (Inputs(1)->GetNumCols() != Inputs(2)->GetNumCols())
-            //    ValidateInferChildDims(1, Inputs(1)->GetNumRows(), Inputs(2)->GetNumCols()); 
-
-            SetDims(1,1);
-            m_pMBLayout = nullptr;    // this node does not hold mini-batch data
-            InferImageDimsFromInputs(); 
-        }
-
-        virtual void InferImageDimsFromInputs()
-        {
-            InferImageDimsFromInput(0, false);
-
-            m_outputImageLayout = ImageLayout();
-        }
-    protected:
-        virtual bool NodeDoesItsOwnCustomizedMissingColumnsMasking() { return true; }
-    };
-
-    template class DummyCriterionNode<float>; 
-    template class DummyCriterionNode<double>;
-
-    // -----------------------------------------------------------------------
-=======
->>>>>>> 17bf0733
     /// SequenceWithSoftmaxNode (label, prediction, loglikelihood)
     // word-lattice based sequence training criterion
     // BUGBUG: Likely not very useful since it uses an MS-proprietary lattice-archive format
