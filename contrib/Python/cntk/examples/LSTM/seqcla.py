# -*- coding: utf-8 -*-
"""
Created on Wed Apr 13 14:11:31 2016

@author: wdarling
"""

import sys
import os
sys.path.insert(0, os.path.join(os.path.dirname(__file__), '..', '..', '..'))

import cntk as C
from cntk.ops import cntk1
import numpy as np

cur_dir = os.path.dirname(__file__)

train_file = os.path.join(cur_dir, "Train_sparse.txt")
embedding_file = os.path.join(cur_dir, "embeddingmatrix.txt")

# =====================================================================================
# LSTM sequence classification
# =====================================================================================

# this class is a temporary stop-gap to use a BS macro that hasn't been fully 
# ported to the python API as of yet
class Last(C.ComputationNode):
    def __init__(self, x, op_name='BS.Sequences.Last', name=None):
        super(Last, self).__init__(params=['x'], op_name=op_name, name=name)
        self.x = x
        self.params_with_defaults = []


def lstm_layer(output_dim, cell_dim, x, input_dim):    
        
    prev_state_h = C.past_value(0, 'lstm_state_h')
    prev_state_c = C.past_value(0, 'lstm_state_c')
        
    lstm_state_c, lstm_state_h = lstm_func(output_dim, cell_dim, x, input_dim, prev_state_h, prev_state_c)
    lstm_state_c.name = 'lstm_state_c'
    lstm_state_h.name = 'lstm_state_h'

    # return the last hidden state
    return Last(lstm_state_h)
    
# currently requires output_dim==cell_dim    
def lstm_func(output_dim, cell_dim, x, input_dim, prev_state_h, prev_state_c):
        
    # input gate (t)
    it_w = C.times(C.parameter((cell_dim, input_dim)), x)
    it_b = C.parameter((cell_dim))
    it_h = C.times(C.parameter((cell_dim, output_dim)), prev_state_h)
    it_c = C.parameter((cell_dim)) * prev_state_c        
    it = C.sigmoid((it_w + it_b + it_h + it_c), name='it')

    # applied to tanh of input    
    bit_w = C.times(C.parameter((cell_dim, input_dim)), x)
    bit_h = C.times(C.parameter((cell_dim, output_dim)), prev_state_h)
    bit_b = C.parameter((cell_dim))
    bit = it * C.tanh(bit_w + (bit_h + bit_b))
        
    # forget-me-not gate (t)
    ft_w = C.times(C.parameter((cell_dim, input_dim)), x)
    ft_b = C.parameter((cell_dim))
    ft_h = C.times(C.parameter((cell_dim, output_dim)), prev_state_h)
    ft_c = C.parameter((cell_dim)) * prev_state_c        
    ft = C.sigmoid((ft_w + ft_b + ft_h + ft_c), name='ft')

    # applied to cell(t-1)
    bft = ft * prev_state_c
        
    # c(t) = sum of both
    ct = bft + bit
        
    # output gate
    ot_w = C.times(C.parameter((cell_dim, input_dim)), x)
    ot_b = C.parameter((cell_dim))
    ot_h = C.times(C.parameter((cell_dim, output_dim)), prev_state_h)
    ot_c = C.parameter((cell_dim)) * prev_state_c        
    ot = C.sigmoid((ot_w + ot_b + ot_h + ot_c), name='ot')
       
    # applied to tanh(cell(t))
    ht = ot * C.tanh(ct)
        
    # return cell value and hidden state
    return ct, ht

"""
Train an LSTM-based sequence classification model.
"""
def seqcla():

    # LSTM params
    input_dim = 50
    output_dim = 128
    cell_dim = 128
    
    # model
    num_labels = 5
    vocab = 2000
    embed_dim = 50    

    t = C.dynamic_axis(name='t')
    # temporarily using cntk1 SpareInput because cntk2's Input() will simply allow sparse as a parameter
    features = cntk1.SparseInput(vocab, dynamicAxis=t, name='features')    
    labels = C.input(num_labels, name='labels')
   
    train_reader = C.CNTKTextFormatReader(train_file)

    # setup embedding matrix
    embedding = C.parameter((embed_dim, vocab), learning_rate_multiplier=0.0, 
                          init='fromFile', init_from_file_path=embedding_file)

    # get the vector representing the word
    sequence = C.times(embedding, features, name='sequence')
    
    # add an LSTM layer
    L = lstm_layer(output_dim, cell_dim, sequence, input_dim)
    
    # add a softmax layer on top
    w = C.parameter((num_labels, output_dim), name='w')
    b = C.parameter((num_labels), name='b')
    z = C.plus(C.times(w, L), b, name='z')
    z.tag = "output"
    
    # and reconcile the shared dynamic axis
    pred = C.reconcile_dynamic_axis(z, labels, name='pred')    
    
    ce = C.cross_entropy_with_softmax(labels, pred)
    ce.tag = "criterion"
    
    my_sgd = C.SGDParams(epoch_size=0, minibatch_size=10, learning_rates_per_mb=0.1, max_epochs=3)    
    
<<<<<<< HEAD
    with C.LocalExecutionContext('seqcla', clean_up=False) as ctx:
=======
    with LocalExecutionContext('seqcla') as ctx:
>>>>>>> a3f096b3
        # train the model
        ctx.train(root_nodes=[ce], training_params=my_sgd, input_map=train_reader.map(
                  features, alias='x', dim=vocab, format='Sparse').map(
                  labels, alias='y', dim=num_labels, format='Dense'))        
        
        # write out the predictions
        ctx.write(input_map=train_reader.map(
                  features, alias='x', dim=vocab, format='Sparse').map(
                  labels, alias='y', dim=num_labels, format='Dense'))
                  
        # do some manual accuracy testing
        acc = calc_accuracy(train_file, ctx.output_filename_base)
        
        # and test for the same number...
        TOLERANCE_ABSOLUTE = 1E-06    
        assert np.allclose(acc, 0.5982357658380112, atol=TOLERANCE_ABSOLUTE)

"""
Test the accuracy of the trained model.
"""
def calc_accuracy(test_file, output_filename_base):
    
    # load labels
    labels=[]
    with open(test_file, 'r', encoding='utf8') as f_in:      
        for l in f_in:
            dd = l.split('|')
            if len(dd) > 2:
                x = dd[2].strip().split(' ')[1:]
                labels.append(np.argmax(x))
                
    # load predicted answers
    predicted=[]
    with open(output_filename_base + ".z", 'r', encoding='utf8') as f_in:      
        for l in f_in:
            predicted.append(np.argmax(l.strip().split(' ')))
            
    correct = 0
    for i in range(len(labels)):
        if labels[i] == predicted[i]:
            correct += 1
    
    return float(correct) / float(len(labels))

"""
Test function so the test suite picks this up and runs it
"""
def test_lstm_sequence_classification():
    seqcla()

if (__name__ == "__main__"):
    seqcla()<|MERGE_RESOLUTION|>--- conflicted
+++ resolved
@@ -131,11 +131,7 @@
     
     my_sgd = C.SGDParams(epoch_size=0, minibatch_size=10, learning_rates_per_mb=0.1, max_epochs=3)    
     
-<<<<<<< HEAD
-    with C.LocalExecutionContext('seqcla', clean_up=False) as ctx:
-=======
-    with LocalExecutionContext('seqcla') as ctx:
->>>>>>> a3f096b3
+    with C.LocalExecutionContext('seqcla') as ctx:
         # train the model
         ctx.train(root_nodes=[ce], training_params=my_sgd, input_map=train_reader.map(
                   features, alias='x', dim=vocab, format='Sparse').map(
