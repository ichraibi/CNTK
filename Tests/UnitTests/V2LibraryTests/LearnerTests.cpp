--- conflicted
+++ resolved
@@ -106,15 +106,7 @@
 
 void TestTrainingParametersSchedule()
 {
-<<<<<<< HEAD
-    LearningRateSchedule schedule1 = 0.5;
-=======
-    VerifyException([]() {
-        LearningRatePerMinibatchSchedule({ 3.0, 2.0, 1.0 }, LearningRateSchedule::EntireSweep);
-    }, "Was able to create not-yet-implemented sweep-based schedule.");
-
     LearningRatePerSampleSchedule schedule1 = 0.5;
->>>>>>> 7af9ba1a
     assert(schedule1.Unit() == LearningRateSchedule::UnitType::Sample);
     assert(schedule1[0] == 0.5);
     assert(schedule1[1] == 0.5);
