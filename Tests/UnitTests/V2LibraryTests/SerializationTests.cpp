//
// Copyright (c) Microsoft. All rights reserved.
// Licensed under the MIT license. See LICENSE.md file in the project root for full license information.
//
#include "CNTKLibrary.h"
#include "PrimitiveOpType.h"
#include "Common.h"
#include <string>
#include <random>
#include <vector>
#include <functional>
#include <iostream>

using namespace CNTK;
using namespace std;

using namespace Microsoft::MSR::CNTK;


static const size_t maxNDShapeSize = 10;
static const size_t maxNumAxes = 3;
static const size_t maxDimSize = 5;


static size_t keyCounter = 0;
static uniform_real_distribution<double> double_dist = uniform_real_distribution<double>();
static uniform_real_distribution<float> float_dist = uniform_real_distribution<float>();

static std::wstring tempFilePath = L"serialization.tmp";

DictionaryValue CreateDictionaryValue(DictionaryValue::Type, size_t, size_t);

DictionaryValue::Type GetType()
{
    return DictionaryValue::Type(rng() % (unsigned int) DictionaryValue::Type::NDArrayView + 1);
}

void AddKeyValuePair(Dictionary& dict, size_t maxSize, size_t maxDepth)
{
    auto type = GetType();
    if (maxDepth <= 0)
    {
        while (type == DictionaryValue::Type::Vector || type == DictionaryValue::Type::Dictionary)
        {
            type = GetType();
        }
    }
    
    dict[L"key" + to_wstring(keyCounter++)] = CreateDictionaryValue(type, maxSize, maxDepth);
}

Dictionary CreateDictionary(size_t size, size_t depth) 
{
    Dictionary dict;
    for (auto i = 0; i < size; ++i)
    {
        AddKeyValuePair(dict, size-1, depth-1);
    }

    return dict;
}

template <typename ElementType>
NDArrayViewPtr CreateNDArrayView(size_t numAxes, const DeviceDescriptor& device) 
{
    NDShape viewShape(numAxes);
    for (size_t i = 0; i < numAxes; ++i)
        viewShape[i] = (rng() % maxDimSize) + 1;

    return NDArrayView::RandomUniform<ElementType>(viewShape, ElementType(-4.0), ElementType(19.0), 1, device);
}

NDArrayViewPtr CreateNDArrayView()
{
    auto numAxes = (rng() % maxNumAxes) + 1;
    auto device = DeviceDescriptor::CPUDevice();

    if (IsGPUAvailable())
    {
        if (rng() % 2 == 0)
        {
            device = DeviceDescriptor::GPUDevice(0);
        }
    }

    return (rng() % 2 == 0) ? 
        CreateNDArrayView<float>(numAxes, device) : CreateNDArrayView<double>(numAxes, device);
}

DictionaryValue CreateDictionaryValue(DictionaryValue::Type type, size_t maxSize, size_t maxDepth)
{
    if (maxSize == 0) maxSize = 1;
    switch (type)
    {
    case DictionaryValue::Type::Bool:
        return DictionaryValue(!!(rng() % 2));
    case DictionaryValue::Type::Int:
        return DictionaryValue(rng());
    case DictionaryValue::Type::SizeT:
        return DictionaryValue(rng());
    case DictionaryValue::Type::Float:
        return DictionaryValue(float_dist(rng));
    case DictionaryValue::Type::Double:
        return DictionaryValue(double_dist(rng));
    case DictionaryValue::Type::String:
        return DictionaryValue(((rng() % 2 == 0) ?L"string_" : L"\u0441\u0442\u0440\u043E\u043A\u0430_") + to_wstring(rng()));
    case DictionaryValue::Type::Axis:
        return ((rng() % 2) == 0) ? DictionaryValue(Axis(0)) : DictionaryValue(Axis(L"newDynamicAxis_" + to_wstring(rng())));
    case DictionaryValue::Type::NDShape:
    {
        size_t size = rng() % maxNDShapeSize + 1;
        NDShape shape(size);
        for (auto i = 0; i < size; i++)
        {
            shape[i] = rng();
        }
        return DictionaryValue(shape);
    }
    case DictionaryValue::Type::Vector:
    {   
        auto type2 = GetType();
        size_t size = rng() % maxSize + 1;
        vector<DictionaryValue> vector(size);
        for (auto i = 0; i < size; i++)
        {
            vector[i] = CreateDictionaryValue(type2, maxSize-1, maxDepth-1);
        }
        return DictionaryValue(vector);
    }
    case DictionaryValue::Type::Dictionary:
    {
        size_t size = rng() % maxSize + 1;
        return DictionaryValue(CreateDictionary(size, maxDepth));
    }
    case DictionaryValue::Type::NDArrayView:
        return DictionaryValue(*(CreateNDArrayView()));
    default:
        NOT_IMPLEMENTED;
    }
}

void TestDictionarySerialization(size_t dictSize) 
{
    if ((_wunlink(tempFilePath.c_str()) != 0) && (errno != ENOENT))
       throw std::runtime_error("Error deleting temporary test file 'serialization.tmp'.");

    Dictionary originalDict = CreateDictionary(dictSize, dictSize);
    
    {
        fstream stream;
        OpenStream(stream, tempFilePath, false);
        stream << originalDict;
        stream.flush();
    }

    Dictionary deserializedDict1;

    {
        fstream stream;
        OpenStream(stream, tempFilePath, true);
        stream >> deserializedDict1;
    }
    
    if (originalDict != deserializedDict1)
        throw std::runtime_error("TestDictionarySerialization: original and deserialized dictionaries are not identical.");

    originalDict.Save(tempFilePath);
    Dictionary deserializedDict2 = Dictionary::Load(tempFilePath);

     if (originalDict != deserializedDict2)
        throw std::runtime_error("TestDictionarySerialization: original and deserialized dictionaries are not identical.");
}

template <typename ElementType>
void TestLargeValueSerialization(size_t numElements) 
{
    if ((_wunlink(tempFilePath.c_str()) != 0) && (errno != ENOENT))
      throw std::runtime_error("Error deleting temporary test file 'serialization.tmp'.");

    DictionaryValue originalValue(*NDArrayView::RandomUniform<ElementType>({ numElements }, -0.5, 0.5, CNTK::SentinelValueForAutoSelectRandomSeed, DeviceDescriptor::CPUDevice()));
    originalValue.Save(tempFilePath);

    DictionaryValue deserializedValue = DictionaryValue::Load(tempFilePath);

    if (originalValue != deserializedValue)
        throw std::runtime_error("TestLargeValueSerialization: original and deserialized values are not identical.");
}

template <typename ElementType>
void TestLearnerSerialization(int numParameters, const DeviceDescriptor& device) 
{
    if ((_wunlink(tempFilePath.c_str()) != 0) && (errno != ENOENT))
       throw std::runtime_error("Error deleting temporary test file 'serialization.tmp'.");

    NDShape shape = CreateShape(5, maxDimSize);

    vector<Parameter> parameters;
    unordered_map<Parameter, NDArrayViewPtr> gradientValues;
    for (int i = 0; i < numParameters; i++)
    {
        Parameter parameter(NDArrayView::RandomUniform<ElementType>(shape, -0.5, 0.5, i, device), L"parameter_" + to_wstring(i));
        parameters.push_back(parameter);
        gradientValues[parameter] = NDArrayView::RandomUniform<ElementType>(shape, -0.5, 0.5, numParameters + i, device);
    }

    auto learner1 = SGDLearner(parameters, LearningRatePerSampleSchedule(0.05));
    
    learner1->Update(gradientValues, 1);

    {
        auto checkpoint = learner1->Serialize();
        fstream stream;
        OpenStream(stream, tempFilePath, false);
        stream << checkpoint;
        stream.flush();
    }

    auto learner2 = SGDLearner(parameters, LearningRatePerSampleSchedule( 0.05));

    {
        Dictionary checkpoint;
        fstream stream;
        OpenStream(stream, tempFilePath, true);
        stream >> checkpoint;
        learner2->RestoreFromCheckpoint(checkpoint);
    }

    int i = 0;
    for (auto parameter : parameters)
    {
        gradientValues[parameter] = NDArrayView::RandomUniform<ElementType>(shape, -0.5, 0.5, 2*numParameters + i, device);
        i++;
    }

    learner1->Update(gradientValues, 1);
    learner2->Update(gradientValues, 1);

     auto checkpoint1 = learner1->Serialize();
     auto checkpoint2 = learner2->Serialize();
    
    if (checkpoint1 != checkpoint2)
        throw std::runtime_error("TestLearnerSerialization: original and restored from a checkpoint learners diverge.");
}


void CheckEnumValuesNotModified() {
    // During the model and checkpoint serialization, for all enum values we save corresponding 
    // integer values. For this reason, we need to make sure that enum values never change 
    // corresponding integer values (new enum values can only be appended to the end of the value
    // list and never inserted in the middle). 

    // The following list of asserts is APPEND ONLY. DO NOT CHANGE existing assert statements.

    
    static_assert(static_cast<size_t>(DataType::Unknown) == 0 &&
                  static_cast<size_t>(DataType::Float) == 1 &&
                  static_cast<size_t>(DataType::Double) == 2, 
                  "DataType enum value was modified.");

    static_assert(static_cast<size_t>(VariableKind::Input) == 0 &&
                  static_cast<size_t>(VariableKind::Output) == 1 &&
                  static_cast<size_t>(VariableKind::Parameter) == 2 &&
                  static_cast<size_t>(VariableKind::Constant) == 3 &&
                  static_cast<size_t>(VariableKind::Placeholder) == 4, 
                  "VariableKind enum value was modified.");

    
    static_assert(static_cast<size_t>(PrimitiveOpType::Negate) == 0 &&
                  static_cast<size_t>(PrimitiveOpType::Sigmoid) == 1 &&
                  static_cast<size_t>(PrimitiveOpType::Tanh) == 2 &&
                  static_cast<size_t>(PrimitiveOpType::ReLU) == 3 &&
                  static_cast<size_t>(PrimitiveOpType::Exp) == 4 &&
                  static_cast<size_t>(PrimitiveOpType::Log) == 5 &&
                  static_cast<size_t>(PrimitiveOpType::Sqrt) == 6 &&
                  static_cast<size_t>(PrimitiveOpType::Floor) == 7 &&
                  static_cast<size_t>(PrimitiveOpType::Abs) == 8 &&
                  static_cast<size_t>(PrimitiveOpType::Reciprocal) == 9 &&
                  static_cast<size_t>(PrimitiveOpType::Softmax) == 10 &&
                  static_cast<size_t>(PrimitiveOpType::Hardmax) == 11 &&
                  static_cast<size_t>(PrimitiveOpType::TransposeAxes) == 12 &&
                  static_cast<size_t>(PrimitiveOpType::Where) == 13 &&
                  static_cast<size_t>(PrimitiveOpType::Slice) == 14 &&
                  static_cast<size_t>(PrimitiveOpType::Dropout) == 15 &&
                  static_cast<size_t>(PrimitiveOpType::Reshape) == 16 &&
                  static_cast<size_t>(PrimitiveOpType::Pooling) == 17 &&
                  static_cast<size_t>(PrimitiveOpType::SumAll) == 18 &&
                  static_cast<size_t>(PrimitiveOpType::Plus) == 19  &&
                  static_cast<size_t>(PrimitiveOpType::Minus) == 20 &&
                  static_cast<size_t>(PrimitiveOpType::ElementTimes) == 21 &&
                  static_cast<size_t>(PrimitiveOpType::Equal) == 22 &&
                  static_cast<size_t>(PrimitiveOpType::NotEqual) == 23 &&
                  static_cast<size_t>(PrimitiveOpType::Less) == 24 &&
                  static_cast<size_t>(PrimitiveOpType::LessEqual) == 25 &&
                  static_cast<size_t>(PrimitiveOpType::Greater) == 26 &&
                  static_cast<size_t>(PrimitiveOpType::GreaterEqual) == 27 &&
                  static_cast<size_t>(PrimitiveOpType::PackedIndex) == 28 &&
                  static_cast<size_t>(PrimitiveOpType::GatherPacked) == 29 &&
                  static_cast<size_t>(PrimitiveOpType::ScatterPacked) == 30 &&
                  static_cast<size_t>(PrimitiveOpType::Times) == 31 &&
                  static_cast<size_t>(PrimitiveOpType::TransposeTimes) == 32 &&
                  static_cast<size_t>(PrimitiveOpType::Convolution) == 33 &&
                  static_cast<size_t>(PrimitiveOpType::SquaredError) == 34 &&
                  static_cast<size_t>(PrimitiveOpType::CrossEntropyWithSoftmax) == 35 &&
                  static_cast<size_t>(PrimitiveOpType::ClassificationError) == 36 &&
                  static_cast<size_t>(PrimitiveOpType::PastValue) == 37 &&
                  static_cast<size_t>(PrimitiveOpType::FutureValue) == 38 &&
                  static_cast<size_t>(PrimitiveOpType::ReduceElements) == 39 &&
                  static_cast<size_t>(PrimitiveOpType::BatchNormalization) == 40 &&
                  static_cast<size_t>(PrimitiveOpType::Clip) == 41 &&
                  static_cast<size_t>(PrimitiveOpType::Select) == 42 &&
                  static_cast<size_t>(PrimitiveOpType::Splice) == 43 &&
                  static_cast<size_t>(PrimitiveOpType::Combine) == 44 && 
                  static_cast<size_t>(PrimitiveOpType::RandomSample) == 45 && 
                  static_cast<size_t>(PrimitiveOpType::RandomSampleInclusionFrequency) == 46 && 
                  static_cast<size_t>(PrimitiveOpType::ROIPooling) == 47 &&
                  static_cast<size_t>(PrimitiveOpType::Logistic) == 48 &&
                  static_cast<size_t>(PrimitiveOpType::OptimizedRNNStack) == 49 &&
                  static_cast<size_t>(PrimitiveOpType::ReconcileDynamicAxis) == 50 &&
                  static_cast<size_t>(PrimitiveOpType::LogSoftmax) == 51 &&
                  static_cast<size_t>(PrimitiveOpType::LogPlus) == 52 &&
                  static_cast<size_t>(PrimitiveOpType::CosDistance) == 53 &&
                  static_cast<size_t>(PrimitiveOpType::Sin) == 54 &&
                  static_cast<size_t>(PrimitiveOpType::Cos) == 55 &&
                  static_cast<size_t>(PrimitiveOpType::Pass) == 56,
                  "PrimitiveOpType enum value was modified.");
}


std::shared_ptr<std::fstream> GetFstream(const std::wstring& filePath, bool readOnly)
{
        std::ios_base::openmode mode = std::ios_base::binary | (readOnly ? std::ios_base::in : std::ios_base::out);
#ifdef _MSC_VER
        return std::make_shared<std::fstream>(filePath, mode);
#else
        return std::make_shared<std::fstream>(wtocharpath(filePath.c_str()).c_str(), mode);
#endif
}

FunctionPtr BuildFFClassifierNet(const Variable& inputVar, size_t numOutputClasses, const DeviceDescriptor& device, unsigned long seed = 1)
{
    Internal::SetFixedRandomSeed(seed);
    const size_t numHiddenLayers = 2;
    const size_t hiddenLayersDim = 32;
    auto nonLinearity = std::bind(Sigmoid, std::placeholders::_1, L"");
    return FullyConnectedFeedForwardClassifierNet(inputVar, numOutputClasses, hiddenLayersDim, numHiddenLayers, device, nonLinearity, L"classifierOutput");
}

FunctionPtr BuildLSTMClassifierNet(const Variable& inputVar, const size_t numOutputClasses, const DeviceDescriptor& device, unsigned long seed = 1)
{
    Internal::SetFixedRandomSeed(seed);
    const size_t cellDim = 25;
    const size_t hiddenDim = 25;
    const size_t embeddingDim = 50;
    return LSTMSequenceClassiferNet(inputVar, numOutputClasses, embeddingDim, hiddenDim, cellDim, device, L"classifierOutput");
}

void TestFunctionSaveAndLoad(const FunctionPtr& function, const DeviceDescriptor& device)
{
    auto file = L"TestFunctionSaveAndLoad.out";

    {
        Dictionary model = function->Serialize();
        auto stream = GetFstream(file, false);
        // todo : as text.
        *stream << model;
        stream->flush();
    }

    Dictionary model;
    {
        auto stream = GetFstream(file, true);
        *stream >> model;
    }

    auto reloadedFunction = Function::Deserialize(model, device);

    if (!AreEqual(function, reloadedFunction))
    {
        throw std::runtime_error("TestFunctionSaveAndLoad: original and reloaded functions are not identical.");
    }
}

void TestFunctionsForEquality(const DeviceDescriptor& device)
{
    // TODO: add GPU version (need to reset cuda random generator each time a new function is created).
    assert(device.Type() == DeviceKind::CPU);

    auto inputVar = InputVariable({ 2 }, false, DataType::Float, L"features");

    auto f1 = BuildFFClassifierNet(inputVar, 3, device, /*seed*/ 1);
    auto f2 = BuildFFClassifierNet(inputVar, 3, device, /*seed*/ 1);
    if (!AreEqual(f1, f2))
    {
        throw std::runtime_error("TestFunctionsForEquality: two functions built with the same seed values are not identical.");
    }

    auto f3 = BuildFFClassifierNet(inputVar, 3, device, /*seed*/ 2);
    auto f4 = BuildFFClassifierNet(inputVar, 3, device, /*seed*/ 3);
    if (AreEqual(f3, f4))
    {
        throw std::runtime_error("TestFunctionsForEquality: two functions built with different seed values are identical.");
    }
}

void TestFunctionSerialization(const DeviceDescriptor& device)
{
    const size_t inputDim = 20;
    auto inputVar = InputVariable({ inputDim }, true /*isSparse*/, DataType::Float, L"input_variable");

    TestFunctionSaveAndLoad(FullyConnectedLinearLayer(inputVar, 30, device), device);

    TestFunctionSaveAndLoad(BuildFFClassifierNet(inputVar, 5, device), device);

    TestFunctionSaveAndLoad(BuildLSTMClassifierNet(inputVar, 5, device), device);
}

Trainer BuildTrainer(const FunctionPtr& function, const Variable& labels, 
                     LearningRateSchedule lr = LearningRatePerSampleSchedule(0.005), 
                     MomentumSchedule m = MomentumAsTimeConstantSchedule(0.0))
{
    auto trainingLoss = CNTK::CrossEntropyWithSoftmax(function, labels, L"lossFunction");
    auto prediction = CNTK::ClassificationError(function, labels, L"classificationError");
    auto learner = MomentumSGDLearner(function->Parameters(), lr, m);
    return Trainer(function, trainingLoss, prediction, { learner }); 
}

void TestFunctionSerializationDuringTraining(const FunctionPtr& function, const Variable& labels, const MinibatchSourcePtr& minibatchSource, const DeviceDescriptor& device)
{
    auto classifierOutput1 = function;

    auto featureStreamInfo = minibatchSource->StreamInfo(classifierOutput1->Arguments()[0]);
    auto labelStreamInfo = minibatchSource->StreamInfo(labels);

    const size_t minibatchSize = 200;
    auto minibatchData = minibatchSource->GetNextMinibatch(minibatchSize, device);

    auto trainer1 = BuildTrainer(classifierOutput1, labels);

    Dictionary model = classifierOutput1->Serialize();

    trainer1.TrainMinibatch({ { classifierOutput1->Arguments()[0], minibatchData[featureStreamInfo] }, { labels, minibatchData[labelStreamInfo] } }, device);

    auto classifierOutput2 = Function::Deserialize(model, device);

    if (AreEqual(classifierOutput1, classifierOutput2))
    {
        throw std::runtime_error("TestModelSerialization: reloaded function is still identical to the original after it was trained.");
    }

    for (int i = 0; i < 3; ++i)
    {
        Dictionary model2 = classifierOutput1->Serialize();

        auto classifierOutput3 = Function::Deserialize(model2, device);

        if (!AreEqual(classifierOutput1, classifierOutput3))
        {
            throw std::runtime_error("TestModelSerialization: original and reloaded functions are not identical.");
        }
      
        Trainer trainer2 = BuildTrainer(classifierOutput3, labels);

        for (int j = 0; j < 3; ++j)
        {
<<<<<<< HEAD
            trainer1.TrainMinibatch({ { classifierOutput1->Arguments()[0], minibatchData[featureStreamInfo] }, { labels, minibatchData[labelStreamInfo] } }, device);
            trainer2.TrainMinibatch({ { classifierOutput2->Arguments()[0], minibatchData[featureStreamInfo] }, { labels, minibatchData[labelStreamInfo] } }, device);
=======
            trainer1.TrainMinibatch({ { classifierOutput1->Arguments()[0], minibatchData[featureStreamInfo].m_data }, { labels, minibatchData[labelStreamInfo].m_data } }, device);
            trainer2.TrainMinibatch({ { classifierOutput3->Arguments()[0], minibatchData[featureStreamInfo].m_data }, { labels, minibatchData[labelStreamInfo].m_data } }, device);
>>>>>>> 7af9ba1a

            double mbLoss1 = trainer1.PreviousMinibatchLossAverage();
            double mbLoss2 = trainer2.PreviousMinibatchLossAverage();
            FloatingPointCompare(mbLoss1, mbLoss2, "Post checkpoint restoration training loss does not match expectation");
        }
    }
}

void TestModelSerializationDuringTraining(const DeviceDescriptor& device)
{
    auto featureStreamName = L"features";
    auto labelsStreamName = L"labels";

    size_t inputDim = 784;
    size_t numOutputClasses = 10;
    auto features1 = InputVariable({ inputDim }, false /*isSparse*/, DataType::Float, featureStreamName);
    auto labels1 = InputVariable({ numOutputClasses }, DataType::Float, labelsStreamName);
    auto net1 = BuildFFClassifierNet(features1, numOutputClasses, device);
    auto minibatchSource1 = TextFormatMinibatchSource(L"Train-28x28_cntk_text.txt", { { featureStreamName, inputDim }, { labelsStreamName, numOutputClasses } }, 1000, false);

    TestFunctionSerializationDuringTraining(net1, labels1, minibatchSource1, device);

    //TODO: find out why the test below fails and fix it.
    return;

    inputDim = 2000;
    numOutputClasses = 5;
    auto features2 = InputVariable({ inputDim }, true /*isSparse*/, DataType::Float, featureStreamName);
    auto labels2 = InputVariable({ numOutputClasses }, DataType::Float, labelsStreamName, { Axis::DefaultBatchAxis() });
    auto net2 = BuildLSTMClassifierNet(features2, numOutputClasses, device);
    auto minibatchSource2 = TextFormatMinibatchSource(L"Train.ctf", { { featureStreamName, inputDim, true, L"x" }, {  labelsStreamName, numOutputClasses, false, L"y" } },  1000, false);

    TestFunctionSerializationDuringTraining(net2, labels2, minibatchSource2, device);
}


void TestTrainingWithCheckpointing(const FunctionPtr& function1, const FunctionPtr& function2, const Variable& labels, const MinibatchSourcePtr& minibatchSource, const DeviceDescriptor& device)
{
    auto featureStreamInfo = minibatchSource->StreamInfo(function1->Arguments()[0]);
    auto labelStreamInfo = minibatchSource->StreamInfo(labels);

    const size_t minibatchSize = 50;
    auto minibatchData = minibatchSource->GetNextMinibatch(minibatchSize, device);
<<<<<<< HEAD
    auto actualMBSize = minibatchData[labelStreamInfo].numberOfSamples;
=======
    auto actualMBSize = minibatchData[labelStreamInfo].m_numSamples;
>>>>>>> 7af9ba1a

    LearningRatePerSampleSchedule learningRateSchedule({ { 2, 0.005 }, { 2, 0.0025 }, { 2, 0.0005 }, { 2, 0.00025 } }, actualMBSize);
    MomentumAsTimeConstantSchedule momentumValues({ { 2, 100 }, { 2, 200 }, { 2, 400 }, { 2, 800 } }, actualMBSize);


    auto trainer1 = BuildTrainer(function1, labels, learningRateSchedule, momentumValues);
    auto trainer2 = BuildTrainer(function2, labels, learningRateSchedule, momentumValues);

    assert(AreEqual(function1, function2));

    trainer2.SaveCheckpoint(L"trainer.v2.checkpoint");
    trainer2.RestoreFromCheckpoint(L"trainer.v2.checkpoint");

    if (!AreEqual(function1, function2))
    {
        throw std::runtime_error("TestModelSerialization: reloaded function is not identical to the original.");
    }

    trainer1.TrainMinibatch({ { function1->Arguments()[0], minibatchData[featureStreamInfo] }, { labels, minibatchData[labelStreamInfo] } }, device);

    if (AreEqual(function1, function2))
    {
        throw std::runtime_error("TestModelSerialization: reloaded function is still identical to the original after it was trained.");
    }

    trainer2.TrainMinibatch({ { function2->Arguments()[0], minibatchData[featureStreamInfo] }, { labels, minibatchData[labelStreamInfo] } }, device);

    if (!AreEqual(function1, function2))
    {
        throw std::runtime_error("TestModelSerialization: reloaded function is not identical to the original.");
    }

    for (int i = 0; i < 3; ++i)
    {
        trainer2.SaveCheckpoint(L"trainer.v2.checkpoint");
        trainer2.RestoreFromCheckpoint(L"trainer.v2.checkpoint");

        if (!AreEqual(function1, function2))
        {
            throw std::runtime_error("TestModelSerialization: original and reloaded functions are not identical.");
        }
      
        for (int j = 0; j < 3; ++j)
        {
            trainer1.TrainMinibatch({ { function1->Arguments()[0], minibatchData[featureStreamInfo] }, { labels, minibatchData[labelStreamInfo] } }, device);
            trainer2.TrainMinibatch({ { function2->Arguments()[0], minibatchData[featureStreamInfo] }, { labels, minibatchData[labelStreamInfo] } }, device);

            double mbLoss1 = trainer1.PreviousMinibatchLossAverage();
            double mbLoss2 = trainer2.PreviousMinibatchLossAverage();
            FloatingPointCompare(mbLoss1, mbLoss2, "Post checkpoint restoration training loss does not match expectation");
        }
    }
}

void TestCheckpointing(const DeviceDescriptor& device)
{
    auto featureStreamName = L"features";
    auto labelsStreamName = L"labels";

    size_t inputDim = 784;
    size_t numOutputClasses = 10;
    auto features1 = InputVariable({ inputDim }, false /*isSparse*/, DataType::Float, featureStreamName);
    auto labels1 = InputVariable({ numOutputClasses }, DataType::Float, labelsStreamName);
    auto net1_1 = BuildFFClassifierNet(features1, numOutputClasses, device, 1);
    FunctionPtr net1_2;

    if (device.Type() == DeviceKind::GPU)
    {
        // TODO: instead of cloning here, reset curand generator to make sure that parameters are initialized to the same state.
        for (auto& p : net1_1->Parameters()) 
        {
            // make sure all parameters are initialized
            assert(p.Value() != nullptr);
        }
        net1_2 = net1_1->Clone();
    }
    else 
    {
        net1_2 = BuildFFClassifierNet(features1, numOutputClasses, device, 1);
    }

    auto minibatchSource1 = TextFormatMinibatchSource(L"Train-28x28_cntk_text.txt", { { featureStreamName, inputDim }, { labelsStreamName, numOutputClasses } },  1000, false);

    TestTrainingWithCheckpointing(net1_1, net1_2, labels1, minibatchSource1, device);

    inputDim = 2000;
    numOutputClasses = 5;
    auto features2 = InputVariable({ inputDim }, true /*isSparse*/, DataType::Float, featureStreamName);
    auto labels2 = InputVariable({ numOutputClasses }, DataType::Float, labelsStreamName, { Axis::DefaultBatchAxis() });
    auto net2_1 = BuildLSTMClassifierNet(features2, numOutputClasses, device, 1);
    FunctionPtr net2_2;

    if (device.Type() == DeviceKind::GPU)
    {
        // TODO: instead of cloning here, reset curand generator to make sure that parameters are initialized to the same state.
        for (auto& p : net2_1->Parameters()) 
        {
            // make sure all parameters are initialized
            assert(p.Value() != nullptr);
        }
        net2_2 = net2_1->Clone();
    }
    else 
    {
        net2_2 = BuildLSTMClassifierNet(features2, numOutputClasses, device, 1);
    }

    auto minibatchSource2 = TextFormatMinibatchSource(L"Train.ctf", { { featureStreamName, inputDim, true, L"x" }, {  labelsStreamName, numOutputClasses, false, L"y" } }, 1000, false);

    TestTrainingWithCheckpointing(net2_1, net2_2, labels2, minibatchSource2, device);
}


void TestLegacyModelSaving(const DeviceDescriptor& device)
{
    const size_t inputDim = 2000;
    const size_t cellDim = 25;
    const size_t hiddenDim = 25;
    const size_t embeddingDim = 50;
    const size_t numOutputClasses = 5;

    auto features = InputVariable({ inputDim }, true /*isSparse*/, DataType::Float, L"features");
    auto classifierOutput = LSTMSequenceClassiferNet(features, numOutputClasses, embeddingDim, hiddenDim, cellDim, device, L"classifierOutput");

    auto labels = InputVariable({ numOutputClasses }, DataType::Float, L"labels", { Axis::DefaultBatchAxis() });
    auto trainingLoss = CNTK::CrossEntropyWithSoftmax(classifierOutput, labels, L"lossFunction");
    auto prediction = CNTK::ClassificationError(classifierOutput, labels, L"classificationError");

    auto minibatchSource = TextFormatMinibatchSource(L"Train.ctf", { { L"features", inputDim, true, L"x" }, { L"labels", numOutputClasses, false, L"y" } }, MinibatchSource::FullDataSweep);
    auto featureStreamInfo = minibatchSource->StreamInfo(features);
    auto labelStreamInfo = minibatchSource->StreamInfo(labels);

    const size_t minibatchSize = 50;
    auto minibatchData = minibatchSource->GetNextMinibatch(minibatchSize, device);
    auto actualMBSize = minibatchData[labelStreamInfo].numberOfSamples;

    LearningRatePerSampleSchedule learningRateSchedule({ { 2, 0.0005 }, { 2, 0.00025 } }, actualMBSize);
    auto learner = SGDLearner(classifierOutput->Parameters(), learningRateSchedule);
    Trainer trainer(classifierOutput, trainingLoss, prediction, { learner });

    trainer.TrainMinibatch({ { features, minibatchData[featureStreamInfo] }, { labels, minibatchData[labelStreamInfo] } }, device);

    const wchar_t* modelFile = L"seq2seq.legacy.model";
    Internal::SaveAsLegacyModel(classifierOutput, modelFile);

    trainer.TrainMinibatch({ { features, minibatchData[featureStreamInfo] }, { labels, minibatchData[labelStreamInfo] } }, device);
    auto MB2Loss = trainer.PreviousMinibatchLossAverage();
    trainer.TrainMinibatch({ { features, minibatchData[featureStreamInfo] }, { labels, minibatchData[labelStreamInfo] } }, device);

    classifierOutput->RestoreModel(modelFile);

    trainer.TrainMinibatch({ { features, minibatchData[featureStreamInfo] }, { labels, minibatchData[labelStreamInfo] } }, device);
    auto postRestoreMB2Loss = trainer.PreviousMinibatchLossAverage();
    FloatingPointCompare(postRestoreMB2Loss, MB2Loss, "Post checkpoint restoration training loss does not match expectation");

    classifierOutput->RestoreModel(modelFile);
    Internal::SaveAsLegacyModel(classifierOutput, modelFile);

    trainer.TrainMinibatch({ { features, minibatchData[featureStreamInfo] }, { labels, minibatchData[labelStreamInfo] } }, device);
    trainer.TrainMinibatch({ { features, minibatchData[featureStreamInfo] }, { labels, minibatchData[labelStreamInfo] } }, device);

    classifierOutput->RestoreModel(modelFile);

    trainer.TrainMinibatch({ { features, minibatchData[featureStreamInfo] }, { labels, minibatchData[labelStreamInfo] } }, device);
    postRestoreMB2Loss = trainer.PreviousMinibatchLossAverage();
    FloatingPointCompare(postRestoreMB2Loss, MB2Loss, "Post checkpoint restoration training loss does not match expectation");


    LearningRatePerSampleSchedule learningRateSchedule2({ { 0.04, 0.02, 0.01, 0.008, 0.004, 0.002, 0.001 } }, actualMBSize);
    MomentumAsTimeConstantSchedule momentumSchedule({ { 900, 800, 700, 600, 500 } }, actualMBSize);
    auto learner2 = AdamLearner(classifierOutput->Parameters(), learningRateSchedule, momentumSchedule);
    Trainer trainer2(classifierOutput, trainingLoss, prediction, { learner });


    classifierOutput->RestoreModel(modelFile);

    vector<double> expectedLoss;
    for (int i = 0; i < 10; i++)
    {
        trainer.SaveCheckpoint(L"trainer.checkpoint" + std::to_wstring(i));
        Internal::SaveAsLegacyModel(classifierOutput, modelFile + std::to_wstring(i));
        trainer.TrainMinibatch({ { features, minibatchData[featureStreamInfo].m_data }, { labels, minibatchData[labelStreamInfo].m_data } }, device);
        expectedLoss.push_back(trainer.PreviousMinibatchLossAverage());
}

    for (int i = 0; i < 10; i++)
    {
        trainer.RestoreFromCheckpoint(L"trainer.checkpoint" + std::to_wstring(i));
        classifierOutput->RestoreModel(modelFile + std::to_wstring(i));
        trainer.TrainMinibatch({ { features, minibatchData[featureStreamInfo].m_data }, { labels, minibatchData[labelStreamInfo].m_data } }, device);
        double loss = trainer.PreviousMinibatchLossAverage();
        FloatingPointCompare(loss, expectedLoss[i], "Post checkpoint restoration training loss does not match expectation");
    }
}

void TestThatExceptionsAreRaisedForNonExistentPaths()
{
    VerifyException([]() {
        Function::LoadModel(L"This.File.Does.Not.Exist");
    }, "Was able to open file 'This.File.Does.Not.Exist' for reading.");

    VerifyException([]() {
        Dictionary::Load(L"This.File.Does.Not.Exist");
    }, "Was able to open file 'This.File.Does.Not.Exist' for reading.");

    VerifyException([]() {
        Function::LoadModel(L"This_Path_Does_Not_Exist/Models/model.file");
    }, "Was able to open file 'This_Path_Does_Not_Exist/Models/model.file' for reading.");


    VerifyException([]() {
        Dictionary::Load(L"This_Path_Does_Not_Exist/Dictionaries/dict.file");
    }, "Was able to open file 'This_Path_Does_Not_Exist/Dictionaries/dict.file' for reading.");

}

void TestLoadingDictionariesGeneratedFromPresentPastAndFutureProtos() 
{
    Dictionary presentDict, pastDict, futureDict;
    // load dictionaries from binary protobuf format and make sure we don't barf.
    {
        auto stream = GetFstream(L"v2.0.beta1.0.dictionary.proto.bin", true); 
        *stream >> presentDict;
    }
    {
        // this file was generated with a proto that does not define NDArrayView message
        // and for Axis message only defines static axis index (no name and dynamic flag)
        auto stream = GetFstream(L"past.dictionary.proto.bin", true); 
        *stream >> pastDict;

    }
    {
        // this file was generated with a proto that defines a new message,
        // adds a corresponding type to DictinaryValue, as well as a value to the oneof.
        // Additionally, the proto extends NDShape message with an additional string field.
        *GetFstream(L"future.dictionary.proto.bin", true) >> futureDict;
    }
    assert(presentDict.Size() > 0);
    assert(pastDict.Size() > 0);
    assert(futureDict.Size() > 0);
}


void TestCheckpointingWithStatefulNodes(const DeviceDescriptor& device)
{
    auto featureStreamName = L"features";
    auto labelsStreamName = L"labels";

    size_t inputDim = 784;
    size_t numOutputClasses = 10;
    auto features = InputVariable({ inputDim }, false /*isSparse*/, DataType::Float, featureStreamName);
    auto labels = InputVariable({ numOutputClasses }, DataType::Float, labelsStreamName);
    //auto net = BuildFFClassifierNet(features, numOutputClasses, device, 1);
    auto net = Dropout(BuildFFClassifierNet(features, numOutputClasses, device, 1), 0.5);

    auto trainer = BuildTrainer(net, labels);

    const size_t minibatchSize = 50;
    const size_t epochSize = 150;
    auto minibatchSource = TextFormatMinibatchSource(L"Train-28x28_cntk_text.txt", { { featureStreamName, inputDim }, { labelsStreamName, numOutputClasses } },  epochSize, false);    
    auto minibatchData = minibatchSource->GetNextMinibatch(minibatchSize, device);
    auto featureStreamInfo = minibatchSource->StreamInfo(features);
    auto labelStreamInfo = minibatchSource->StreamInfo(labels);

    trainer.TrainMinibatch({ { features, minibatchData[featureStreamInfo].m_data }, { labels, minibatchData[labelStreamInfo].m_data } }, device);

    vector<double> expectedLoss;
    for (int i = 0; i < epochSize / minibatchSize; i++)
    {
        trainer.SaveCheckpoint(L"stateful_nodes.model" + std::to_wstring(i));
        trainer.TrainMinibatch({ { features, minibatchData[featureStreamInfo].m_data }, { labels, minibatchData[labelStreamInfo].m_data } }, device);
        expectedLoss.push_back(trainer.PreviousMinibatchLossAverage());
    }

    for (int i = 0; i < epochSize / minibatchSize; i++)
    {
        trainer.RestoreFromCheckpoint(L"stateful_nodes.model" + std::to_wstring(i));
        trainer.TrainMinibatch({ { features, minibatchData[featureStreamInfo].m_data }, { labels, minibatchData[labelStreamInfo].m_data } }, device);
        double loss = trainer.PreviousMinibatchLossAverage();
        FloatingPointCompare(loss, expectedLoss[i], "Post checkpoint restoration training loss does not match expectation");
    }
}

void SerializationTests()
{
    fprintf(stderr, "\nSerializationTests..\n");

    TestThatExceptionsAreRaisedForNonExistentPaths();
    TestLoadingDictionariesGeneratedFromPresentPastAndFutureProtos();

    TestDictionarySerialization(1);
    TestDictionarySerialization(2);
    TestDictionarySerialization(4);
    TestDictionarySerialization(8);
    TestDictionarySerialization(16);

    TestLargeValueSerialization<double>(10000000);
    TestLargeValueSerialization<float>(100000000);

    TestLearnerSerialization<float>(5, DeviceDescriptor::CPUDevice());
    TestLearnerSerialization<double>(10, DeviceDescriptor::CPUDevice());

    TestFunctionsForEquality(DeviceDescriptor::CPUDevice());
    TestFunctionSerialization(DeviceDescriptor::CPUDevice());
    TestModelSerializationDuringTraining(DeviceDescriptor::CPUDevice());
    
    TestCheckpointing(DeviceDescriptor::CPUDevice());
    TestLegacyModelSaving(DeviceDescriptor::CPUDevice());

    TestCheckpointingWithStatefulNodes(DeviceDescriptor::CPUDevice());

    if (IsGPUAvailable())
    {
        TestLearnerSerialization<float>(5, DeviceDescriptor::GPUDevice(0));
        TestLearnerSerialization<double>(10, DeviceDescriptor::GPUDevice(0));
        TestFunctionSerialization(DeviceDescriptor::GPUDevice(0));
        TestModelSerializationDuringTraining(DeviceDescriptor::GPUDevice(0));
        TestCheckpointing(DeviceDescriptor::GPUDevice(0));
        TestLegacyModelSaving(DeviceDescriptor::GPUDevice(0));

        TestCheckpointingWithStatefulNodes(DeviceDescriptor::GPUDevice(0));
    }

}<|MERGE_RESOLUTION|>--- conflicted
+++ resolved
@@ -462,13 +462,8 @@
 
         for (int j = 0; j < 3; ++j)
         {
-<<<<<<< HEAD
             trainer1.TrainMinibatch({ { classifierOutput1->Arguments()[0], minibatchData[featureStreamInfo] }, { labels, minibatchData[labelStreamInfo] } }, device);
-            trainer2.TrainMinibatch({ { classifierOutput2->Arguments()[0], minibatchData[featureStreamInfo] }, { labels, minibatchData[labelStreamInfo] } }, device);
-=======
-            trainer1.TrainMinibatch({ { classifierOutput1->Arguments()[0], minibatchData[featureStreamInfo].m_data }, { labels, minibatchData[labelStreamInfo].m_data } }, device);
-            trainer2.TrainMinibatch({ { classifierOutput3->Arguments()[0], minibatchData[featureStreamInfo].m_data }, { labels, minibatchData[labelStreamInfo].m_data } }, device);
->>>>>>> 7af9ba1a
+            trainer2.TrainMinibatch({ { classifierOutput3->Arguments()[0], minibatchData[featureStreamInfo] }, { labels, minibatchData[labelStreamInfo] } }, device);
 
             double mbLoss1 = trainer1.PreviousMinibatchLossAverage();
             double mbLoss2 = trainer2.PreviousMinibatchLossAverage();
@@ -512,11 +507,7 @@
 
     const size_t minibatchSize = 50;
     auto minibatchData = minibatchSource->GetNextMinibatch(minibatchSize, device);
-<<<<<<< HEAD
     auto actualMBSize = minibatchData[labelStreamInfo].numberOfSamples;
-=======
-    auto actualMBSize = minibatchData[labelStreamInfo].m_numSamples;
->>>>>>> 7af9ba1a
 
     LearningRatePerSampleSchedule learningRateSchedule({ { 2, 0.005 }, { 2, 0.0025 }, { 2, 0.0005 }, { 2, 0.00025 } }, actualMBSize);
     MomentumAsTimeConstantSchedule momentumValues({ { 2, 100 }, { 2, 200 }, { 2, 400 }, { 2, 800 } }, actualMBSize);
