CPU info:
    CPU Model Name: Intel(R) Xeon(R) CPU E5-2630 v2 @ 2.60GHz
    Hardware threads: 24
    Total Memory: 268381192 kB
-------------------------------------------------------------------
=== Running C:\Program Files\Microsoft MPI\Bin\/mpiexec.exe -n 3 C:\jenkins\workspace\CNTK-Test-Windows-W1\x64\release\cntk.exe configFile=C:\jenkins\workspace\CNTK-Test-Windows-W1\Tests\EndToEndTests\Speech\DNN/cntk.cntk currentDirectory=C:\jenkins\workspace\CNTK-Test-Windows-W1\Tests\EndToEndTests\Speech\Data RunDir=C:\Users\svcphil\AppData\Local\Temp\cntk-test-20160816031852.202534\Speech\DNN_Parallel1BitQuantization@release_cpu DataDir=C:\jenkins\workspace\CNTK-Test-Windows-W1\Tests\EndToEndTests\Speech\Data ConfigDir=C:\jenkins\workspace\CNTK-Test-Windows-W1\Tests\EndToEndTests\Speech\DNN OutputDir=C:\Users\svcphil\AppData\Local\Temp\cntk-test-20160816031852.202534\Speech\DNN_Parallel1BitQuantization@release_cpu DeviceId=-1 timestamping=true numCPUThreads=8 precision=double speechTrain=[SGD=[ParallelTrain=[DataParallelSGD=[gradientBits=1]]]] speechTrain=[SGD=[ParallelTrain=[parallelizationStartEpoch=2]]] stderr=C:\Users\svcphil\AppData\Local\Temp\cntk-test-20160816031852.202534\Speech\DNN_Parallel1BitQuantization@release_cpu/stderr
-------------------------------------------------------------------
Build info: 

		Built time: Aug 16 2016 03:09:16
		Last modified date: Fri Aug 12 05:28:23 2016
		Build type: Release
		Build target: GPU
		With 1bit-SGD: yes
		Math lib: mkl
		CUDA_PATH: C:\Program Files\NVIDIA GPU Computing Toolkit\CUDA\v7.5
		CUB_PATH: c:\src\cub-1.4.1
		CUDNN_PATH: c:\NVIDIA\cudnn-4.0\cuda
		Build Branch: HEAD
		Build SHA1: 026b1e772b963461e189f8f00aa7ed6951298f84
		Built by svcphil on Philly-Pool1
		Build Path: c:\jenkins\workspace\CNTK-Build-Windows\Source\CNTK\
-------------------------------------------------------------------
Changed current directory to C:\jenkins\workspace\CNTK-Test-Windows-W1\Tests\EndToEndTests\Speech\Data
MPIWrapper: initializing MPI
-------------------------------------------------------------------
Build info: 

		Built time: Aug 16 2016 03:09:16
		Last modified date: Fri Aug 12 05:28:23 2016
		Build type: Release
		Build target: GPU
		With 1bit-SGD: yes
		Math lib: mkl
		CUDA_PATH: C:\Program Files\NVIDIA GPU Computing Toolkit\CUDA\v7.5
		CUB_PATH: c:\src\cub-1.4.1
		CUDNN_PATH: c:\NVIDIA\cudnn-4.0\cuda
		Build Branch: HEAD
		Build SHA1: 026b1e772b963461e189f8f00aa7ed6951298f84
		Built by svcphil on Philly-Pool1
		Build Path: c:\jenkins\workspace\CNTK-Build-Windows\Source\CNTK\
-------------------------------------------------------------------
Changed current directory to C:\jenkins\workspace\CNTK-Test-Windows-W1\Tests\EndToEndTests\Speech\Data
MPIWrapper: initializing MPI
-------------------------------------------------------------------
Build info: 

		Built time: Aug 16 2016 03:09:16
		Last modified date: Fri Aug 12 05:28:23 2016
		Build type: Release
		Build target: GPU
		With 1bit-SGD: yes
		Math lib: mkl
		CUDA_PATH: C:\Program Files\NVIDIA GPU Computing Toolkit\CUDA\v7.5
		CUB_PATH: c:\src\cub-1.4.1
		CUDNN_PATH: c:\NVIDIA\cudnn-4.0\cuda
		Build Branch: HEAD
		Build SHA1: 026b1e772b963461e189f8f00aa7ed6951298f84
		Built by svcphil on Philly-Pool1
		Build Path: c:\jenkins\workspace\CNTK-Build-Windows\Source\CNTK\
-------------------------------------------------------------------
Changed current directory to C:\jenkins\workspace\CNTK-Test-Windows-W1\Tests\EndToEndTests\Speech\Data
MPIWrapper: initializing MPI
ping [requestnodes (before change)]: 3 nodes pinging each other
ping [requestnodes (before change)]: 3 nodes pinging each other
ping [requestnodes (before change)]: 3 nodes pinging each other
ping [requestnodes (before change)]: all 3 nodes responded
ping [requestnodes (before change)]: all 3 nodes responded
requestnodes [MPIWrapper]: using 3 out of 3 MPI nodes (3 requested); we (2) are in (participating)
ping [requestnodes (before change)]: all 3 nodes responded
requestnodes [MPIWrapper]: using 3 out of 3 MPI nodes (3 requested); we (1) are in (participating)
ping [requestnodes (after change)]: 3 nodes pinging each other
requestnodes [MPIWrapper]: using 3 out of 3 MPI nodes (3 requested); we (0) are in (participating)
ping [requestnodes (after change)]: 3 nodes pinging each other
ping [requestnodes (after change)]: 3 nodes pinging each other
ping [requestnodes (after change)]: all 3 nodes responded
ping [requestnodes (after change)]: all 3 nodes responded
ping [requestnodes (after change)]: all 3 nodes responded
mpihelper: we are cog 1 in a gearbox of 3
mpihelper: we are cog 2 in a gearbox of 3
mpihelper: we are cog 0 in a gearbox of 3
ping [mpihelper]: 3 nodes pinging each other
ping [mpihelper]: 3 nodes pinging each other
ping [mpihelper]: 3 nodes pinging each other
ping [mpihelper]: all 3 nodes responded
ping [mpihelper]: all 3 nodes responded
ping [mpihelper]: all 3 nodes responded
MPI Rank 0: 08/16/2016 03:18:55: Redirecting stderr to file C:\Users\svcphil\AppData\Local\Temp\cntk-test-20160816031852.202534\Speech\DNN_Parallel1BitQuantization@release_cpu/stderr_speechTrain.logrank0
MPI Rank 0: 08/16/2016 03:18:55: -------------------------------------------------------------------
MPI Rank 0: 08/16/2016 03:18:55: Build info: 
MPI Rank 0: 
MPI Rank 0: 08/16/2016 03:18:55: 		Built time: Aug 16 2016 03:09:16
MPI Rank 0: 08/16/2016 03:18:55: 		Last modified date: Fri Aug 12 05:28:23 2016
MPI Rank 0: 08/16/2016 03:18:55: 		Build type: Release
MPI Rank 0: 08/16/2016 03:18:55: 		Build target: GPU
MPI Rank 0: 08/16/2016 03:18:55: 		With 1bit-SGD: yes
MPI Rank 0: 08/16/2016 03:18:55: 		Math lib: mkl
MPI Rank 0: 08/16/2016 03:18:55: 		CUDA_PATH: C:\Program Files\NVIDIA GPU Computing Toolkit\CUDA\v7.5
MPI Rank 0: 08/16/2016 03:18:55: 		CUB_PATH: c:\src\cub-1.4.1
MPI Rank 0: 08/16/2016 03:18:55: 		CUDNN_PATH: c:\NVIDIA\cudnn-4.0\cuda
MPI Rank 0: 08/16/2016 03:18:55: 		Build Branch: HEAD
MPI Rank 0: 08/16/2016 03:18:55: 		Build SHA1: 026b1e772b963461e189f8f00aa7ed6951298f84
MPI Rank 0: 08/16/2016 03:18:55: 		Built by svcphil on Philly-Pool1
MPI Rank 0: 08/16/2016 03:18:55: 		Build Path: c:\jenkins\workspace\CNTK-Build-Windows\Source\CNTK\
MPI Rank 0: 08/16/2016 03:18:55: -------------------------------------------------------------------
MPI Rank 0: 08/16/2016 03:18:59: -------------------------------------------------------------------
MPI Rank 0: 08/16/2016 03:18:59: GPU info:
MPI Rank 0: 
MPI Rank 0: 08/16/2016 03:18:59: 		Device[0]: cores = 2880; computeCapability = 3.5; type = "GeForce GTX 780 Ti"; memory = 3072 MB
MPI Rank 0: 08/16/2016 03:18:59: 		Device[1]: cores = 2880; computeCapability = 3.5; type = "GeForce GTX 780 Ti"; memory = 3072 MB
MPI Rank 0: 08/16/2016 03:18:59: 		Device[2]: cores = 2880; computeCapability = 3.5; type = "GeForce GTX 780 Ti"; memory = 3072 MB
MPI Rank 0: 08/16/2016 03:18:59: 		Device[3]: cores = 2880; computeCapability = 3.5; type = "GeForce GTX 780 Ti"; memory = 3072 MB
MPI Rank 0: 08/16/2016 03:18:59: -------------------------------------------------------------------
MPI Rank 0: 
MPI Rank 0: 08/16/2016 03:18:59: Running on DPHAIM-24 at 2016/08/16 03:18:59
MPI Rank 0: 08/16/2016 03:18:59: Command line: 
MPI Rank 0: C:\jenkins\workspace\CNTK-Test-Windows-W1\x64\release\cntk.exe  configFile=C:\jenkins\workspace\CNTK-Test-Windows-W1\Tests\EndToEndTests\Speech\DNN/cntk.cntk  currentDirectory=C:\jenkins\workspace\CNTK-Test-Windows-W1\Tests\EndToEndTests\Speech\Data  RunDir=C:\Users\svcphil\AppData\Local\Temp\cntk-test-20160816031852.202534\Speech\DNN_Parallel1BitQuantization@release_cpu  DataDir=C:\jenkins\workspace\CNTK-Test-Windows-W1\Tests\EndToEndTests\Speech\Data  ConfigDir=C:\jenkins\workspace\CNTK-Test-Windows-W1\Tests\EndToEndTests\Speech\DNN  OutputDir=C:\Users\svcphil\AppData\Local\Temp\cntk-test-20160816031852.202534\Speech\DNN_Parallel1BitQuantization@release_cpu  DeviceId=-1  timestamping=true  numCPUThreads=8  precision=double  speechTrain=[SGD=[ParallelTrain=[DataParallelSGD=[gradientBits=1]]]]  speechTrain=[SGD=[ParallelTrain=[parallelizationStartEpoch=2]]]  stderr=C:\Users\svcphil\AppData\Local\Temp\cntk-test-20160816031852.202534\Speech\DNN_Parallel1BitQuantization@release_cpu/stderr
MPI Rank 0: 
MPI Rank 0: 
MPI Rank 0: 
MPI Rank 0: 08/16/2016 03:18:59: >>>>>>>>>>>>>>>>>>>> RAW CONFIG (VARIABLES NOT RESOLVED) >>>>>>>>>>>>>>>>>>>>
MPI Rank 0: 08/16/2016 03:18:59: precision = "float"
MPI Rank 0: command = speechTrain
MPI Rank 0: deviceId = $DeviceId$
MPI Rank 0: parallelTrain = true
MPI Rank 0: speechTrain = [
MPI Rank 0:     action = "train"
MPI Rank 0:     modelPath = "$RunDir$/models/cntkSpeech.dnn"
MPI Rank 0:     deviceId = $DeviceId$
MPI Rank 0:     traceLevel = 1
MPI Rank 0:     SimpleNetworkBuilder = [
MPI Rank 0:         layerSizes = 363:512:512:132
MPI Rank 0:         trainingCriterion = "CrossEntropyWithSoftmax"
MPI Rank 0:         evalCriterion = "ClassificationError"
MPI Rank 0:         layerTypes = "Sigmoid"
MPI Rank 0:         initValueScale = 1.0
MPI Rank 0:         applyMeanVarNorm = true
MPI Rank 0:         uniformInit = true
MPI Rank 0:         needPrior = true
MPI Rank 0:     ]
MPI Rank 0:     ExperimentalNetworkBuilder = [    // the same as above but with BS. Not active; activate by commenting out the SimpleNetworkBuilder entry above
MPI Rank 0:         layerSizes = 363:512:512:132
MPI Rank 0:         trainingCriterion = 'CE'
MPI Rank 0:         evalCriterion = 'Err'
MPI Rank 0:         applyMeanVarNorm = true
MPI Rank 0:         L = Length(layerSizes)-1    // number of model layers
MPI Rank 0:         features = Input(layerSizes[0], 1, tag='feature') ; labels = Input(layerSizes[Length(layerSizes)-1], 1, tag='label')
MPI Rank 0:         featNorm = if applyMeanVarNorm
MPI Rank 0:                    then MeanVarNorm(features)
MPI Rank 0:                    else features
MPI Rank 0:         layers[layer:1..L-1] = if layer > 1
MPI Rank 0:                                then SBFF(layers[layer-1].Eh, layerSizes[layer], layerSizes[layer-1])
MPI Rank 0:                                else SBFF(featNorm, layerSizes[layer], layerSizes[layer-1])
MPI Rank 0:         outLayer = BFF(layers[L-1].Eh, layerSizes[L], layerSizes[L-1])
MPI Rank 0:         outZ = outLayer.z        // + PastValue(layerSizes[L], 1, outLayer.z)
MPI Rank 0:         CE = if trainingCriterion == 'CE'
MPI Rank 0:              then CrossEntropyWithSoftmax(labels, outZ, tag='criterion')
MPI Rank 0:              else Fail('unknown trainingCriterion ' + trainingCriterion)
MPI Rank 0:         Err = if evalCriterion == 'Err' then
MPI Rank 0:               ClassificationError(labels, outZ, tag='evaluation')
MPI Rank 0:               else Fail('unknown evalCriterion ' + evalCriterion)
MPI Rank 0:         logPrior = LogPrior(labels)
MPI Rank 0:         // TODO: how to add a tag to an infix operation?
MPI Rank 0:         ScaledLogLikelihood = Minus (outZ, logPrior, tag='output')
MPI Rank 0:     ]
MPI Rank 0:     SGD = [
MPI Rank 0:         epochSize = 20480
MPI Rank 0:         minibatchSize = 64:256:1024
MPI Rank 0:         learningRatesPerMB = 1.0:0.5:0.1
MPI Rank 0:         numMBsToShowResult = 10
MPI Rank 0:         momentumPerMB = 0.9:0.656119
MPI Rank 0:         dropoutRate = 0.0
MPI Rank 0:         maxEpochs = 3
MPI Rank 0:         keepCheckPointFiles = true
MPI Rank 0:         clippingThresholdPerSample = 1#INF
MPI Rank 0:         ParallelTrain = [
MPI Rank 0:             parallelizationMethod = "DataParallelSGD"
MPI Rank 0:             distributedMBReading = true
MPI Rank 0:             DataParallelSGD = [
MPI Rank 0:                 gradientBits = 32
MPI Rank 0:             ]
MPI Rank 0:         ]
MPI Rank 0:         AutoAdjust = [
MPI Rank 0:             reduceLearnRateIfImproveLessThan = 0
MPI Rank 0:             loadBestModel = true
MPI Rank 0:             increaseLearnRateIfImproveMoreThan = 1000000000
MPI Rank 0:             learnRateDecreaseFactor = 0.5
MPI Rank 0:             learnRateIncreaseFactor = 1.382
MPI Rank 0:             autoAdjustLR = "adjustAfterEpoch"
MPI Rank 0:         ]
MPI Rank 0:     ]
MPI Rank 0:     reader = [
MPI Rank 0:         readerType = "HTKMLFReader"
MPI Rank 0:         readMethod = "blockRandomize"
MPI Rank 0:         miniBatchMode = "partial"
MPI Rank 0:         randomize = "auto"
MPI Rank 0:         verbosity = 0
MPI Rank 0:         useMersenneTwisterRand=true
MPI Rank 0:         features = [
MPI Rank 0:             dim = 363
MPI Rank 0:             type = "real"
MPI Rank 0:             scpFile = "glob_0000.scp"
MPI Rank 0:         ]
MPI Rank 0:         labels = [
MPI Rank 0:             mlfFile = "$DataDir$/glob_0000.mlf"
MPI Rank 0:             labelMappingFile = "$DataDir$/state.list"
MPI Rank 0:             labelDim = 132
MPI Rank 0:             labelType = "category"
MPI Rank 0:         ]
MPI Rank 0:     ]
MPI Rank 0: ]
MPI Rank 0: currentDirectory=C:\jenkins\workspace\CNTK-Test-Windows-W1\Tests\EndToEndTests\Speech\Data
MPI Rank 0: RunDir=C:\Users\svcphil\AppData\Local\Temp\cntk-test-20160816031852.202534\Speech\DNN_Parallel1BitQuantization@release_cpu
MPI Rank 0: DataDir=C:\jenkins\workspace\CNTK-Test-Windows-W1\Tests\EndToEndTests\Speech\Data
MPI Rank 0: ConfigDir=C:\jenkins\workspace\CNTK-Test-Windows-W1\Tests\EndToEndTests\Speech\DNN
MPI Rank 0: OutputDir=C:\Users\svcphil\AppData\Local\Temp\cntk-test-20160816031852.202534\Speech\DNN_Parallel1BitQuantization@release_cpu
MPI Rank 0: DeviceId=-1
MPI Rank 0: timestamping=true
MPI Rank 0: numCPUThreads=8
MPI Rank 0: precision=double
MPI Rank 0: speechTrain=[SGD=[ParallelTrain=[DataParallelSGD=[gradientBits=1]]]]
MPI Rank 0: speechTrain=[SGD=[ParallelTrain=[parallelizationStartEpoch=2]]]
MPI Rank 0: stderr=C:\Users\svcphil\AppData\Local\Temp\cntk-test-20160816031852.202534\Speech\DNN_Parallel1BitQuantization@release_cpu/stderr
MPI Rank 0: 
MPI Rank 0: 08/16/2016 03:18:59: <<<<<<<<<<<<<<<<<<<< RAW CONFIG (VARIABLES NOT RESOLVED)  <<<<<<<<<<<<<<<<<<<<
MPI Rank 0: 
MPI Rank 0: 08/16/2016 03:18:59: >>>>>>>>>>>>>>>>>>>> RAW CONFIG WITH ALL VARIABLES RESOLVED >>>>>>>>>>>>>>>>>>>>
MPI Rank 0: 08/16/2016 03:18:59: precision = "float"
MPI Rank 0: command = speechTrain
MPI Rank 0: deviceId = -1
MPI Rank 0: parallelTrain = true
MPI Rank 0: speechTrain = [
MPI Rank 0:     action = "train"
MPI Rank 0:     modelPath = "C:\Users\svcphil\AppData\Local\Temp\cntk-test-20160816031852.202534\Speech\DNN_Parallel1BitQuantization@release_cpu/models/cntkSpeech.dnn"
MPI Rank 0:     deviceId = -1
MPI Rank 0:     traceLevel = 1
MPI Rank 0:     SimpleNetworkBuilder = [
MPI Rank 0:         layerSizes = 363:512:512:132
MPI Rank 0:         trainingCriterion = "CrossEntropyWithSoftmax"
MPI Rank 0:         evalCriterion = "ClassificationError"
MPI Rank 0:         layerTypes = "Sigmoid"
MPI Rank 0:         initValueScale = 1.0
MPI Rank 0:         applyMeanVarNorm = true
MPI Rank 0:         uniformInit = true
MPI Rank 0:         needPrior = true
MPI Rank 0:     ]
MPI Rank 0:     ExperimentalNetworkBuilder = [    // the same as above but with BS. Not active; activate by commenting out the SimpleNetworkBuilder entry above
MPI Rank 0:         layerSizes = 363:512:512:132
MPI Rank 0:         trainingCriterion = 'CE'
MPI Rank 0:         evalCriterion = 'Err'
MPI Rank 0:         applyMeanVarNorm = true
MPI Rank 0:         L = Length(layerSizes)-1    // number of model layers
MPI Rank 0:         features = Input(layerSizes[0], 1, tag='feature') ; labels = Input(layerSizes[Length(layerSizes)-1], 1, tag='label')
MPI Rank 0:         featNorm = if applyMeanVarNorm
MPI Rank 0:                    then MeanVarNorm(features)
MPI Rank 0:                    else features
MPI Rank 0:         layers[layer:1..L-1] = if layer > 1
MPI Rank 0:                                then SBFF(layers[layer-1].Eh, layerSizes[layer], layerSizes[layer-1])
MPI Rank 0:                                else SBFF(featNorm, layerSizes[layer], layerSizes[layer-1])
MPI Rank 0:         outLayer = BFF(layers[L-1].Eh, layerSizes[L], layerSizes[L-1])
MPI Rank 0:         outZ = outLayer.z        // + PastValue(layerSizes[L], 1, outLayer.z)
MPI Rank 0:         CE = if trainingCriterion == 'CE'
MPI Rank 0:              then CrossEntropyWithSoftmax(labels, outZ, tag='criterion')
MPI Rank 0:              else Fail('unknown trainingCriterion ' + trainingCriterion)
MPI Rank 0:         Err = if evalCriterion == 'Err' then
MPI Rank 0:               ClassificationError(labels, outZ, tag='evaluation')
MPI Rank 0:               else Fail('unknown evalCriterion ' + evalCriterion)
MPI Rank 0:         logPrior = LogPrior(labels)
MPI Rank 0:         // TODO: how to add a tag to an infix operation?
MPI Rank 0:         ScaledLogLikelihood = Minus (outZ, logPrior, tag='output')
MPI Rank 0:     ]
MPI Rank 0:     SGD = [
MPI Rank 0:         epochSize = 20480
MPI Rank 0:         minibatchSize = 64:256:1024
MPI Rank 0:         learningRatesPerMB = 1.0:0.5:0.1
MPI Rank 0:         numMBsToShowResult = 10
MPI Rank 0:         momentumPerMB = 0.9:0.656119
MPI Rank 0:         dropoutRate = 0.0
MPI Rank 0:         maxEpochs = 3
MPI Rank 0:         keepCheckPointFiles = true
MPI Rank 0:         clippingThresholdPerSample = 1#INF
MPI Rank 0:         ParallelTrain = [
MPI Rank 0:             parallelizationMethod = "DataParallelSGD"
MPI Rank 0:             distributedMBReading = true
MPI Rank 0:             DataParallelSGD = [
MPI Rank 0:                 gradientBits = 32
MPI Rank 0:             ]
MPI Rank 0:         ]
MPI Rank 0:         AutoAdjust = [
MPI Rank 0:             reduceLearnRateIfImproveLessThan = 0
MPI Rank 0:             loadBestModel = true
MPI Rank 0:             increaseLearnRateIfImproveMoreThan = 1000000000
MPI Rank 0:             learnRateDecreaseFactor = 0.5
MPI Rank 0:             learnRateIncreaseFactor = 1.382
MPI Rank 0:             autoAdjustLR = "adjustAfterEpoch"
MPI Rank 0:         ]
MPI Rank 0:     ]
MPI Rank 0:     reader = [
MPI Rank 0:         readerType = "HTKMLFReader"
MPI Rank 0:         readMethod = "blockRandomize"
MPI Rank 0:         miniBatchMode = "partial"
MPI Rank 0:         randomize = "auto"
MPI Rank 0:         verbosity = 0
MPI Rank 0:         useMersenneTwisterRand=true
MPI Rank 0:         features = [
MPI Rank 0:             dim = 363
MPI Rank 0:             type = "real"
MPI Rank 0:             scpFile = "glob_0000.scp"
MPI Rank 0:         ]
MPI Rank 0:         labels = [
MPI Rank 0:             mlfFile = "C:\jenkins\workspace\CNTK-Test-Windows-W1\Tests\EndToEndTests\Speech\Data/glob_0000.mlf"
MPI Rank 0:             labelMappingFile = "C:\jenkins\workspace\CNTK-Test-Windows-W1\Tests\EndToEndTests\Speech\Data/state.list"
MPI Rank 0:             labelDim = 132
MPI Rank 0:             labelType = "category"
MPI Rank 0:         ]
MPI Rank 0:     ]
MPI Rank 0: ]
MPI Rank 0: currentDirectory=C:\jenkins\workspace\CNTK-Test-Windows-W1\Tests\EndToEndTests\Speech\Data
MPI Rank 0: RunDir=C:\Users\svcphil\AppData\Local\Temp\cntk-test-20160816031852.202534\Speech\DNN_Parallel1BitQuantization@release_cpu
MPI Rank 0: DataDir=C:\jenkins\workspace\CNTK-Test-Windows-W1\Tests\EndToEndTests\Speech\Data
MPI Rank 0: ConfigDir=C:\jenkins\workspace\CNTK-Test-Windows-W1\Tests\EndToEndTests\Speech\DNN
MPI Rank 0: OutputDir=C:\Users\svcphil\AppData\Local\Temp\cntk-test-20160816031852.202534\Speech\DNN_Parallel1BitQuantization@release_cpu
MPI Rank 0: DeviceId=-1
MPI Rank 0: timestamping=true
MPI Rank 0: numCPUThreads=8
MPI Rank 0: precision=double
MPI Rank 0: speechTrain=[SGD=[ParallelTrain=[DataParallelSGD=[gradientBits=1]]]]
MPI Rank 0: speechTrain=[SGD=[ParallelTrain=[parallelizationStartEpoch=2]]]
MPI Rank 0: stderr=C:\Users\svcphil\AppData\Local\Temp\cntk-test-20160816031852.202534\Speech\DNN_Parallel1BitQuantization@release_cpu/stderr
MPI Rank 0: 
MPI Rank 0: 08/16/2016 03:19:00: <<<<<<<<<<<<<<<<<<<< RAW CONFIG WITH ALL VARIABLES RESOLVED <<<<<<<<<<<<<<<<<<<<
MPI Rank 0: 
MPI Rank 0: 08/16/2016 03:19:00: >>>>>>>>>>>>>>>>>>>> PROCESSED CONFIG WITH ALL VARIABLES RESOLVED >>>>>>>>>>>>>>>>>>>>
MPI Rank 0: configparameters: cntk.cntk:command=speechTrain
MPI Rank 0: configparameters: cntk.cntk:ConfigDir=C:\jenkins\workspace\CNTK-Test-Windows-W1\Tests\EndToEndTests\Speech\DNN
MPI Rank 0: configparameters: cntk.cntk:currentDirectory=C:\jenkins\workspace\CNTK-Test-Windows-W1\Tests\EndToEndTests\Speech\Data
MPI Rank 0: configparameters: cntk.cntk:DataDir=C:\jenkins\workspace\CNTK-Test-Windows-W1\Tests\EndToEndTests\Speech\Data
MPI Rank 0: configparameters: cntk.cntk:deviceId=-1
MPI Rank 0: configparameters: cntk.cntk:numCPUThreads=8
MPI Rank 0: configparameters: cntk.cntk:OutputDir=C:\Users\svcphil\AppData\Local\Temp\cntk-test-20160816031852.202534\Speech\DNN_Parallel1BitQuantization@release_cpu
MPI Rank 0: configparameters: cntk.cntk:parallelTrain=true
MPI Rank 0: configparameters: cntk.cntk:precision=double
MPI Rank 0: configparameters: cntk.cntk:RunDir=C:\Users\svcphil\AppData\Local\Temp\cntk-test-20160816031852.202534\Speech\DNN_Parallel1BitQuantization@release_cpu
MPI Rank 0: configparameters: cntk.cntk:speechTrain=[
MPI Rank 0:     action = "train"
MPI Rank 0:     modelPath = "C:\Users\svcphil\AppData\Local\Temp\cntk-test-20160816031852.202534\Speech\DNN_Parallel1BitQuantization@release_cpu/models/cntkSpeech.dnn"
MPI Rank 0:     deviceId = -1
MPI Rank 0:     traceLevel = 1
MPI Rank 0:     SimpleNetworkBuilder = [
MPI Rank 0:         layerSizes = 363:512:512:132
MPI Rank 0:         trainingCriterion = "CrossEntropyWithSoftmax"
MPI Rank 0:         evalCriterion = "ClassificationError"
MPI Rank 0:         layerTypes = "Sigmoid"
MPI Rank 0:         initValueScale = 1.0
MPI Rank 0:         applyMeanVarNorm = true
MPI Rank 0:         uniformInit = true
MPI Rank 0:         needPrior = true
MPI Rank 0:     ]
MPI Rank 0:     ExperimentalNetworkBuilder = [    // the same as above but with BS. Not active; activate by commenting out the SimpleNetworkBuilder entry above
MPI Rank 0:         layerSizes = 363:512:512:132
MPI Rank 0:         trainingCriterion = 'CE'
MPI Rank 0:         evalCriterion = 'Err'
MPI Rank 0:         applyMeanVarNorm = true
MPI Rank 0:         L = Length(layerSizes)-1    // number of model layers
MPI Rank 0:         features = Input(layerSizes[0], 1, tag='feature') ; labels = Input(layerSizes[Length(layerSizes)-1], 1, tag='label')
MPI Rank 0:         featNorm = if applyMeanVarNorm
MPI Rank 0:                    then MeanVarNorm(features)
MPI Rank 0:                    else features
MPI Rank 0:         layers[layer:1..L-1] = if layer > 1
MPI Rank 0:                                then SBFF(layers[layer-1].Eh, layerSizes[layer], layerSizes[layer-1])
MPI Rank 0:                                else SBFF(featNorm, layerSizes[layer], layerSizes[layer-1])
MPI Rank 0:         outLayer = BFF(layers[L-1].Eh, layerSizes[L], layerSizes[L-1])
MPI Rank 0:         outZ = outLayer.z        // + PastValue(layerSizes[L], 1, outLayer.z)
MPI Rank 0:         CE = if trainingCriterion == 'CE'
MPI Rank 0:              then CrossEntropyWithSoftmax(labels, outZ, tag='criterion')
MPI Rank 0:              else Fail('unknown trainingCriterion ' + trainingCriterion)
MPI Rank 0:         Err = if evalCriterion == 'Err' then
MPI Rank 0:               ClassificationError(labels, outZ, tag='evaluation')
MPI Rank 0:               else Fail('unknown evalCriterion ' + evalCriterion)
MPI Rank 0:         logPrior = LogPrior(labels)
MPI Rank 0:         // TODO: how to add a tag to an infix operation?
MPI Rank 0:         ScaledLogLikelihood = Minus (outZ, logPrior, tag='output')
MPI Rank 0:     ]
MPI Rank 0:     SGD = [
MPI Rank 0:         epochSize = 20480
MPI Rank 0:         minibatchSize = 64:256:1024
MPI Rank 0:         learningRatesPerMB = 1.0:0.5:0.1
MPI Rank 0:         numMBsToShowResult = 10
MPI Rank 0:         momentumPerMB = 0.9:0.656119
MPI Rank 0:         dropoutRate = 0.0
MPI Rank 0:         maxEpochs = 3
MPI Rank 0:         keepCheckPointFiles = true
MPI Rank 0:         clippingThresholdPerSample = 1#INF
MPI Rank 0:         ParallelTrain = [
MPI Rank 0:             parallelizationMethod = "DataParallelSGD"
MPI Rank 0:             distributedMBReading = true
MPI Rank 0:             DataParallelSGD = [
MPI Rank 0:                 gradientBits = 32
MPI Rank 0:             ]
MPI Rank 0:         ]
MPI Rank 0:         AutoAdjust = [
MPI Rank 0:             reduceLearnRateIfImproveLessThan = 0
MPI Rank 0:             loadBestModel = true
MPI Rank 0:             increaseLearnRateIfImproveMoreThan = 1000000000
MPI Rank 0:             learnRateDecreaseFactor = 0.5
MPI Rank 0:             learnRateIncreaseFactor = 1.382
MPI Rank 0:             autoAdjustLR = "adjustAfterEpoch"
MPI Rank 0:         ]
MPI Rank 0:     ]
MPI Rank 0:     reader = [
MPI Rank 0:         readerType = "HTKMLFReader"
MPI Rank 0:         readMethod = "blockRandomize"
MPI Rank 0:         miniBatchMode = "partial"
MPI Rank 0:         randomize = "auto"
MPI Rank 0:         verbosity = 0
MPI Rank 0:         useMersenneTwisterRand=true
MPI Rank 0:         features = [
MPI Rank 0:             dim = 363
MPI Rank 0:             type = "real"
MPI Rank 0:             scpFile = "glob_0000.scp"
MPI Rank 0:         ]
MPI Rank 0:         labels = [
MPI Rank 0:             mlfFile = "C:\jenkins\workspace\CNTK-Test-Windows-W1\Tests\EndToEndTests\Speech\Data/glob_0000.mlf"
MPI Rank 0:             labelMappingFile = "C:\jenkins\workspace\CNTK-Test-Windows-W1\Tests\EndToEndTests\Speech\Data/state.list"
MPI Rank 0:             labelDim = 132
MPI Rank 0:             labelType = "category"
MPI Rank 0:         ]
MPI Rank 0:     ]
MPI Rank 0: ] [SGD=[ParallelTrain=[DataParallelSGD=[gradientBits=1]]]] [SGD=[ParallelTrain=[parallelizationStartEpoch=2]]]
MPI Rank 0: 
MPI Rank 0: configparameters: cntk.cntk:stderr=C:\Users\svcphil\AppData\Local\Temp\cntk-test-20160816031852.202534\Speech\DNN_Parallel1BitQuantization@release_cpu/stderr
MPI Rank 0: configparameters: cntk.cntk:timestamping=true
MPI Rank 0: 08/16/2016 03:19:00: <<<<<<<<<<<<<<<<<<<< PROCESSED CONFIG WITH ALL VARIABLES RESOLVED <<<<<<<<<<<<<<<<<<<<
MPI Rank 0: 08/16/2016 03:19:00: Commands: speechTrain
MPI Rank 0: 08/16/2016 03:19:00: Precision = "double"
MPI Rank 0: 08/16/2016 03:19:00: Using 8 CPU threads.
MPI Rank 0: 08/16/2016 03:19:00: CNTKModelPath: C:\Users\svcphil\AppData\Local\Temp\cntk-test-20160816031852.202534\Speech\DNN_Parallel1BitQuantization@release_cpu/models/cntkSpeech.dnn
MPI Rank 0: 08/16/2016 03:19:00: CNTKCommandTrainInfo: speechTrain : 3
MPI Rank 0: 08/16/2016 03:19:00: CNTKCommandTrainInfo: CNTKNoMoreCommands_Total : 3
MPI Rank 0: 
MPI Rank 0: 08/16/2016 03:19:00: ##############################################################################
MPI Rank 0: 08/16/2016 03:19:00: #                                                                            #
MPI Rank 0: 08/16/2016 03:19:00: # Action "train"                                                             #
MPI Rank 0: 08/16/2016 03:19:00: #                                                                            #
MPI Rank 0: 08/16/2016 03:19:00: ##############################################################################
MPI Rank 0: 
MPI Rank 0: 08/16/2016 03:19:00: CNTKCommandTrainBegin: speechTrain
MPI Rank 0: SimpleNetworkBuilder Using CPU
MPI Rank 0: reading script file glob_0000.scp ... 948 entries
MPI Rank 0: total 132 state names in state list C:\jenkins\workspace\CNTK-Test-Windows-W1\Tests\EndToEndTests\Speech\Data/state.list
MPI Rank 0: htkmlfreader: reading MLF file C:\jenkins\workspace\CNTK-Test-Windows-W1\Tests\EndToEndTests\Speech\Data/glob_0000.mlf ... total 948 entries
MPI Rank 0: ...............................................................................................feature set 0: 252734 frames in 948 out of 948 utterances
MPI Rank 0: label set 0: 129 classes
MPI Rank 0: minibatchutterancesource: 948 utterances grouped into 3 chunks, av. chunk size: 316.0 utterances, 84244.7 frames
MPI Rank 0: 
MPI Rank 0: 08/16/2016 03:19:00: Creating virgin network.
MPI Rank 0: Node 'W0' (LearnableParameter operation): Initializing Parameter[512 x 363] <- 0.000000.
MPI Rank 0: Node 'W0' (LearnableParameter operation): Initializing Parameter[512 x 363] <- uniform(seed=1, range=0.050000*1.000000, onCPU=false).
MPI Rank 0: Node 'B0' (LearnableParameter operation): Initializing Parameter[512 x 1] <- 0.000000.
MPI Rank 0: Node 'B0' (LearnableParameter operation): Initializing Parameter[512 x 1] <- 0.000000.
MPI Rank 0: Node 'W1' (LearnableParameter operation): Initializing Parameter[512 x 512] <- 0.000000.
MPI Rank 0: Node 'W1' (LearnableParameter operation): Initializing Parameter[512 x 512] <- uniform(seed=2, range=0.050000*1.000000, onCPU=false).
MPI Rank 0: Node 'B1' (LearnableParameter operation): Initializing Parameter[512 x 1] <- 0.000000.
MPI Rank 0: Node 'B1' (LearnableParameter operation): Initializing Parameter[512 x 1] <- 0.000000.
MPI Rank 0: Node 'W2' (LearnableParameter operation): Initializing Parameter[132 x 512] <- 0.000000.
MPI Rank 0: Node 'W2' (LearnableParameter operation): Initializing Parameter[132 x 512] <- uniform(seed=3, range=0.050000*1.000000, onCPU=false).
MPI Rank 0: Node 'B2' (LearnableParameter operation): Initializing Parameter[132 x 1] <- 0.000000.
MPI Rank 0: Node 'B2' (LearnableParameter operation): Initializing Parameter[132 x 1] <- 0.000000.
MPI Rank 0: 
MPI Rank 0: Post-processing network...
MPI Rank 0: 
MPI Rank 0: 7 roots:
MPI Rank 0: 	CrossEntropyWithSoftmax = CrossEntropyWithSoftmax()
MPI Rank 0: 	EvalClassificationError = ClassificationError()
MPI Rank 0: 	InvStdOfFeatures = InvStdDev()
MPI Rank 0: 	MeanOfFeatures = Mean()
MPI Rank 0: 	PosteriorProb = Softmax()
MPI Rank 0: 	Prior = Mean()
MPI Rank 0: 	ScaledLogLikelihood = Minus()
MPI Rank 0: 
MPI Rank 0: Validating network. 25 nodes to process in pass 1.
MPI Rank 0: 
MPI Rank 0: Validating --> labels = InputValue() :  -> [132 x *]
MPI Rank 0: Validating --> W2 = LearnableParameter() :  -> [132 x 512]
MPI Rank 0: Validating --> W1 = LearnableParameter() :  -> [512 x 512]
MPI Rank 0: Validating --> W0 = LearnableParameter() :  -> [512 x 363]
MPI Rank 0: Validating --> features = InputValue() :  -> [363 x *]
MPI Rank 0: Validating --> MeanOfFeatures = Mean (features) : [363 x *] -> [363]
MPI Rank 0: Validating --> InvStdOfFeatures = InvStdDev (features) : [363 x *] -> [363]
MPI Rank 0: Validating --> MVNormalizedFeatures = PerDimMeanVarNormalization (features, MeanOfFeatures, InvStdOfFeatures) : [363 x *], [363], [363] -> [363 x *]
MPI Rank 0: Validating --> W0*features = Times (W0, MVNormalizedFeatures) : [512 x 363], [363 x *] -> [512 x *]
MPI Rank 0: Validating --> B0 = LearnableParameter() :  -> [512 x 1]
MPI Rank 0: Validating --> W0*features+B0 = Plus (W0*features, B0) : [512 x *], [512 x 1] -> [512 x 1 x *]
MPI Rank 0: Validating --> H1 = Sigmoid (W0*features+B0) : [512 x 1 x *] -> [512 x 1 x *]
MPI Rank 0: Validating --> W1*H1 = Times (W1, H1) : [512 x 512], [512 x 1 x *] -> [512 x 1 x *]
MPI Rank 0: Validating --> B1 = LearnableParameter() :  -> [512 x 1]
MPI Rank 0: Validating --> W1*H1+B1 = Plus (W1*H1, B1) : [512 x 1 x *], [512 x 1] -> [512 x 1 x *]
MPI Rank 0: Validating --> H2 = Sigmoid (W1*H1+B1) : [512 x 1 x *] -> [512 x 1 x *]
MPI Rank 0: Validating --> W2*H1 = Times (W2, H2) : [132 x 512], [512 x 1 x *] -> [132 x 1 x *]
MPI Rank 0: Validating --> B2 = LearnableParameter() :  -> [132 x 1]
MPI Rank 0: Validating --> HLast = Plus (W2*H1, B2) : [132 x 1 x *], [132 x 1] -> [132 x 1 x *]
MPI Rank 0: Validating --> CrossEntropyWithSoftmax = CrossEntropyWithSoftmax (labels, HLast) : [132 x *], [132 x 1 x *] -> [1]
MPI Rank 0: Validating --> EvalClassificationError = ClassificationError (labels, HLast) : [132 x *], [132 x 1 x *] -> [1]
MPI Rank 0: Validating --> PosteriorProb = Softmax (HLast) : [132 x 1 x *] -> [132 x 1 x *]
MPI Rank 0: Validating --> Prior = Mean (labels) : [132 x *] -> [132]
MPI Rank 0: Validating --> LogOfPrior = Log (Prior) : [132] -> [132]
MPI Rank 0: Validating --> ScaledLogLikelihood = Minus (HLast, LogOfPrior) : [132 x 1 x *], [132] -> [132 x 1 x *]
MPI Rank 0: 
MPI Rank 0: Validating network. 17 nodes to process in pass 2.
MPI Rank 0: 
MPI Rank 0: 
MPI Rank 0: Validating network, final pass.
MPI Rank 0: 
MPI Rank 0: 
MPI Rank 0: 
MPI Rank 0: 12 out of 25 nodes do not share the minibatch layout with the input data.
MPI Rank 0: 
MPI Rank 0: Post-processing network complete.
MPI Rank 0: 
MPI Rank 0: 08/16/2016 03:19:00: Created model with 25 nodes on CPU.
MPI Rank 0: 
MPI Rank 0: 08/16/2016 03:19:00: Training criterion node(s):
MPI Rank 0: 08/16/2016 03:19:00: 	CrossEntropyWithSoftmax = CrossEntropyWithSoftmax
MPI Rank 0: 
<<<<<<< HEAD
MPI Rank 0: 05/03/2016 13:22:29: Evaluation criterion node(s):
MPI Rank 0: 
MPI Rank 0: 05/03/2016 13:22:29: 	EvalClassificationError = ClassificationError
=======
MPI Rank 0: 08/16/2016 03:19:00: Evaluation criterion node(s):
MPI Rank 0: 08/16/2016 03:19:00: 	EvalErrorPrediction = ErrorPrediction
>>>>>>> 8493f118
MPI Rank 0: 
MPI Rank 0: 
MPI Rank 0: Allocating matrices for forward and/or backward propagation.
MPI Rank 0: 
MPI Rank 0: Memory Sharing: Out of 40 matrices, 19 are shared as 8, and 21 are not shared.
MPI Rank 0: 
MPI Rank 0: 	{ B0 : [512 x 1] (gradient)
MPI Rank 0: 	  H1 : [512 x 1 x *] (gradient)
MPI Rank 0: 	  W1*H1+B1 : [512 x 1 x *] (gradient)
MPI Rank 0: 	  W2*H1 : [132 x 1 x *] }
MPI Rank 0: 	{ H2 : [512 x 1 x *]
MPI Rank 0: 	  W1*H1 : [512 x 1 x *] (gradient) }
MPI Rank 0: 	{ H1 : [512 x 1 x *]
MPI Rank 0: 	  W0*features : [512 x *] (gradient) }
MPI Rank 0: 	{ W1 : [512 x 512] (gradient)
MPI Rank 0: 	  W1*H1+B1 : [512 x 1 x *] }
MPI Rank 0: 	{ HLast : [132 x 1 x *]
MPI Rank 0: 	  W2 : [132 x 512] (gradient) }
MPI Rank 0: 	{ W0 : [512 x 363] (gradient)
MPI Rank 0: 	  W0*features+B0 : [512 x 1 x *] }
MPI Rank 0: 	{ W0*features+B0 : [512 x 1 x *] (gradient)
MPI Rank 0: 	  W1*H1 : [512 x 1 x *] }
MPI Rank 0: 	{ B1 : [512 x 1] (gradient)
MPI Rank 0: 	  H2 : [512 x 1 x *] (gradient)
MPI Rank 0: 	  HLast : [132 x 1 x *] (gradient) }
MPI Rank 0: 
MPI Rank 0: 
MPI Rank 0: 08/16/2016 03:19:00: Training 516740 parameters in 6 out of 6 parameter tensors and 15 nodes with gradient:
MPI Rank 0: 
<<<<<<< HEAD
MPI Rank 0: 0000000000000000: {[EvalClassificationError Gradient[1]] [InvStdOfFeatures Gradient[363]] [LogOfPrior Gradient[132]] [MVNormalizedFeatures Gradient[363 x *]] [MeanOfFeatures Gradient[363]] [PosteriorProb Gradient[132 x 1 x *]] [PosteriorProb Value[132 x 1 x *]] [Prior Gradient[132]] [ScaledLogLikelihood Gradient[132 x 1 x *]] [features Gradient[363 x *]] [labels Gradient[132 x *]] }
MPI Rank 0: 0000009B4E3324F0: {[features Value[363 x *]] }
MPI Rank 0: 0000009B4E332950: {[MeanOfFeatures Value[363]] }
MPI Rank 0: 0000009B4E332B30: {[W0 Value[512 x 363]] }
MPI Rank 0: 0000009B4E332D10: {[B0 Value[512 x 1]] }
MPI Rank 0: 0000009B4E332EF0: {[InvStdOfFeatures Value[363]] }
MPI Rank 0: 0000009B4E348B30: {[W0 Gradient[512 x 363]] [W0*features+B0 Value[512 x 1 x *]] }
MPI Rank 0: 0000009B4E348C70: {[B0 Gradient[512 x 1]] [H1 Gradient[512 x 1 x *]] [W1*H1+B1 Gradient[512 x 1 x *]] [W2*H1 Value[132 x 1 x *]] }
MPI Rank 0: 0000009B4E348D10: {[W0*features+B0 Gradient[512 x 1 x *]] [W1*H1 Value[512 x 1 x *]] }
MPI Rank 0: 0000009B4E348F90: {[B1 Value[512 x 1]] }
MPI Rank 0: 0000009B4E3490D0: {[CrossEntropyWithSoftmax Value[1]] }
MPI Rank 0: 0000009B4E349170: {[LogOfPrior Value[132]] }
MPI Rank 0: 0000009B4E349350: {[W0*features Value[512 x *]] }
MPI Rank 0: 0000009B4E3493F0: {[H1 Value[512 x 1 x *]] [W0*features Gradient[512 x *]] }
MPI Rank 0: 0000009B4E3495D0: {[W1 Gradient[512 x 512]] [W1*H1+B1 Value[512 x 1 x *]] }
MPI Rank 0: 0000009B4E349710: {[Prior Value[132]] }
MPI Rank 0: 0000009B4E3497B0: {[HLast Value[132 x 1 x *]] [W2 Gradient[132 x 512]] }
MPI Rank 0: 0000009B4E3498F0: {[H2 Value[512 x 1 x *]] [W1*H1 Gradient[512 x 1 x *]] }
MPI Rank 0: 0000009B4E349A30: {[labels Value[132 x *]] }
MPI Rank 0: 0000009B4E349DF0: {[W1 Value[512 x 512]] }
MPI Rank 0: 0000009B4E349E90: {[EvalClassificationError Value[1]] }
MPI Rank 0: 0000009B4E34A1B0: {[W2 Value[132 x 512]] }
MPI Rank 0: 0000009B4E34A390: {[CrossEntropyWithSoftmax Gradient[1]] }
MPI Rank 0: 0000009B4E34A430: {[B1 Gradient[512 x 1]] [H2 Gradient[512 x 1 x *]] [HLast Gradient[132 x 1 x *]] }
MPI Rank 0: 0000009B4E34A570: {[B2 Value[132 x 1]] }
MPI Rank 0: 0000009B4E34A930: {[ScaledLogLikelihood Value[132 x 1 x *]] }
MPI Rank 0: 0000009B4E34A9D0: {[MVNormalizedFeatures Value[363 x *]] }
MPI Rank 0: 0000009B572DBE00: {[W2*H1 Gradient[132 x 1 x *]] }
MPI Rank 0: 0000009B572DC620: {[B2 Gradient[132 x 1]] }
=======
MPI Rank 0: 08/16/2016 03:19:00: 	Node 'B0' (LearnableParameter operation) : [512 x 1]
MPI Rank 0: 08/16/2016 03:19:00: 	Node 'B1' (LearnableParameter operation) : [512 x 1]
MPI Rank 0: 08/16/2016 03:19:00: 	Node 'B2' (LearnableParameter operation) : [132 x 1]
MPI Rank 0: 08/16/2016 03:19:00: 	Node 'W0' (LearnableParameter operation) : [512 x 363]
MPI Rank 0: 08/16/2016 03:19:00: 	Node 'W1' (LearnableParameter operation) : [512 x 512]
MPI Rank 0: 08/16/2016 03:19:00: 	Node 'W2' (LearnableParameter operation) : [132 x 512]
>>>>>>> 8493f118
MPI Rank 0: 
MPI Rank 0: 
MPI Rank 0: 08/16/2016 03:19:00: Precomputing --> 3 PreCompute nodes found.
MPI Rank 0: 
MPI Rank 0: 08/16/2016 03:19:00: 	MeanOfFeatures = Mean()
MPI Rank 0: 08/16/2016 03:19:00: 	InvStdOfFeatures = InvStdDev()
MPI Rank 0: 08/16/2016 03:19:00: 	Prior = Mean()
MPI Rank 0: minibatchiterator: epoch 0: frames [0..252734] (first utterance at frame 0), data subset 0 of 1, with 1 datapasses
MPI Rank 0: requiredata: determined feature kind as 33-dimensional 'USER' with frame shift 10.0 ms
MPI Rank 0: 
MPI Rank 0: 08/16/2016 03:19:04: Precomputing --> Completed.
MPI Rank 0: 
MPI Rank 0: 
MPI Rank 0: 08/16/2016 03:19:04: Starting Epoch 1: learning rate per sample = 0.015625  effective momentum = 0.900000  momentum as time constant = 607.4 samples
MPI Rank 0: minibatchiterator: epoch 0: frames [0..20480] (first utterance at frame 0), data subset 0 of 1, with 1 datapasses
MPI Rank 0: 
<<<<<<< HEAD
MPI Rank 0: 05/03/2016 13:22:32: Starting minibatch loop.
MPI Rank 0: 05/03/2016 13:22:32:  Epoch[ 1 of 3]-Minibatch[   1-  10, 3.13%]: CrossEntropyWithSoftmax = 4.46944908 * 640; EvalClassificationError = 0.90781250 * 640; time = 0.7082s; samplesPerSecond = 903.7
MPI Rank 0: 05/03/2016 13:22:33:  Epoch[ 1 of 3]-Minibatch[  11-  20, 6.25%]: CrossEntropyWithSoftmax = 4.22299987 * 640; EvalClassificationError = 0.90156250 * 640; time = 0.6928s; samplesPerSecond = 923.8
MPI Rank 0: 05/03/2016 13:22:34:  Epoch[ 1 of 3]-Minibatch[  21-  30, 9.38%]: CrossEntropyWithSoftmax = 3.93971343 * 640; EvalClassificationError = 0.84687500 * 640; time = 0.7033s; samplesPerSecond = 909.9
MPI Rank 0: 05/03/2016 13:22:34:  Epoch[ 1 of 3]-Minibatch[  31-  40, 12.50%]: CrossEntropyWithSoftmax = 3.92341692 * 640; EvalClassificationError = 0.90468750 * 640; time = 0.6976s; samplesPerSecond = 917.5
MPI Rank 0: 05/03/2016 13:22:35:  Epoch[ 1 of 3]-Minibatch[  41-  50, 15.63%]: CrossEntropyWithSoftmax = 3.84074483 * 640; EvalClassificationError = 0.91093750 * 640; time = 0.7471s; samplesPerSecond = 856.6
MPI Rank 0: 05/03/2016 13:22:36:  Epoch[ 1 of 3]-Minibatch[  51-  60, 18.75%]: CrossEntropyWithSoftmax = 3.71252184 * 640; EvalClassificationError = 0.88437500 * 640; time = 0.7178s; samplesPerSecond = 891.7
MPI Rank 0: 05/03/2016 13:22:37:  Epoch[ 1 of 3]-Minibatch[  61-  70, 21.88%]: CrossEntropyWithSoftmax = 3.51563464 * 640; EvalClassificationError = 0.82500000 * 640; time = 0.7061s; samplesPerSecond = 906.3
MPI Rank 0: 05/03/2016 13:22:37:  Epoch[ 1 of 3]-Minibatch[  71-  80, 25.00%]: CrossEntropyWithSoftmax = 3.49349060 * 640; EvalClassificationError = 0.81093750 * 640; time = 0.7352s; samplesPerSecond = 870.5
MPI Rank 0: 05/03/2016 13:22:38:  Epoch[ 1 of 3]-Minibatch[  81-  90, 28.13%]: CrossEntropyWithSoftmax = 3.34740070 * 640; EvalClassificationError = 0.76562500 * 640; time = 0.7215s; samplesPerSecond = 887.1
MPI Rank 0: 05/03/2016 13:22:39:  Epoch[ 1 of 3]-Minibatch[  91- 100, 31.25%]: CrossEntropyWithSoftmax = 3.51960918 * 640; EvalClassificationError = 0.79843750 * 640; time = 0.7110s; samplesPerSecond = 900.1
MPI Rank 0: 05/03/2016 13:22:40:  Epoch[ 1 of 3]-Minibatch[ 101- 110, 34.38%]: CrossEntropyWithSoftmax = 3.24656049 * 640; EvalClassificationError = 0.80312500 * 640; time = 0.7261s; samplesPerSecond = 881.4
MPI Rank 0: 05/03/2016 13:22:40:  Epoch[ 1 of 3]-Minibatch[ 111- 120, 37.50%]: CrossEntropyWithSoftmax = 3.33397669 * 640; EvalClassificationError = 0.80000000 * 640; time = 0.7112s; samplesPerSecond = 899.8
MPI Rank 0: 05/03/2016 13:22:41:  Epoch[ 1 of 3]-Minibatch[ 121- 130, 40.63%]: CrossEntropyWithSoftmax = 3.17780980 * 640; EvalClassificationError = 0.77031250 * 640; time = 0.6829s; samplesPerSecond = 937.1
MPI Rank 0: 05/03/2016 13:22:42:  Epoch[ 1 of 3]-Minibatch[ 131- 140, 43.75%]: CrossEntropyWithSoftmax = 3.09845902 * 640; EvalClassificationError = 0.76875000 * 640; time = 0.7137s; samplesPerSecond = 896.7
MPI Rank 0: 05/03/2016 13:22:42:  Epoch[ 1 of 3]-Minibatch[ 141- 150, 46.88%]: CrossEntropyWithSoftmax = 3.06458212 * 640; EvalClassificationError = 0.72968750 * 640; time = 0.7010s; samplesPerSecond = 913.0
MPI Rank 0: 05/03/2016 13:22:43:  Epoch[ 1 of 3]-Minibatch[ 151- 160, 50.00%]: CrossEntropyWithSoftmax = 2.91633510 * 640; EvalClassificationError = 0.69531250 * 640; time = 0.7419s; samplesPerSecond = 862.6
MPI Rank 0: 05/03/2016 13:22:44:  Epoch[ 1 of 3]-Minibatch[ 161- 170, 53.13%]: CrossEntropyWithSoftmax = 2.90607468 * 640; EvalClassificationError = 0.73281250 * 640; time = 0.7021s; samplesPerSecond = 911.6
MPI Rank 0: 05/03/2016 13:22:45:  Epoch[ 1 of 3]-Minibatch[ 171- 180, 56.25%]: CrossEntropyWithSoftmax = 2.74095059 * 640; EvalClassificationError = 0.65937500 * 640; time = 0.7418s; samplesPerSecond = 862.8
MPI Rank 0: 05/03/2016 13:22:45:  Epoch[ 1 of 3]-Minibatch[ 181- 190, 59.38%]: CrossEntropyWithSoftmax = 2.67087924 * 640; EvalClassificationError = 0.67343750 * 640; time = 0.7054s; samplesPerSecond = 907.3
MPI Rank 0: 05/03/2016 13:22:46:  Epoch[ 1 of 3]-Minibatch[ 191- 200, 62.50%]: CrossEntropyWithSoftmax = 2.67609083 * 640; EvalClassificationError = 0.66406250 * 640; time = 0.7458s; samplesPerSecond = 858.1
MPI Rank 0: 05/03/2016 13:22:47:  Epoch[ 1 of 3]-Minibatch[ 201- 210, 65.63%]: CrossEntropyWithSoftmax = 2.54732903 * 640; EvalClassificationError = 0.62968750 * 640; time = 0.6937s; samplesPerSecond = 922.5
MPI Rank 0: 05/03/2016 13:22:47:  Epoch[ 1 of 3]-Minibatch[ 211- 220, 68.75%]: CrossEntropyWithSoftmax = 2.61925710 * 640; EvalClassificationError = 0.67343750 * 640; time = 0.7131s; samplesPerSecond = 897.5
MPI Rank 0: 05/03/2016 13:22:48:  Epoch[ 1 of 3]-Minibatch[ 221- 230, 71.88%]: CrossEntropyWithSoftmax = 2.52388480 * 640; EvalClassificationError = 0.65781250 * 640; time = 0.7007s; samplesPerSecond = 913.4
MPI Rank 0: 05/03/2016 13:22:49:  Epoch[ 1 of 3]-Minibatch[ 231- 240, 75.00%]: CrossEntropyWithSoftmax = 2.47544601 * 640; EvalClassificationError = 0.63437500 * 640; time = 0.7138s; samplesPerSecond = 896.6
MPI Rank 0: 05/03/2016 13:22:50:  Epoch[ 1 of 3]-Minibatch[ 241- 250, 78.13%]: CrossEntropyWithSoftmax = 2.43265158 * 640; EvalClassificationError = 0.61406250 * 640; time = 0.7105s; samplesPerSecond = 900.8
MPI Rank 0: 05/03/2016 13:22:50:  Epoch[ 1 of 3]-Minibatch[ 251- 260, 81.25%]: CrossEntropyWithSoftmax = 2.41728740 * 640; EvalClassificationError = 0.63125000 * 640; time = 0.7329s; samplesPerSecond = 873.2
MPI Rank 0: 05/03/2016 13:22:51:  Epoch[ 1 of 3]-Minibatch[ 261- 270, 84.38%]: CrossEntropyWithSoftmax = 2.17674793 * 640; EvalClassificationError = 0.57812500 * 640; time = 0.7203s; samplesPerSecond = 888.5
MPI Rank 0: 05/03/2016 13:22:52:  Epoch[ 1 of 3]-Minibatch[ 271- 280, 87.50%]: CrossEntropyWithSoftmax = 2.31020940 * 640; EvalClassificationError = 0.64062500 * 640; time = 0.6972s; samplesPerSecond = 918.0
MPI Rank 0: 05/03/2016 13:22:52:  Epoch[ 1 of 3]-Minibatch[ 281- 290, 90.63%]: CrossEntropyWithSoftmax = 2.26400612 * 640; EvalClassificationError = 0.61093750 * 640; time = 0.7204s; samplesPerSecond = 888.4
MPI Rank 0: 05/03/2016 13:22:53:  Epoch[ 1 of 3]-Minibatch[ 291- 300, 93.75%]: CrossEntropyWithSoftmax = 2.15885172 * 640; EvalClassificationError = 0.58281250 * 640; time = 0.6947s; samplesPerSecond = 921.2
MPI Rank 0: 05/03/2016 13:22:54:  Epoch[ 1 of 3]-Minibatch[ 301- 310, 96.88%]: CrossEntropyWithSoftmax = 2.22712855 * 640; EvalClassificationError = 0.59218750 * 640; time = 0.6481s; samplesPerSecond = 987.5
MPI Rank 0: 05/03/2016 13:22:54:  Epoch[ 1 of 3]-Minibatch[ 311- 320, 100.00%]: CrossEntropyWithSoftmax = 2.25604782 * 640; EvalClassificationError = 0.60625000 * 640; time = 0.6051s; samplesPerSecond = 1057.7
MPI Rank 0: 05/03/2016 13:22:54: Finished Epoch[ 1 of 3]: [Training] CrossEntropyWithSoftmax = 3.00704835 * 20480; EvalClassificationError = 0.72827148 * 20480; totalSamplesSeen = 20480; learningRatePerSample = 0.015625; epochTime=22.6802s
MPI Rank 0: 05/03/2016 13:22:55: SGD: Saving checkpoint model 'C:\Users\svcphil\AppData\Local\Temp\cntk-test-20160503132225.174972\Speech\DNN_Parallel1BitQuantization@release_cpu/models/cntkSpeech.dnn.1'
=======
MPI Rank 0: 08/16/2016 03:19:04: Starting minibatch loop.
MPI Rank 0: 08/16/2016 03:19:04:  Epoch[ 1 of 3]-Minibatch[   1-  10, 3.13%]: CrossEntropyWithSoftmax = 4.56731190 * 640; EvalErrorPrediction = 0.91718750 * 640; time = 0.1132s; samplesPerSecond = 5655.1
MPI Rank 0: 08/16/2016 03:19:04:  Epoch[ 1 of 3]-Minibatch[  11-  20, 6.25%]: CrossEntropyWithSoftmax = 4.31208878 * 640; EvalErrorPrediction = 0.92812500 * 640; time = 0.0982s; samplesPerSecond = 6516.7
MPI Rank 0: 08/16/2016 03:19:04:  Epoch[ 1 of 3]-Minibatch[  21-  30, 9.38%]: CrossEntropyWithSoftmax = 3.97319840 * 640; EvalErrorPrediction = 0.87343750 * 640; time = 0.0988s; samplesPerSecond = 6478.8
MPI Rank 0: 08/16/2016 03:19:04:  Epoch[ 1 of 3]-Minibatch[  31-  40, 12.50%]: CrossEntropyWithSoftmax = 3.73308124 * 640; EvalErrorPrediction = 0.84531250 * 640; time = 0.1000s; samplesPerSecond = 6398.8
MPI Rank 0: 08/16/2016 03:19:04:  Epoch[ 1 of 3]-Minibatch[  41-  50, 15.63%]: CrossEntropyWithSoftmax = 3.83238242 * 640; EvalErrorPrediction = 0.86406250 * 640; time = 0.1040s; samplesPerSecond = 6154.4
MPI Rank 0: 08/16/2016 03:19:04:  Epoch[ 1 of 3]-Minibatch[  51-  60, 18.75%]: CrossEntropyWithSoftmax = 3.69914238 * 640; EvalErrorPrediction = 0.86093750 * 640; time = 0.1033s; samplesPerSecond = 6193.7
MPI Rank 0: 08/16/2016 03:19:04:  Epoch[ 1 of 3]-Minibatch[  61-  70, 21.88%]: CrossEntropyWithSoftmax = 3.40238588 * 640; EvalErrorPrediction = 0.77812500 * 640; time = 0.1016s; samplesPerSecond = 6297.0
MPI Rank 0: 08/16/2016 03:19:04:  Epoch[ 1 of 3]-Minibatch[  71-  80, 25.00%]: CrossEntropyWithSoftmax = 3.51740313 * 640; EvalErrorPrediction = 0.83750000 * 640; time = 0.1058s; samplesPerSecond = 6050.7
MPI Rank 0: 08/16/2016 03:19:05:  Epoch[ 1 of 3]-Minibatch[  81-  90, 28.13%]: CrossEntropyWithSoftmax = 3.50059778 * 640; EvalErrorPrediction = 0.81250000 * 640; time = 0.1060s; samplesPerSecond = 6035.6
MPI Rank 0: 08/16/2016 03:19:05:  Epoch[ 1 of 3]-Minibatch[  91- 100, 31.25%]: CrossEntropyWithSoftmax = 3.39301549 * 640; EvalErrorPrediction = 0.80156250 * 640; time = 0.1048s; samplesPerSecond = 6108.5
MPI Rank 0: 08/16/2016 03:19:05:  Epoch[ 1 of 3]-Minibatch[ 101- 110, 34.38%]: CrossEntropyWithSoftmax = 3.48832144 * 640; EvalErrorPrediction = 0.82187500 * 640; time = 0.0996s; samplesPerSecond = 6425.8
MPI Rank 0: 08/16/2016 03:19:05:  Epoch[ 1 of 3]-Minibatch[ 111- 120, 37.50%]: CrossEntropyWithSoftmax = 3.23814723 * 640; EvalErrorPrediction = 0.77031250 * 640; time = 0.1049s; samplesPerSecond = 6101.1
MPI Rank 0: 08/16/2016 03:19:05:  Epoch[ 1 of 3]-Minibatch[ 121- 130, 40.63%]: CrossEntropyWithSoftmax = 3.14333583 * 640; EvalErrorPrediction = 0.76093750 * 640; time = 0.1018s; samplesPerSecond = 6287.6
MPI Rank 0: 08/16/2016 03:19:05:  Epoch[ 1 of 3]-Minibatch[ 131- 140, 43.75%]: CrossEntropyWithSoftmax = 3.01547841 * 640; EvalErrorPrediction = 0.73906250 * 640; time = 0.1019s; samplesPerSecond = 6280.1
MPI Rank 0: 08/16/2016 03:19:05:  Epoch[ 1 of 3]-Minibatch[ 141- 150, 46.88%]: CrossEntropyWithSoftmax = 2.91114805 * 640; EvalErrorPrediction = 0.71093750 * 640; time = 0.1007s; samplesPerSecond = 6356.0
MPI Rank 0: 08/16/2016 03:19:05:  Epoch[ 1 of 3]-Minibatch[ 151- 160, 50.00%]: CrossEntropyWithSoftmax = 3.06450741 * 640; EvalErrorPrediction = 0.74375000 * 640; time = 0.1023s; samplesPerSecond = 6253.3
MPI Rank 0: 08/16/2016 03:19:05:  Epoch[ 1 of 3]-Minibatch[ 161- 170, 53.13%]: CrossEntropyWithSoftmax = 2.77009796 * 640; EvalErrorPrediction = 0.69531250 * 640; time = 0.1118s; samplesPerSecond = 5722.9
MPI Rank 0: 08/16/2016 03:19:06:  Epoch[ 1 of 3]-Minibatch[ 171- 180, 56.25%]: CrossEntropyWithSoftmax = 2.67234909 * 640; EvalErrorPrediction = 0.64531250 * 640; time = 0.1048s; samplesPerSecond = 6106.2
MPI Rank 0: 08/16/2016 03:19:06:  Epoch[ 1 of 3]-Minibatch[ 181- 190, 59.38%]: CrossEntropyWithSoftmax = 2.76324613 * 640; EvalErrorPrediction = 0.69843750 * 640; time = 0.1044s; samplesPerSecond = 6132.4
MPI Rank 0: 08/16/2016 03:19:06:  Epoch[ 1 of 3]-Minibatch[ 191- 200, 62.50%]: CrossEntropyWithSoftmax = 2.70050608 * 640; EvalErrorPrediction = 0.68125000 * 640; time = 0.1032s; samplesPerSecond = 6199.4
MPI Rank 0: 08/16/2016 03:19:06:  Epoch[ 1 of 3]-Minibatch[ 201- 210, 65.63%]: CrossEntropyWithSoftmax = 2.56019594 * 640; EvalErrorPrediction = 0.65312500 * 640; time = 0.1020s; samplesPerSecond = 6273.4
MPI Rank 0: 08/16/2016 03:19:06:  Epoch[ 1 of 3]-Minibatch[ 211- 220, 68.75%]: CrossEntropyWithSoftmax = 2.56796356 * 640; EvalErrorPrediction = 0.63906250 * 640; time = 0.1006s; samplesPerSecond = 6363.6
MPI Rank 0: 08/16/2016 03:19:06:  Epoch[ 1 of 3]-Minibatch[ 221- 230, 71.88%]: CrossEntropyWithSoftmax = 2.51054929 * 640; EvalErrorPrediction = 0.65000000 * 640; time = 0.1043s; samplesPerSecond = 6134.7
MPI Rank 0: 08/16/2016 03:19:06:  Epoch[ 1 of 3]-Minibatch[ 231- 240, 75.00%]: CrossEntropyWithSoftmax = 2.52174700 * 640; EvalErrorPrediction = 0.65468750 * 640; time = 0.1053s; samplesPerSecond = 6076.7
MPI Rank 0: 08/16/2016 03:19:06:  Epoch[ 1 of 3]-Minibatch[ 241- 250, 78.13%]: CrossEntropyWithSoftmax = 2.45943503 * 640; EvalErrorPrediction = 0.62812500 * 640; time = 0.1004s; samplesPerSecond = 6372.9
MPI Rank 0: 08/16/2016 03:19:06:  Epoch[ 1 of 3]-Minibatch[ 251- 260, 81.25%]: CrossEntropyWithSoftmax = 2.36070476 * 640; EvalErrorPrediction = 0.62031250 * 640; time = 0.1007s; samplesPerSecond = 6354.1
MPI Rank 0: 08/16/2016 03:19:06:  Epoch[ 1 of 3]-Minibatch[ 261- 270, 84.38%]: CrossEntropyWithSoftmax = 2.22167676 * 640; EvalErrorPrediction = 0.58125000 * 640; time = 0.1028s; samplesPerSecond = 6224.7
MPI Rank 0: 08/16/2016 03:19:07:  Epoch[ 1 of 3]-Minibatch[ 271- 280, 87.50%]: CrossEntropyWithSoftmax = 2.48104909 * 640; EvalErrorPrediction = 0.66093750 * 640; time = 0.1003s; samplesPerSecond = 6380.2
MPI Rank 0: 08/16/2016 03:19:07:  Epoch[ 1 of 3]-Minibatch[ 281- 290, 90.63%]: CrossEntropyWithSoftmax = 2.23253572 * 640; EvalErrorPrediction = 0.58906250 * 640; time = 0.0934s; samplesPerSecond = 6852.8
MPI Rank 0: 08/16/2016 03:19:07:  Epoch[ 1 of 3]-Minibatch[ 291- 300, 93.75%]: CrossEntropyWithSoftmax = 2.22145425 * 640; EvalErrorPrediction = 0.60312500 * 640; time = 0.0901s; samplesPerSecond = 7103.6
MPI Rank 0: 08/16/2016 03:19:07:  Epoch[ 1 of 3]-Minibatch[ 301- 310, 96.88%]: CrossEntropyWithSoftmax = 2.21771892 * 640; EvalErrorPrediction = 0.58125000 * 640; time = 0.0900s; samplesPerSecond = 7109.4
MPI Rank 0: 08/16/2016 03:19:07:  Epoch[ 1 of 3]-Minibatch[ 311- 320, 100.00%]: CrossEntropyWithSoftmax = 2.19995645 * 640; EvalErrorPrediction = 0.59843750 * 640; time = 0.0885s; samplesPerSecond = 7231.4
MPI Rank 0: 08/16/2016 03:19:07: Finished Epoch[ 1 of 3]: [Training] CrossEntropyWithSoftmax = 3.00789787 * 20480; EvalErrorPrediction = 0.72641602 * 20480; totalSamplesSeen = 20480; learningRatePerSample = 0.015625; epochTime=3.27512s
MPI Rank 0: 08/16/2016 03:19:07: SGD: Saving checkpoint model 'C:\Users\svcphil\AppData\Local\Temp\cntk-test-20160816031852.202534\Speech\DNN_Parallel1BitQuantization@release_cpu/models/cntkSpeech.dnn.1'
>>>>>>> 8493f118
MPI Rank 0: 
MPI Rank 0: 08/16/2016 03:19:07: Starting Epoch 2: learning rate per sample = 0.001953  effective momentum = 0.656119  momentum as time constant = 607.5 samples
MPI Rank 0: minibatchiterator: epoch 1: frames [20480..40960] (first utterance at frame 20480), data subset 0 of 3, with 1 datapasses
MPI Rank 0: 
<<<<<<< HEAD
MPI Rank 0: 05/03/2016 13:22:55: Starting minibatch loop, DataParallelSGD training (MyRank = 0, NumNodes = 3, NumGradientBits = 1), distributed reading is ENABLED.
MPI Rank 0: 05/03/2016 13:31:56:  Epoch[ 2 of 3]-Minibatch[   1-  10, 12.50%]: CrossEntropyWithSoftmax = 2.13368596 * 2560; EvalClassificationError = 0.57500000 * 2560; time = 541.5354s; samplesPerSecond = 4.7
MPI Rank 0: 05/03/2016 13:41:11:  Epoch[ 2 of 3]-Minibatch[  11-  20, 25.00%]: CrossEntropyWithSoftmax = 2.03773809 * 2560; EvalClassificationError = 0.55898437 * 2560; time = 554.4157s; samplesPerSecond = 4.6
MPI Rank 0: 05/03/2016 13:48:00:  Epoch[ 2 of 3]-Minibatch[  21-  30, 37.50%]: CrossEntropyWithSoftmax = 2.02936769 * 2560; EvalClassificationError = 0.55156250 * 2560; time = 409.5203s; samplesPerSecond = 6.3
MPI Rank 0: 05/03/2016 13:54:08:  Epoch[ 2 of 3]-Minibatch[  31-  40, 50.00%]: CrossEntropyWithSoftmax = 1.93929048 * 2560; EvalClassificationError = 0.53593750 * 2560; time = 367.7873s; samplesPerSecond = 7.0
MPI Rank 0: 05/03/2016 13:57:22:  Epoch[ 2 of 3]-Minibatch[  41-  50, 62.50%]: CrossEntropyWithSoftmax = 1.92419932 * 2560; EvalClassificationError = 0.52617187 * 2560; time = 194.0593s; samplesPerSecond = 13.2
MPI Rank 0: 05/03/2016 14:05:15:  Epoch[ 2 of 3]-Minibatch[  51-  60, 75.00%]: CrossEntropyWithSoftmax = 1.94695921 * 2560; EvalClassificationError = 0.54648438 * 2560; time = 472.6057s; samplesPerSecond = 5.4
MPI Rank 0: 05/03/2016 14:13:19:  Epoch[ 2 of 3]-Minibatch[  61-  70, 87.50%]: CrossEntropyWithSoftmax = 1.94673081 * 2560; EvalClassificationError = 0.53867188 * 2560; time = 484.6714s; samplesPerSecond = 5.3
MPI Rank 0: 05/03/2016 14:17:49:  Epoch[ 2 of 3]-Minibatch[  71-  80, 100.00%]: CrossEntropyWithSoftmax = 1.91211204 * 2560; EvalClassificationError = 0.53945312 * 2560; time = 269.7641s; samplesPerSecond = 9.5
MPI Rank 0: 05/03/2016 14:17:52: Finished Epoch[ 2 of 3]: [Training] CrossEntropyWithSoftmax = 1.98376045 * 20480; EvalClassificationError = 0.54653320 * 20480; totalSamplesSeen = 40960; learningRatePerSample = 0.001953125; epochTime=3297.57s
MPI Rank 0: 05/03/2016 14:17:53: SGD: Saving checkpoint model 'C:\Users\svcphil\AppData\Local\Temp\cntk-test-20160503132225.174972\Speech\DNN_Parallel1BitQuantization@release_cpu/models/cntkSpeech.dnn.2'
=======
MPI Rank 0: 08/16/2016 03:19:07: Starting minibatch loop, DataParallelSGD training (MyRank = 0, NumNodes = 3, NumGradientBits = 1), distributed reading is ENABLED.
MPI Rank 0: 08/16/2016 03:19:07:  Epoch[ 2 of 3]-Minibatch[   1-  10, 12.50%]: CrossEntropyWithSoftmax = 2.15042048 * 2560; EvalErrorPrediction = 0.58867187 * 2560; time = 0.3458s; samplesPerSecond = 7402.6
MPI Rank 0: 08/16/2016 03:19:08:  Epoch[ 2 of 3]-Minibatch[  11-  20, 25.00%]: CrossEntropyWithSoftmax = 2.11694314 * 2560; EvalErrorPrediction = 0.56132812 * 2560; time = 0.3452s; samplesPerSecond = 7416.2
MPI Rank 0: 08/16/2016 03:19:08:  Epoch[ 2 of 3]-Minibatch[  21-  30, 37.50%]: CrossEntropyWithSoftmax = 2.05986597 * 2560; EvalErrorPrediction = 0.56523437 * 2560; time = 0.3527s; samplesPerSecond = 7258.5
MPI Rank 0: 08/16/2016 03:19:08:  Epoch[ 2 of 3]-Minibatch[  31-  40, 50.00%]: CrossEntropyWithSoftmax = 2.02348440 * 2560; EvalErrorPrediction = 0.55820313 * 2560; time = 0.3475s; samplesPerSecond = 7366.4
MPI Rank 0: 08/16/2016 03:19:09:  Epoch[ 2 of 3]-Minibatch[  41-  50, 62.50%]: CrossEntropyWithSoftmax = 2.02257161 * 2560; EvalErrorPrediction = 0.54921875 * 2560; time = 0.3430s; samplesPerSecond = 7463.0
MPI Rank 0: 08/16/2016 03:19:09:  Epoch[ 2 of 3]-Minibatch[  51-  60, 75.00%]: CrossEntropyWithSoftmax = 1.96745389 * 2560; EvalErrorPrediction = 0.53867188 * 2560; time = 0.3327s; samplesPerSecond = 7694.1
MPI Rank 0: 08/16/2016 03:19:09:  Epoch[ 2 of 3]-Minibatch[  61-  70, 87.50%]: CrossEntropyWithSoftmax = 1.95891510 * 2560; EvalErrorPrediction = 0.52851563 * 2560; time = 0.3305s; samplesPerSecond = 7745.6
MPI Rank 0: 08/16/2016 03:19:10:  Epoch[ 2 of 3]-Minibatch[  71-  80, 100.00%]: CrossEntropyWithSoftmax = 1.93032448 * 2560; EvalErrorPrediction = 0.53281250 * 2560; time = 0.3646s; samplesPerSecond = 7021.8
MPI Rank 0: 08/16/2016 03:19:10: Finished Epoch[ 2 of 3]: [Training] CrossEntropyWithSoftmax = 2.02874738 * 20480; EvalErrorPrediction = 0.55283203 * 20480; totalSamplesSeen = 40960; learningRatePerSample = 0.001953125; epochTime=2.79211s
MPI Rank 0: 08/16/2016 03:19:10: SGD: Saving checkpoint model 'C:\Users\svcphil\AppData\Local\Temp\cntk-test-20160816031852.202534\Speech\DNN_Parallel1BitQuantization@release_cpu/models/cntkSpeech.dnn.2'
>>>>>>> 8493f118
MPI Rank 0: 
MPI Rank 0: 08/16/2016 03:19:10: Starting Epoch 3: learning rate per sample = 0.000098  effective momentum = 0.656119  momentum as time constant = 2429.9 samples
MPI Rank 0: minibatchiterator: epoch 2: frames [40960..61440] (first utterance at frame 40960), data subset 0 of 3, with 1 datapasses
MPI Rank 0: 
<<<<<<< HEAD
MPI Rank 0: 05/03/2016 14:17:53: Starting minibatch loop, DataParallelSGD training (MyRank = 0, NumNodes = 3, NumGradientBits = 1), distributed reading is ENABLED.
MPI Rank 0: 05/03/2016 14:36:11:  Epoch[ 3 of 3]-Minibatch[   1-  10, 50.00%]: CrossEntropyWithSoftmax = 1.92705928 * 10240; EvalClassificationError = 0.54765625 * 10240; time = 1098.5768s; samplesPerSecond = 9.3
MPI Rank 0: 05/03/2016 14:45:56:  Epoch[ 3 of 3]-Minibatch[  11-  20, 100.00%]: CrossEntropyWithSoftmax = 1.90745194 * 10240; EvalClassificationError = 0.52822266 * 10240; time = 584.9987s; samplesPerSecond = 17.5
MPI Rank 0: 05/03/2016 14:45:58: Finished Epoch[ 3 of 3]: [Training] CrossEntropyWithSoftmax = 1.91725561 * 20480; EvalClassificationError = 0.53793945 * 20480; totalSamplesSeen = 61440; learningRatePerSample = 9.7656251e-005; epochTime=1685.83s
MPI Rank 0: 05/03/2016 14:45:58: SGD: Saving checkpoint model 'C:\Users\svcphil\AppData\Local\Temp\cntk-test-20160503132225.174972\Speech\DNN_Parallel1BitQuantization@release_cpu/models/cntkSpeech.dnn'
MPI Rank 0: 05/03/2016 14:45:58: CNTKCommandTrainEnd: speechTrain
=======
MPI Rank 0: 08/16/2016 03:19:10: Starting minibatch loop, DataParallelSGD training (MyRank = 0, NumNodes = 3, NumGradientBits = 1), distributed reading is ENABLED.
MPI Rank 0: 08/16/2016 03:19:11:  Epoch[ 3 of 3]-Minibatch[   1-  10, 50.00%]: CrossEntropyWithSoftmax = 1.95622782 * 10240; EvalErrorPrediction = 0.54609375 * 10240; time = 0.6987s; samplesPerSecond = 14654.8
MPI Rank 0: 08/16/2016 03:19:11:  Epoch[ 3 of 3]-Minibatch[  11-  20, 100.00%]: CrossEntropyWithSoftmax = 1.95081435 * 10240; EvalErrorPrediction = 0.54355469 * 10240; time = 0.6563s; samplesPerSecond = 15601.8
MPI Rank 0: 08/16/2016 03:19:11: Finished Epoch[ 3 of 3]: [Training] CrossEntropyWithSoftmax = 1.95352108 * 20480; EvalErrorPrediction = 0.54482422 * 20480; totalSamplesSeen = 61440; learningRatePerSample = 9.7656251e-005; epochTime=1.38257s
MPI Rank 0: 08/16/2016 03:19:11: SGD: Saving checkpoint model 'C:\Users\svcphil\AppData\Local\Temp\cntk-test-20160816031852.202534\Speech\DNN_Parallel1BitQuantization@release_cpu/models/cntkSpeech.dnn'
MPI Rank 0: 08/16/2016 03:19:12: CNTKCommandTrainEnd: speechTrain
>>>>>>> 8493f118
MPI Rank 0: 
MPI Rank 0: 08/16/2016 03:19:12: Action "train" complete.
MPI Rank 0: 
MPI Rank 0: 08/16/2016 03:19:12: __COMPLETED__
MPI Rank 0: ~MPIWrapper
MPI Rank 1: 08/16/2016 03:18:55: Redirecting stderr to file C:\Users\svcphil\AppData\Local\Temp\cntk-test-20160816031852.202534\Speech\DNN_Parallel1BitQuantization@release_cpu/stderr_speechTrain.logrank1
MPI Rank 1: 08/16/2016 03:18:55: -------------------------------------------------------------------
MPI Rank 1: 08/16/2016 03:18:55: Build info: 
MPI Rank 1: 
MPI Rank 1: 08/16/2016 03:18:55: 		Built time: Aug 16 2016 03:09:16
MPI Rank 1: 08/16/2016 03:18:55: 		Last modified date: Fri Aug 12 05:28:23 2016
MPI Rank 1: 08/16/2016 03:18:55: 		Build type: Release
MPI Rank 1: 08/16/2016 03:18:55: 		Build target: GPU
MPI Rank 1: 08/16/2016 03:18:55: 		With 1bit-SGD: yes
MPI Rank 1: 08/16/2016 03:18:55: 		Math lib: mkl
MPI Rank 1: 08/16/2016 03:18:55: 		CUDA_PATH: C:\Program Files\NVIDIA GPU Computing Toolkit\CUDA\v7.5
MPI Rank 1: 08/16/2016 03:18:55: 		CUB_PATH: c:\src\cub-1.4.1
MPI Rank 1: 08/16/2016 03:18:55: 		CUDNN_PATH: c:\NVIDIA\cudnn-4.0\cuda
MPI Rank 1: 08/16/2016 03:18:55: 		Build Branch: HEAD
MPI Rank 1: 08/16/2016 03:18:55: 		Build SHA1: 026b1e772b963461e189f8f00aa7ed6951298f84
MPI Rank 1: 08/16/2016 03:18:55: 		Built by svcphil on Philly-Pool1
MPI Rank 1: 08/16/2016 03:18:55: 		Build Path: c:\jenkins\workspace\CNTK-Build-Windows\Source\CNTK\
MPI Rank 1: 08/16/2016 03:18:55: -------------------------------------------------------------------
MPI Rank 1: 08/16/2016 03:18:59: -------------------------------------------------------------------
MPI Rank 1: 08/16/2016 03:18:59: GPU info:
MPI Rank 1: 
MPI Rank 1: 08/16/2016 03:18:59: 		Device[0]: cores = 2880; computeCapability = 3.5; type = "GeForce GTX 780 Ti"; memory = 3072 MB
MPI Rank 1: 08/16/2016 03:18:59: 		Device[1]: cores = 2880; computeCapability = 3.5; type = "GeForce GTX 780 Ti"; memory = 3072 MB
MPI Rank 1: 08/16/2016 03:18:59: 		Device[2]: cores = 2880; computeCapability = 3.5; type = "GeForce GTX 780 Ti"; memory = 3072 MB
MPI Rank 1: 08/16/2016 03:18:59: 		Device[3]: cores = 2880; computeCapability = 3.5; type = "GeForce GTX 780 Ti"; memory = 3072 MB
MPI Rank 1: 08/16/2016 03:18:59: -------------------------------------------------------------------
MPI Rank 1: 
MPI Rank 1: 08/16/2016 03:18:59: Running on DPHAIM-24 at 2016/08/16 03:18:59
MPI Rank 1: 08/16/2016 03:18:59: Command line: 
MPI Rank 1: C:\jenkins\workspace\CNTK-Test-Windows-W1\x64\release\cntk.exe  configFile=C:\jenkins\workspace\CNTK-Test-Windows-W1\Tests\EndToEndTests\Speech\DNN/cntk.cntk  currentDirectory=C:\jenkins\workspace\CNTK-Test-Windows-W1\Tests\EndToEndTests\Speech\Data  RunDir=C:\Users\svcphil\AppData\Local\Temp\cntk-test-20160816031852.202534\Speech\DNN_Parallel1BitQuantization@release_cpu  DataDir=C:\jenkins\workspace\CNTK-Test-Windows-W1\Tests\EndToEndTests\Speech\Data  ConfigDir=C:\jenkins\workspace\CNTK-Test-Windows-W1\Tests\EndToEndTests\Speech\DNN  OutputDir=C:\Users\svcphil\AppData\Local\Temp\cntk-test-20160816031852.202534\Speech\DNN_Parallel1BitQuantization@release_cpu  DeviceId=-1  timestamping=true  numCPUThreads=8  precision=double  speechTrain=[SGD=[ParallelTrain=[DataParallelSGD=[gradientBits=1]]]]  speechTrain=[SGD=[ParallelTrain=[parallelizationStartEpoch=2]]]  stderr=C:\Users\svcphil\AppData\Local\Temp\cntk-test-20160816031852.202534\Speech\DNN_Parallel1BitQuantization@release_cpu/stderr
MPI Rank 1: 
MPI Rank 1: 
MPI Rank 1: 
MPI Rank 1: 08/16/2016 03:18:59: >>>>>>>>>>>>>>>>>>>> RAW CONFIG (VARIABLES NOT RESOLVED) >>>>>>>>>>>>>>>>>>>>
MPI Rank 1: 08/16/2016 03:18:59: precision = "float"
MPI Rank 1: command = speechTrain
MPI Rank 1: deviceId = $DeviceId$
MPI Rank 1: parallelTrain = true
MPI Rank 1: speechTrain = [
MPI Rank 1:     action = "train"
MPI Rank 1:     modelPath = "$RunDir$/models/cntkSpeech.dnn"
MPI Rank 1:     deviceId = $DeviceId$
MPI Rank 1:     traceLevel = 1
MPI Rank 1:     SimpleNetworkBuilder = [
MPI Rank 1:         layerSizes = 363:512:512:132
MPI Rank 1:         trainingCriterion = "CrossEntropyWithSoftmax"
MPI Rank 1:         evalCriterion = "ClassificationError"
MPI Rank 1:         layerTypes = "Sigmoid"
MPI Rank 1:         initValueScale = 1.0
MPI Rank 1:         applyMeanVarNorm = true
MPI Rank 1:         uniformInit = true
MPI Rank 1:         needPrior = true
MPI Rank 1:     ]
MPI Rank 1:     ExperimentalNetworkBuilder = [    // the same as above but with BS. Not active; activate by commenting out the SimpleNetworkBuilder entry above
MPI Rank 1:         layerSizes = 363:512:512:132
MPI Rank 1:         trainingCriterion = 'CE'
MPI Rank 1:         evalCriterion = 'Err'
MPI Rank 1:         applyMeanVarNorm = true
MPI Rank 1:         L = Length(layerSizes)-1    // number of model layers
MPI Rank 1:         features = Input(layerSizes[0], 1, tag='feature') ; labels = Input(layerSizes[Length(layerSizes)-1], 1, tag='label')
MPI Rank 1:         featNorm = if applyMeanVarNorm
MPI Rank 1:                    then MeanVarNorm(features)
MPI Rank 1:                    else features
MPI Rank 1:         layers[layer:1..L-1] = if layer > 1
MPI Rank 1:                                then SBFF(layers[layer-1].Eh, layerSizes[layer], layerSizes[layer-1])
MPI Rank 1:                                else SBFF(featNorm, layerSizes[layer], layerSizes[layer-1])
MPI Rank 1:         outLayer = BFF(layers[L-1].Eh, layerSizes[L], layerSizes[L-1])
MPI Rank 1:         outZ = outLayer.z        // + PastValue(layerSizes[L], 1, outLayer.z)
MPI Rank 1:         CE = if trainingCriterion == 'CE'
MPI Rank 1:              then CrossEntropyWithSoftmax(labels, outZ, tag='criterion')
MPI Rank 1:              else Fail('unknown trainingCriterion ' + trainingCriterion)
MPI Rank 1:         Err = if evalCriterion == 'Err' then
MPI Rank 1:               ClassificationError(labels, outZ, tag='evaluation')
MPI Rank 1:               else Fail('unknown evalCriterion ' + evalCriterion)
MPI Rank 1:         logPrior = LogPrior(labels)
MPI Rank 1:         // TODO: how to add a tag to an infix operation?
MPI Rank 1:         ScaledLogLikelihood = Minus (outZ, logPrior, tag='output')
MPI Rank 1:     ]
MPI Rank 1:     SGD = [
MPI Rank 1:         epochSize = 20480
MPI Rank 1:         minibatchSize = 64:256:1024
MPI Rank 1:         learningRatesPerMB = 1.0:0.5:0.1
MPI Rank 1:         numMBsToShowResult = 10
MPI Rank 1:         momentumPerMB = 0.9:0.656119
MPI Rank 1:         dropoutRate = 0.0
MPI Rank 1:         maxEpochs = 3
MPI Rank 1:         keepCheckPointFiles = true
MPI Rank 1:         clippingThresholdPerSample = 1#INF
MPI Rank 1:         ParallelTrain = [
MPI Rank 1:             parallelizationMethod = "DataParallelSGD"
MPI Rank 1:             distributedMBReading = true
MPI Rank 1:             DataParallelSGD = [
MPI Rank 1:                 gradientBits = 32
MPI Rank 1:             ]
MPI Rank 1:         ]
MPI Rank 1:         AutoAdjust = [
MPI Rank 1:             reduceLearnRateIfImproveLessThan = 0
MPI Rank 1:             loadBestModel = true
MPI Rank 1:             increaseLearnRateIfImproveMoreThan = 1000000000
MPI Rank 1:             learnRateDecreaseFactor = 0.5
MPI Rank 1:             learnRateIncreaseFactor = 1.382
MPI Rank 1:             autoAdjustLR = "adjustAfterEpoch"
MPI Rank 1:         ]
MPI Rank 1:     ]
MPI Rank 1:     reader = [
MPI Rank 1:         readerType = "HTKMLFReader"
MPI Rank 1:         readMethod = "blockRandomize"
MPI Rank 1:         miniBatchMode = "partial"
MPI Rank 1:         randomize = "auto"
MPI Rank 1:         verbosity = 0
MPI Rank 1:         useMersenneTwisterRand=true
MPI Rank 1:         features = [
MPI Rank 1:             dim = 363
MPI Rank 1:             type = "real"
MPI Rank 1:             scpFile = "glob_0000.scp"
MPI Rank 1:         ]
MPI Rank 1:         labels = [
MPI Rank 1:             mlfFile = "$DataDir$/glob_0000.mlf"
MPI Rank 1:             labelMappingFile = "$DataDir$/state.list"
MPI Rank 1:             labelDim = 132
MPI Rank 1:             labelType = "category"
MPI Rank 1:         ]
MPI Rank 1:     ]
MPI Rank 1: ]
MPI Rank 1: currentDirectory=C:\jenkins\workspace\CNTK-Test-Windows-W1\Tests\EndToEndTests\Speech\Data
MPI Rank 1: RunDir=C:\Users\svcphil\AppData\Local\Temp\cntk-test-20160816031852.202534\Speech\DNN_Parallel1BitQuantization@release_cpu
MPI Rank 1: DataDir=C:\jenkins\workspace\CNTK-Test-Windows-W1\Tests\EndToEndTests\Speech\Data
MPI Rank 1: ConfigDir=C:\jenkins\workspace\CNTK-Test-Windows-W1\Tests\EndToEndTests\Speech\DNN
MPI Rank 1: OutputDir=C:\Users\svcphil\AppData\Local\Temp\cntk-test-20160816031852.202534\Speech\DNN_Parallel1BitQuantization@release_cpu
MPI Rank 1: DeviceId=-1
MPI Rank 1: timestamping=true
MPI Rank 1: numCPUThreads=8
MPI Rank 1: precision=double
MPI Rank 1: speechTrain=[SGD=[ParallelTrain=[DataParallelSGD=[gradientBits=1]]]]
MPI Rank 1: speechTrain=[SGD=[ParallelTrain=[parallelizationStartEpoch=2]]]
MPI Rank 1: stderr=C:\Users\svcphil\AppData\Local\Temp\cntk-test-20160816031852.202534\Speech\DNN_Parallel1BitQuantization@release_cpu/stderr
MPI Rank 1: 
MPI Rank 1: 08/16/2016 03:18:59: <<<<<<<<<<<<<<<<<<<< RAW CONFIG (VARIABLES NOT RESOLVED)  <<<<<<<<<<<<<<<<<<<<
MPI Rank 1: 
MPI Rank 1: 08/16/2016 03:18:59: >>>>>>>>>>>>>>>>>>>> RAW CONFIG WITH ALL VARIABLES RESOLVED >>>>>>>>>>>>>>>>>>>>
MPI Rank 1: 08/16/2016 03:18:59: precision = "float"
MPI Rank 1: command = speechTrain
MPI Rank 1: deviceId = -1
MPI Rank 1: parallelTrain = true
MPI Rank 1: speechTrain = [
MPI Rank 1:     action = "train"
MPI Rank 1:     modelPath = "C:\Users\svcphil\AppData\Local\Temp\cntk-test-20160816031852.202534\Speech\DNN_Parallel1BitQuantization@release_cpu/models/cntkSpeech.dnn"
MPI Rank 1:     deviceId = -1
MPI Rank 1:     traceLevel = 1
MPI Rank 1:     SimpleNetworkBuilder = [
MPI Rank 1:         layerSizes = 363:512:512:132
MPI Rank 1:         trainingCriterion = "CrossEntropyWithSoftmax"
MPI Rank 1:         evalCriterion = "ClassificationError"
MPI Rank 1:         layerTypes = "Sigmoid"
MPI Rank 1:         initValueScale = 1.0
MPI Rank 1:         applyMeanVarNorm = true
MPI Rank 1:         uniformInit = true
MPI Rank 1:         needPrior = true
MPI Rank 1:     ]
MPI Rank 1:     ExperimentalNetworkBuilder = [    // the same as above but with BS. Not active; activate by commenting out the SimpleNetworkBuilder entry above
MPI Rank 1:         layerSizes = 363:512:512:132
MPI Rank 1:         trainingCriterion = 'CE'
MPI Rank 1:         evalCriterion = 'Err'
MPI Rank 1:         applyMeanVarNorm = true
MPI Rank 1:         L = Length(layerSizes)-1    // number of model layers
MPI Rank 1:         features = Input(layerSizes[0], 1, tag='feature') ; labels = Input(layerSizes[Length(layerSizes)-1], 1, tag='label')
MPI Rank 1:         featNorm = if applyMeanVarNorm
MPI Rank 1:                    then MeanVarNorm(features)
MPI Rank 1:                    else features
MPI Rank 1:         layers[layer:1..L-1] = if layer > 1
MPI Rank 1:                                then SBFF(layers[layer-1].Eh, layerSizes[layer], layerSizes[layer-1])
MPI Rank 1:                                else SBFF(featNorm, layerSizes[layer], layerSizes[layer-1])
MPI Rank 1:         outLayer = BFF(layers[L-1].Eh, layerSizes[L], layerSizes[L-1])
MPI Rank 1:         outZ = outLayer.z        // + PastValue(layerSizes[L], 1, outLayer.z)
MPI Rank 1:         CE = if trainingCriterion == 'CE'
MPI Rank 1:              then CrossEntropyWithSoftmax(labels, outZ, tag='criterion')
MPI Rank 1:              else Fail('unknown trainingCriterion ' + trainingCriterion)
MPI Rank 1:         Err = if evalCriterion == 'Err' then
MPI Rank 1:               ClassificationError(labels, outZ, tag='evaluation')
MPI Rank 1:               else Fail('unknown evalCriterion ' + evalCriterion)
MPI Rank 1:         logPrior = LogPrior(labels)
MPI Rank 1:         // TODO: how to add a tag to an infix operation?
MPI Rank 1:         ScaledLogLikelihood = Minus (outZ, logPrior, tag='output')
MPI Rank 1:     ]
MPI Rank 1:     SGD = [
MPI Rank 1:         epochSize = 20480
MPI Rank 1:         minibatchSize = 64:256:1024
MPI Rank 1:         learningRatesPerMB = 1.0:0.5:0.1
MPI Rank 1:         numMBsToShowResult = 10
MPI Rank 1:         momentumPerMB = 0.9:0.656119
MPI Rank 1:         dropoutRate = 0.0
MPI Rank 1:         maxEpochs = 3
MPI Rank 1:         keepCheckPointFiles = true
MPI Rank 1:         clippingThresholdPerSample = 1#INF
MPI Rank 1:         ParallelTrain = [
MPI Rank 1:             parallelizationMethod = "DataParallelSGD"
MPI Rank 1:             distributedMBReading = true
MPI Rank 1:             DataParallelSGD = [
MPI Rank 1:                 gradientBits = 32
MPI Rank 1:             ]
MPI Rank 1:         ]
MPI Rank 1:         AutoAdjust = [
MPI Rank 1:             reduceLearnRateIfImproveLessThan = 0
MPI Rank 1:             loadBestModel = true
MPI Rank 1:             increaseLearnRateIfImproveMoreThan = 1000000000
MPI Rank 1:             learnRateDecreaseFactor = 0.5
MPI Rank 1:             learnRateIncreaseFactor = 1.382
MPI Rank 1:             autoAdjustLR = "adjustAfterEpoch"
MPI Rank 1:         ]
MPI Rank 1:     ]
MPI Rank 1:     reader = [
MPI Rank 1:         readerType = "HTKMLFReader"
MPI Rank 1:         readMethod = "blockRandomize"
MPI Rank 1:         miniBatchMode = "partial"
MPI Rank 1:         randomize = "auto"
MPI Rank 1:         verbosity = 0
MPI Rank 1:         useMersenneTwisterRand=true
MPI Rank 1:         features = [
MPI Rank 1:             dim = 363
MPI Rank 1:             type = "real"
MPI Rank 1:             scpFile = "glob_0000.scp"
MPI Rank 1:         ]
MPI Rank 1:         labels = [
MPI Rank 1:             mlfFile = "C:\jenkins\workspace\CNTK-Test-Windows-W1\Tests\EndToEndTests\Speech\Data/glob_0000.mlf"
MPI Rank 1:             labelMappingFile = "C:\jenkins\workspace\CNTK-Test-Windows-W1\Tests\EndToEndTests\Speech\Data/state.list"
MPI Rank 1:             labelDim = 132
MPI Rank 1:             labelType = "category"
MPI Rank 1:         ]
MPI Rank 1:     ]
MPI Rank 1: ]
MPI Rank 1: currentDirectory=C:\jenkins\workspace\CNTK-Test-Windows-W1\Tests\EndToEndTests\Speech\Data
MPI Rank 1: RunDir=C:\Users\svcphil\AppData\Local\Temp\cntk-test-20160816031852.202534\Speech\DNN_Parallel1BitQuantization@release_cpu
MPI Rank 1: DataDir=C:\jenkins\workspace\CNTK-Test-Windows-W1\Tests\EndToEndTests\Speech\Data
MPI Rank 1: ConfigDir=C:\jenkins\workspace\CNTK-Test-Windows-W1\Tests\EndToEndTests\Speech\DNN
MPI Rank 1: OutputDir=C:\Users\svcphil\AppData\Local\Temp\cntk-test-20160816031852.202534\Speech\DNN_Parallel1BitQuantization@release_cpu
MPI Rank 1: DeviceId=-1
MPI Rank 1: timestamping=true
MPI Rank 1: numCPUThreads=8
MPI Rank 1: precision=double
MPI Rank 1: speechTrain=[SGD=[ParallelTrain=[DataParallelSGD=[gradientBits=1]]]]
MPI Rank 1: speechTrain=[SGD=[ParallelTrain=[parallelizationStartEpoch=2]]]
MPI Rank 1: stderr=C:\Users\svcphil\AppData\Local\Temp\cntk-test-20160816031852.202534\Speech\DNN_Parallel1BitQuantization@release_cpu/stderr
MPI Rank 1: 
MPI Rank 1: 08/16/2016 03:19:00: <<<<<<<<<<<<<<<<<<<< RAW CONFIG WITH ALL VARIABLES RESOLVED <<<<<<<<<<<<<<<<<<<<
MPI Rank 1: 
MPI Rank 1: 08/16/2016 03:19:00: >>>>>>>>>>>>>>>>>>>> PROCESSED CONFIG WITH ALL VARIABLES RESOLVED >>>>>>>>>>>>>>>>>>>>
MPI Rank 1: configparameters: cntk.cntk:command=speechTrain
MPI Rank 1: configparameters: cntk.cntk:ConfigDir=C:\jenkins\workspace\CNTK-Test-Windows-W1\Tests\EndToEndTests\Speech\DNN
MPI Rank 1: configparameters: cntk.cntk:currentDirectory=C:\jenkins\workspace\CNTK-Test-Windows-W1\Tests\EndToEndTests\Speech\Data
MPI Rank 1: configparameters: cntk.cntk:DataDir=C:\jenkins\workspace\CNTK-Test-Windows-W1\Tests\EndToEndTests\Speech\Data
MPI Rank 1: configparameters: cntk.cntk:deviceId=-1
MPI Rank 1: configparameters: cntk.cntk:numCPUThreads=8
MPI Rank 1: configparameters: cntk.cntk:OutputDir=C:\Users\svcphil\AppData\Local\Temp\cntk-test-20160816031852.202534\Speech\DNN_Parallel1BitQuantization@release_cpu
MPI Rank 1: configparameters: cntk.cntk:parallelTrain=true
MPI Rank 1: configparameters: cntk.cntk:precision=double
MPI Rank 1: configparameters: cntk.cntk:RunDir=C:\Users\svcphil\AppData\Local\Temp\cntk-test-20160816031852.202534\Speech\DNN_Parallel1BitQuantization@release_cpu
MPI Rank 1: configparameters: cntk.cntk:speechTrain=[
MPI Rank 1:     action = "train"
MPI Rank 1:     modelPath = "C:\Users\svcphil\AppData\Local\Temp\cntk-test-20160816031852.202534\Speech\DNN_Parallel1BitQuantization@release_cpu/models/cntkSpeech.dnn"
MPI Rank 1:     deviceId = -1
MPI Rank 1:     traceLevel = 1
MPI Rank 1:     SimpleNetworkBuilder = [
MPI Rank 1:         layerSizes = 363:512:512:132
MPI Rank 1:         trainingCriterion = "CrossEntropyWithSoftmax"
MPI Rank 1:         evalCriterion = "ClassificationError"
MPI Rank 1:         layerTypes = "Sigmoid"
MPI Rank 1:         initValueScale = 1.0
MPI Rank 1:         applyMeanVarNorm = true
MPI Rank 1:         uniformInit = true
MPI Rank 1:         needPrior = true
MPI Rank 1:     ]
MPI Rank 1:     ExperimentalNetworkBuilder = [    // the same as above but with BS. Not active; activate by commenting out the SimpleNetworkBuilder entry above
MPI Rank 1:         layerSizes = 363:512:512:132
MPI Rank 1:         trainingCriterion = 'CE'
MPI Rank 1:         evalCriterion = 'Err'
MPI Rank 1:         applyMeanVarNorm = true
MPI Rank 1:         L = Length(layerSizes)-1    // number of model layers
MPI Rank 1:         features = Input(layerSizes[0], 1, tag='feature') ; labels = Input(layerSizes[Length(layerSizes)-1], 1, tag='label')
MPI Rank 1:         featNorm = if applyMeanVarNorm
MPI Rank 1:                    then MeanVarNorm(features)
MPI Rank 1:                    else features
MPI Rank 1:         layers[layer:1..L-1] = if layer > 1
MPI Rank 1:                                then SBFF(layers[layer-1].Eh, layerSizes[layer], layerSizes[layer-1])
MPI Rank 1:                                else SBFF(featNorm, layerSizes[layer], layerSizes[layer-1])
MPI Rank 1:         outLayer = BFF(layers[L-1].Eh, layerSizes[L], layerSizes[L-1])
MPI Rank 1:         outZ = outLayer.z        // + PastValue(layerSizes[L], 1, outLayer.z)
MPI Rank 1:         CE = if trainingCriterion == 'CE'
MPI Rank 1:              then CrossEntropyWithSoftmax(labels, outZ, tag='criterion')
MPI Rank 1:              else Fail('unknown trainingCriterion ' + trainingCriterion)
MPI Rank 1:         Err = if evalCriterion == 'Err' then
MPI Rank 1:               ClassificationError(labels, outZ, tag='evaluation')
MPI Rank 1:               else Fail('unknown evalCriterion ' + evalCriterion)
MPI Rank 1:         logPrior = LogPrior(labels)
MPI Rank 1:         // TODO: how to add a tag to an infix operation?
MPI Rank 1:         ScaledLogLikelihood = Minus (outZ, logPrior, tag='output')
MPI Rank 1:     ]
MPI Rank 1:     SGD = [
MPI Rank 1:         epochSize = 20480
MPI Rank 1:         minibatchSize = 64:256:1024
MPI Rank 1:         learningRatesPerMB = 1.0:0.5:0.1
MPI Rank 1:         numMBsToShowResult = 10
MPI Rank 1:         momentumPerMB = 0.9:0.656119
MPI Rank 1:         dropoutRate = 0.0
MPI Rank 1:         maxEpochs = 3
MPI Rank 1:         keepCheckPointFiles = true
MPI Rank 1:         clippingThresholdPerSample = 1#INF
MPI Rank 1:         ParallelTrain = [
MPI Rank 1:             parallelizationMethod = "DataParallelSGD"
MPI Rank 1:             distributedMBReading = true
MPI Rank 1:             DataParallelSGD = [
MPI Rank 1:                 gradientBits = 32
MPI Rank 1:             ]
MPI Rank 1:         ]
MPI Rank 1:         AutoAdjust = [
MPI Rank 1:             reduceLearnRateIfImproveLessThan = 0
MPI Rank 1:             loadBestModel = true
MPI Rank 1:             increaseLearnRateIfImproveMoreThan = 1000000000
MPI Rank 1:             learnRateDecreaseFactor = 0.5
MPI Rank 1:             learnRateIncreaseFactor = 1.382
MPI Rank 1:             autoAdjustLR = "adjustAfterEpoch"
MPI Rank 1:         ]
MPI Rank 1:     ]
MPI Rank 1:     reader = [
MPI Rank 1:         readerType = "HTKMLFReader"
MPI Rank 1:         readMethod = "blockRandomize"
MPI Rank 1:         miniBatchMode = "partial"
MPI Rank 1:         randomize = "auto"
MPI Rank 1:         verbosity = 0
MPI Rank 1:         useMersenneTwisterRand=true
MPI Rank 1:         features = [
MPI Rank 1:             dim = 363
MPI Rank 1:             type = "real"
MPI Rank 1:             scpFile = "glob_0000.scp"
MPI Rank 1:         ]
MPI Rank 1:         labels = [
MPI Rank 1:             mlfFile = "C:\jenkins\workspace\CNTK-Test-Windows-W1\Tests\EndToEndTests\Speech\Data/glob_0000.mlf"
MPI Rank 1:             labelMappingFile = "C:\jenkins\workspace\CNTK-Test-Windows-W1\Tests\EndToEndTests\Speech\Data/state.list"
MPI Rank 1:             labelDim = 132
MPI Rank 1:             labelType = "category"
MPI Rank 1:         ]
MPI Rank 1:     ]
MPI Rank 1: ] [SGD=[ParallelTrain=[DataParallelSGD=[gradientBits=1]]]] [SGD=[ParallelTrain=[parallelizationStartEpoch=2]]]
MPI Rank 1: 
MPI Rank 1: configparameters: cntk.cntk:stderr=C:\Users\svcphil\AppData\Local\Temp\cntk-test-20160816031852.202534\Speech\DNN_Parallel1BitQuantization@release_cpu/stderr
MPI Rank 1: configparameters: cntk.cntk:timestamping=true
MPI Rank 1: 08/16/2016 03:19:00: <<<<<<<<<<<<<<<<<<<< PROCESSED CONFIG WITH ALL VARIABLES RESOLVED <<<<<<<<<<<<<<<<<<<<
MPI Rank 1: 08/16/2016 03:19:00: Commands: speechTrain
MPI Rank 1: 08/16/2016 03:19:00: Precision = "double"
MPI Rank 1: 08/16/2016 03:19:00: Using 8 CPU threads.
MPI Rank 1: 08/16/2016 03:19:00: CNTKModelPath: C:\Users\svcphil\AppData\Local\Temp\cntk-test-20160816031852.202534\Speech\DNN_Parallel1BitQuantization@release_cpu/models/cntkSpeech.dnn
MPI Rank 1: 08/16/2016 03:19:00: CNTKCommandTrainInfo: speechTrain : 3
MPI Rank 1: 08/16/2016 03:19:00: CNTKCommandTrainInfo: CNTKNoMoreCommands_Total : 3
MPI Rank 1: 
MPI Rank 1: 08/16/2016 03:19:00: ##############################################################################
MPI Rank 1: 08/16/2016 03:19:00: #                                                                            #
MPI Rank 1: 08/16/2016 03:19:00: # Action "train"                                                             #
MPI Rank 1: 08/16/2016 03:19:00: #                                                                            #
MPI Rank 1: 08/16/2016 03:19:00: ##############################################################################
MPI Rank 1: 
MPI Rank 1: 08/16/2016 03:19:00: CNTKCommandTrainBegin: speechTrain
MPI Rank 1: SimpleNetworkBuilder Using CPU
MPI Rank 1: reading script file glob_0000.scp ... 948 entries
MPI Rank 1: total 132 state names in state list C:\jenkins\workspace\CNTK-Test-Windows-W1\Tests\EndToEndTests\Speech\Data/state.list
MPI Rank 1: htkmlfreader: reading MLF file C:\jenkins\workspace\CNTK-Test-Windows-W1\Tests\EndToEndTests\Speech\Data/glob_0000.mlf ... total 948 entries
MPI Rank 1: ...............................................................................................feature set 0: 252734 frames in 948 out of 948 utterances
MPI Rank 1: label set 0: 129 classes
MPI Rank 1: minibatchutterancesource: 948 utterances grouped into 3 chunks, av. chunk size: 316.0 utterances, 84244.7 frames
MPI Rank 1: 
MPI Rank 1: 08/16/2016 03:19:00: Creating virgin network.
MPI Rank 1: Node 'W0' (LearnableParameter operation): Initializing Parameter[512 x 363] <- 0.000000.
MPI Rank 1: Node 'W0' (LearnableParameter operation): Initializing Parameter[512 x 363] <- uniform(seed=1, range=0.050000*1.000000, onCPU=false).
MPI Rank 1: Node 'B0' (LearnableParameter operation): Initializing Parameter[512 x 1] <- 0.000000.
MPI Rank 1: Node 'B0' (LearnableParameter operation): Initializing Parameter[512 x 1] <- 0.000000.
MPI Rank 1: Node 'W1' (LearnableParameter operation): Initializing Parameter[512 x 512] <- 0.000000.
MPI Rank 1: Node 'W1' (LearnableParameter operation): Initializing Parameter[512 x 512] <- uniform(seed=2, range=0.050000*1.000000, onCPU=false).
MPI Rank 1: Node 'B1' (LearnableParameter operation): Initializing Parameter[512 x 1] <- 0.000000.
MPI Rank 1: Node 'B1' (LearnableParameter operation): Initializing Parameter[512 x 1] <- 0.000000.
MPI Rank 1: Node 'W2' (LearnableParameter operation): Initializing Parameter[132 x 512] <- 0.000000.
MPI Rank 1: Node 'W2' (LearnableParameter operation): Initializing Parameter[132 x 512] <- uniform(seed=3, range=0.050000*1.000000, onCPU=false).
MPI Rank 1: Node 'B2' (LearnableParameter operation): Initializing Parameter[132 x 1] <- 0.000000.
MPI Rank 1: Node 'B2' (LearnableParameter operation): Initializing Parameter[132 x 1] <- 0.000000.
MPI Rank 1: 
MPI Rank 1: Post-processing network...
MPI Rank 1: 
MPI Rank 1: 7 roots:
MPI Rank 1: 	CrossEntropyWithSoftmax = CrossEntropyWithSoftmax()
MPI Rank 1: 	EvalClassificationError = ClassificationError()
MPI Rank 1: 	InvStdOfFeatures = InvStdDev()
MPI Rank 1: 	MeanOfFeatures = Mean()
MPI Rank 1: 	PosteriorProb = Softmax()
MPI Rank 1: 	Prior = Mean()
MPI Rank 1: 	ScaledLogLikelihood = Minus()
MPI Rank 1: 
MPI Rank 1: Validating network. 25 nodes to process in pass 1.
MPI Rank 1: 
MPI Rank 1: Validating --> labels = InputValue() :  -> [132 x *]
MPI Rank 1: Validating --> W2 = LearnableParameter() :  -> [132 x 512]
MPI Rank 1: Validating --> W1 = LearnableParameter() :  -> [512 x 512]
MPI Rank 1: Validating --> W0 = LearnableParameter() :  -> [512 x 363]
MPI Rank 1: Validating --> features = InputValue() :  -> [363 x *]
MPI Rank 1: Validating --> MeanOfFeatures = Mean (features) : [363 x *] -> [363]
MPI Rank 1: Validating --> InvStdOfFeatures = InvStdDev (features) : [363 x *] -> [363]
MPI Rank 1: Validating --> MVNormalizedFeatures = PerDimMeanVarNormalization (features, MeanOfFeatures, InvStdOfFeatures) : [363 x *], [363], [363] -> [363 x *]
MPI Rank 1: Validating --> W0*features = Times (W0, MVNormalizedFeatures) : [512 x 363], [363 x *] -> [512 x *]
MPI Rank 1: Validating --> B0 = LearnableParameter() :  -> [512 x 1]
MPI Rank 1: Validating --> W0*features+B0 = Plus (W0*features, B0) : [512 x *], [512 x 1] -> [512 x 1 x *]
MPI Rank 1: Validating --> H1 = Sigmoid (W0*features+B0) : [512 x 1 x *] -> [512 x 1 x *]
MPI Rank 1: Validating --> W1*H1 = Times (W1, H1) : [512 x 512], [512 x 1 x *] -> [512 x 1 x *]
MPI Rank 1: Validating --> B1 = LearnableParameter() :  -> [512 x 1]
MPI Rank 1: Validating --> W1*H1+B1 = Plus (W1*H1, B1) : [512 x 1 x *], [512 x 1] -> [512 x 1 x *]
MPI Rank 1: Validating --> H2 = Sigmoid (W1*H1+B1) : [512 x 1 x *] -> [512 x 1 x *]
MPI Rank 1: Validating --> W2*H1 = Times (W2, H2) : [132 x 512], [512 x 1 x *] -> [132 x 1 x *]
MPI Rank 1: Validating --> B2 = LearnableParameter() :  -> [132 x 1]
MPI Rank 1: Validating --> HLast = Plus (W2*H1, B2) : [132 x 1 x *], [132 x 1] -> [132 x 1 x *]
MPI Rank 1: Validating --> CrossEntropyWithSoftmax = CrossEntropyWithSoftmax (labels, HLast) : [132 x *], [132 x 1 x *] -> [1]
MPI Rank 1: Validating --> EvalClassificationError = ClassificationError (labels, HLast) : [132 x *], [132 x 1 x *] -> [1]
MPI Rank 1: Validating --> PosteriorProb = Softmax (HLast) : [132 x 1 x *] -> [132 x 1 x *]
MPI Rank 1: Validating --> Prior = Mean (labels) : [132 x *] -> [132]
MPI Rank 1: Validating --> LogOfPrior = Log (Prior) : [132] -> [132]
MPI Rank 1: Validating --> ScaledLogLikelihood = Minus (HLast, LogOfPrior) : [132 x 1 x *], [132] -> [132 x 1 x *]
MPI Rank 1: 
MPI Rank 1: Validating network. 17 nodes to process in pass 2.
MPI Rank 1: 
MPI Rank 1: 
MPI Rank 1: Validating network, final pass.
MPI Rank 1: 
MPI Rank 1: 
MPI Rank 1: 
MPI Rank 1: 12 out of 25 nodes do not share the minibatch layout with the input data.
MPI Rank 1: 
MPI Rank 1: Post-processing network complete.
MPI Rank 1: 
MPI Rank 1: 08/16/2016 03:19:00: Created model with 25 nodes on CPU.
MPI Rank 1: 
MPI Rank 1: 08/16/2016 03:19:00: Training criterion node(s):
MPI Rank 1: 08/16/2016 03:19:00: 	CrossEntropyWithSoftmax = CrossEntropyWithSoftmax
MPI Rank 1: 
<<<<<<< HEAD
MPI Rank 1: 05/03/2016 13:22:29: 	EvalClassificationError = ClassificationError
=======
MPI Rank 1: 08/16/2016 03:19:00: Evaluation criterion node(s):
MPI Rank 1: 08/16/2016 03:19:00: 	EvalErrorPrediction = ErrorPrediction
>>>>>>> 8493f118
MPI Rank 1: 
MPI Rank 1: 
MPI Rank 1: Allocating matrices for forward and/or backward propagation.
MPI Rank 1: 
MPI Rank 1: Memory Sharing: Out of 40 matrices, 19 are shared as 8, and 21 are not shared.
MPI Rank 1: 
MPI Rank 1: 	{ B1 : [512 x 1] (gradient)
MPI Rank 1: 	  H2 : [512 x 1 x *] (gradient)
MPI Rank 1: 	  HLast : [132 x 1 x *] (gradient) }
MPI Rank 1: 	{ B0 : [512 x 1] (gradient)
MPI Rank 1: 	  H1 : [512 x 1 x *] (gradient)
MPI Rank 1: 	  W1*H1+B1 : [512 x 1 x *] (gradient)
MPI Rank 1: 	  W2*H1 : [132 x 1 x *] }
MPI Rank 1: 	{ HLast : [132 x 1 x *]
MPI Rank 1: 	  W2 : [132 x 512] (gradient) }
MPI Rank 1: 	{ H2 : [512 x 1 x *]
MPI Rank 1: 	  W1*H1 : [512 x 1 x *] (gradient) }
MPI Rank 1: 	{ H1 : [512 x 1 x *]
MPI Rank 1: 	  W0*features : [512 x *] (gradient) }
MPI Rank 1: 	{ W0 : [512 x 363] (gradient)
MPI Rank 1: 	  W0*features+B0 : [512 x 1 x *] }
MPI Rank 1: 	{ W0*features+B0 : [512 x 1 x *] (gradient)
MPI Rank 1: 	  W1*H1 : [512 x 1 x *] }
MPI Rank 1: 	{ W1 : [512 x 512] (gradient)
MPI Rank 1: 	  W1*H1+B1 : [512 x 1 x *] }
MPI Rank 1: 
<<<<<<< HEAD
MPI Rank 1: 0000000000000000: {[EvalClassificationError Gradient[1]] [InvStdOfFeatures Gradient[363]] [LogOfPrior Gradient[132]] [MVNormalizedFeatures Gradient[363 x *]] [MeanOfFeatures Gradient[363]] [PosteriorProb Gradient[132 x 1 x *]] [PosteriorProb Value[132 x 1 x *]] [Prior Gradient[132]] [ScaledLogLikelihood Gradient[132 x 1 x *]] [features Gradient[363 x *]] [labels Gradient[132 x *]] }
MPI Rank 1: 0000008599E01660: {[features Value[363 x *]] }
MPI Rank 1: 0000008599E01980: {[MeanOfFeatures Value[363]] }
MPI Rank 1: 0000008599E01AC0: {[W0 Value[512 x 363]] }
MPI Rank 1: 0000008599E01CA0: {[B0 Value[512 x 1]] }
MPI Rank 1: 0000008599E01F20: {[InvStdOfFeatures Value[363]] }
MPI Rank 1: 0000008599E16100: {[ScaledLogLikelihood Value[132 x 1 x *]] }
MPI Rank 1: 0000008599E161A0: {[W0*features Value[512 x *]] }
MPI Rank 1: 0000008599E16240: {[H1 Value[512 x 1 x *]] [W0*features Gradient[512 x *]] }
MPI Rank 1: 0000008599E16380: {[W1 Gradient[512 x 512]] [W1*H1+B1 Value[512 x 1 x *]] }
MPI Rank 1: 0000008599E16420: {[H2 Value[512 x 1 x *]] [W1*H1 Gradient[512 x 1 x *]] }
MPI Rank 1: 0000008599E16560: {[W2 Value[132 x 512]] }
MPI Rank 1: 0000008599E167E0: {[B0 Gradient[512 x 1]] [H1 Gradient[512 x 1 x *]] [W1*H1+B1 Gradient[512 x 1 x *]] [W2*H1 Value[132 x 1 x *]] }
MPI Rank 1: 0000008599E169C0: {[CrossEntropyWithSoftmax Gradient[1]] }
MPI Rank 1: 0000008599E16A60: {[B1 Gradient[512 x 1]] [H2 Gradient[512 x 1 x *]] [HLast Gradient[132 x 1 x *]] }
MPI Rank 1: 0000008599E16B00: {[EvalClassificationError Value[1]] }
MPI Rank 1: 0000008599E16EC0: {[B1 Value[512 x 1]] }
MPI Rank 1: 0000008599E170A0: {[B2 Value[132 x 1]] }
MPI Rank 1: 0000008599E171E0: {[W1 Value[512 x 512]] }
MPI Rank 1: 0000008599E173C0: {[Prior Value[132]] }
MPI Rank 1: 0000008599E17460: {[LogOfPrior Value[132]] }
MPI Rank 1: 0000008599E17500: {[W0*features+B0 Gradient[512 x 1 x *]] [W1*H1 Value[512 x 1 x *]] }
MPI Rank 1: 0000008599E17640: {[CrossEntropyWithSoftmax Value[1]] }
MPI Rank 1: 0000008599E176E0: {[HLast Value[132 x 1 x *]] [W2 Gradient[132 x 512]] }
MPI Rank 1: 0000008599E17960: {[MVNormalizedFeatures Value[363 x *]] }
MPI Rank 1: 0000008599E17A00: {[W0 Gradient[512 x 363]] [W0*features+B0 Value[512 x 1 x *]] }
MPI Rank 1: 0000008599E17BE0: {[labels Value[132 x *]] }
MPI Rank 1: 0000008599E34360: {[B2 Gradient[132 x 1]] }
MPI Rank 1: 0000008599E35DA0: {[W2*H1 Gradient[132 x 1 x *]] }
=======
>>>>>>> 8493f118
MPI Rank 1: 
MPI Rank 1: 08/16/2016 03:19:00: Training 516740 parameters in 6 out of 6 parameter tensors and 15 nodes with gradient:
MPI Rank 1: 
MPI Rank 1: 08/16/2016 03:19:00: 	Node 'B0' (LearnableParameter operation) : [512 x 1]
MPI Rank 1: 08/16/2016 03:19:00: 	Node 'B1' (LearnableParameter operation) : [512 x 1]
MPI Rank 1: 08/16/2016 03:19:00: 	Node 'B2' (LearnableParameter operation) : [132 x 1]
MPI Rank 1: 08/16/2016 03:19:00: 	Node 'W0' (LearnableParameter operation) : [512 x 363]
MPI Rank 1: 08/16/2016 03:19:00: 	Node 'W1' (LearnableParameter operation) : [512 x 512]
MPI Rank 1: 08/16/2016 03:19:00: 	Node 'W2' (LearnableParameter operation) : [132 x 512]
MPI Rank 1: 
MPI Rank 1: 
MPI Rank 1: 08/16/2016 03:19:00: Precomputing --> 3 PreCompute nodes found.
MPI Rank 1: 
MPI Rank 1: 08/16/2016 03:19:00: 	MeanOfFeatures = Mean()
MPI Rank 1: 08/16/2016 03:19:00: 	InvStdOfFeatures = InvStdDev()
MPI Rank 1: 08/16/2016 03:19:00: 	Prior = Mean()
MPI Rank 1: minibatchiterator: epoch 0: frames [0..252734] (first utterance at frame 0), data subset 0 of 1, with 1 datapasses
MPI Rank 1: requiredata: determined feature kind as 33-dimensional 'USER' with frame shift 10.0 ms
MPI Rank 1: 
MPI Rank 1: 08/16/2016 03:19:04: Precomputing --> Completed.
MPI Rank 1: 
MPI Rank 1: 
MPI Rank 1: 08/16/2016 03:19:04: Starting Epoch 1: learning rate per sample = 0.015625  effective momentum = 0.900000  momentum as time constant = 607.4 samples
MPI Rank 1: minibatchiterator: epoch 0: frames [0..20480] (first utterance at frame 0), data subset 0 of 1, with 1 datapasses
MPI Rank 1: 
<<<<<<< HEAD
MPI Rank 1: 05/03/2016 13:22:32: Starting minibatch loop.
MPI Rank 1: 05/03/2016 13:22:32:  Epoch[ 1 of 3]-Minibatch[   1-  10, 3.13%]: CrossEntropyWithSoftmax = 4.46944908 * 640; EvalClassificationError = 0.90781250 * 640; time = 0.7625s; samplesPerSecond = 839.4
MPI Rank 1: 05/03/2016 13:22:33:  Epoch[ 1 of 3]-Minibatch[  11-  20, 6.25%]: CrossEntropyWithSoftmax = 4.22299987 * 640; EvalClassificationError = 0.90156250 * 640; time = 0.7673s; samplesPerSecond = 834.1
MPI Rank 1: 05/03/2016 13:22:34:  Epoch[ 1 of 3]-Minibatch[  21-  30, 9.38%]: CrossEntropyWithSoftmax = 3.93971343 * 640; EvalClassificationError = 0.84687500 * 640; time = 0.7499s; samplesPerSecond = 853.4
MPI Rank 1: 05/03/2016 13:22:35:  Epoch[ 1 of 3]-Minibatch[  31-  40, 12.50%]: CrossEntropyWithSoftmax = 3.92341692 * 640; EvalClassificationError = 0.90468750 * 640; time = 0.7636s; samplesPerSecond = 838.1
MPI Rank 1: 05/03/2016 13:22:35:  Epoch[ 1 of 3]-Minibatch[  41-  50, 15.63%]: CrossEntropyWithSoftmax = 3.84074483 * 640; EvalClassificationError = 0.91093750 * 640; time = 0.7485s; samplesPerSecond = 855.0
MPI Rank 1: 05/03/2016 13:22:36:  Epoch[ 1 of 3]-Minibatch[  51-  60, 18.75%]: CrossEntropyWithSoftmax = 3.71252184 * 640; EvalClassificationError = 0.88437500 * 640; time = 0.7642s; samplesPerSecond = 837.5
MPI Rank 1: 05/03/2016 13:22:37:  Epoch[ 1 of 3]-Minibatch[  61-  70, 21.88%]: CrossEntropyWithSoftmax = 3.51563464 * 640; EvalClassificationError = 0.82500000 * 640; time = 0.7354s; samplesPerSecond = 870.2
MPI Rank 1: 05/03/2016 13:22:38:  Epoch[ 1 of 3]-Minibatch[  71-  80, 25.00%]: CrossEntropyWithSoftmax = 3.49349060 * 640; EvalClassificationError = 0.81093750 * 640; time = 0.7195s; samplesPerSecond = 889.5
MPI Rank 1: 05/03/2016 13:22:38:  Epoch[ 1 of 3]-Minibatch[  81-  90, 28.13%]: CrossEntropyWithSoftmax = 3.34740070 * 640; EvalClassificationError = 0.76562500 * 640; time = 0.7305s; samplesPerSecond = 876.1
MPI Rank 1: 05/03/2016 13:22:39:  Epoch[ 1 of 3]-Minibatch[  91- 100, 31.25%]: CrossEntropyWithSoftmax = 3.51960918 * 640; EvalClassificationError = 0.79843750 * 640; time = 0.7650s; samplesPerSecond = 836.5
MPI Rank 1: 05/03/2016 13:22:40:  Epoch[ 1 of 3]-Minibatch[ 101- 110, 34.38%]: CrossEntropyWithSoftmax = 3.24656049 * 640; EvalClassificationError = 0.80312500 * 640; time = 0.7467s; samplesPerSecond = 857.1
MPI Rank 1: 05/03/2016 13:22:41:  Epoch[ 1 of 3]-Minibatch[ 111- 120, 37.50%]: CrossEntropyWithSoftmax = 3.33397669 * 640; EvalClassificationError = 0.80000000 * 640; time = 0.7897s; samplesPerSecond = 810.4
MPI Rank 1: 05/03/2016 13:22:41:  Epoch[ 1 of 3]-Minibatch[ 121- 130, 40.63%]: CrossEntropyWithSoftmax = 3.17780980 * 640; EvalClassificationError = 0.77031250 * 640; time = 0.7444s; samplesPerSecond = 859.8
MPI Rank 1: 05/03/2016 13:22:42:  Epoch[ 1 of 3]-Minibatch[ 131- 140, 43.75%]: CrossEntropyWithSoftmax = 3.09845902 * 640; EvalClassificationError = 0.76875000 * 640; time = 0.7452s; samplesPerSecond = 858.8
MPI Rank 1: 05/03/2016 13:22:43:  Epoch[ 1 of 3]-Minibatch[ 141- 150, 46.88%]: CrossEntropyWithSoftmax = 3.06458212 * 640; EvalClassificationError = 0.72968750 * 640; time = 0.7058s; samplesPerSecond = 906.8
MPI Rank 1: 05/03/2016 13:22:44:  Epoch[ 1 of 3]-Minibatch[ 151- 160, 50.00%]: CrossEntropyWithSoftmax = 2.91633510 * 640; EvalClassificationError = 0.69531250 * 640; time = 0.7217s; samplesPerSecond = 886.8
MPI Rank 1: 05/03/2016 13:22:44:  Epoch[ 1 of 3]-Minibatch[ 161- 170, 53.13%]: CrossEntropyWithSoftmax = 2.90607468 * 640; EvalClassificationError = 0.73281250 * 640; time = 0.7888s; samplesPerSecond = 811.4
MPI Rank 1: 05/03/2016 13:22:45:  Epoch[ 1 of 3]-Minibatch[ 171- 180, 56.25%]: CrossEntropyWithSoftmax = 2.74095059 * 640; EvalClassificationError = 0.65937500 * 640; time = 0.7427s; samplesPerSecond = 861.7
MPI Rank 1: 05/03/2016 13:22:46:  Epoch[ 1 of 3]-Minibatch[ 181- 190, 59.38%]: CrossEntropyWithSoftmax = 2.67087924 * 640; EvalClassificationError = 0.67343750 * 640; time = 0.7223s; samplesPerSecond = 886.1
MPI Rank 1: 05/03/2016 13:22:47:  Epoch[ 1 of 3]-Minibatch[ 191- 200, 62.50%]: CrossEntropyWithSoftmax = 2.67609083 * 640; EvalClassificationError = 0.66406250 * 640; time = 0.7241s; samplesPerSecond = 883.8
MPI Rank 1: 05/03/2016 13:22:47:  Epoch[ 1 of 3]-Minibatch[ 201- 210, 65.63%]: CrossEntropyWithSoftmax = 2.54732903 * 640; EvalClassificationError = 0.62968750 * 640; time = 0.7480s; samplesPerSecond = 855.6
MPI Rank 1: 05/03/2016 13:22:48:  Epoch[ 1 of 3]-Minibatch[ 211- 220, 68.75%]: CrossEntropyWithSoftmax = 2.61925710 * 640; EvalClassificationError = 0.67343750 * 640; time = 0.7535s; samplesPerSecond = 849.4
MPI Rank 1: 05/03/2016 13:22:49:  Epoch[ 1 of 3]-Minibatch[ 221- 230, 71.88%]: CrossEntropyWithSoftmax = 2.52388480 * 640; EvalClassificationError = 0.65781250 * 640; time = 0.7494s; samplesPerSecond = 854.1
MPI Rank 1: 05/03/2016 13:22:50:  Epoch[ 1 of 3]-Minibatch[ 231- 240, 75.00%]: CrossEntropyWithSoftmax = 2.47544601 * 640; EvalClassificationError = 0.63437500 * 640; time = 0.7593s; samplesPerSecond = 842.9
MPI Rank 1: 05/03/2016 13:22:50:  Epoch[ 1 of 3]-Minibatch[ 241- 250, 78.13%]: CrossEntropyWithSoftmax = 2.43265158 * 640; EvalClassificationError = 0.61406250 * 640; time = 0.7290s; samplesPerSecond = 877.9
MPI Rank 1: 05/03/2016 13:22:51:  Epoch[ 1 of 3]-Minibatch[ 251- 260, 81.25%]: CrossEntropyWithSoftmax = 2.41728740 * 640; EvalClassificationError = 0.63125000 * 640; time = 0.7203s; samplesPerSecond = 888.5
MPI Rank 1: 05/03/2016 13:22:52:  Epoch[ 1 of 3]-Minibatch[ 261- 270, 84.38%]: CrossEntropyWithSoftmax = 2.17674793 * 640; EvalClassificationError = 0.57812500 * 640; time = 0.7572s; samplesPerSecond = 845.2
MPI Rank 1: 05/03/2016 13:22:53:  Epoch[ 1 of 3]-Minibatch[ 271- 280, 87.50%]: CrossEntropyWithSoftmax = 2.31020940 * 640; EvalClassificationError = 0.64062500 * 640; time = 0.7505s; samplesPerSecond = 852.8
MPI Rank 1: 05/03/2016 13:22:53:  Epoch[ 1 of 3]-Minibatch[ 281- 290, 90.63%]: CrossEntropyWithSoftmax = 2.26400612 * 640; EvalClassificationError = 0.61093750 * 640; time = 0.7677s; samplesPerSecond = 833.7
MPI Rank 1: 05/03/2016 13:22:54:  Epoch[ 1 of 3]-Minibatch[ 291- 300, 93.75%]: CrossEntropyWithSoftmax = 2.15885172 * 640; EvalClassificationError = 0.58281250 * 640; time = 0.7958s; samplesPerSecond = 804.2
MPI Rank 1: 05/03/2016 13:22:55:  Epoch[ 1 of 3]-Minibatch[ 301- 310, 96.88%]: CrossEntropyWithSoftmax = 2.22712855 * 640; EvalClassificationError = 0.59218750 * 640; time = 0.3579s; samplesPerSecond = 1788.1
MPI Rank 1: 05/03/2016 13:22:55:  Epoch[ 1 of 3]-Minibatch[ 311- 320, 100.00%]: CrossEntropyWithSoftmax = 2.25604782 * 640; EvalClassificationError = 0.60625000 * 640; time = 0.2411s; samplesPerSecond = 2655.0
MPI Rank 1: 05/03/2016 13:22:55: Finished Epoch[ 1 of 3]: [Training] CrossEntropyWithSoftmax = 3.00704835 * 20480; EvalClassificationError = 0.72827148 * 20480; totalSamplesSeen = 20480; learningRatePerSample = 0.015625; epochTime=23.0846s
=======
MPI Rank 1: 08/16/2016 03:19:04: Starting minibatch loop.
MPI Rank 1: 08/16/2016 03:19:04:  Epoch[ 1 of 3]-Minibatch[   1-  10, 3.13%]: CrossEntropyWithSoftmax = 4.56731190 * 640; EvalErrorPrediction = 0.91718750 * 640; time = 0.1184s; samplesPerSecond = 5404.2
MPI Rank 1: 08/16/2016 03:19:04:  Epoch[ 1 of 3]-Minibatch[  11-  20, 6.25%]: CrossEntropyWithSoftmax = 4.31208878 * 640; EvalErrorPrediction = 0.92812500 * 640; time = 0.0985s; samplesPerSecond = 6499.5
MPI Rank 1: 08/16/2016 03:19:04:  Epoch[ 1 of 3]-Minibatch[  21-  30, 9.38%]: CrossEntropyWithSoftmax = 3.97319840 * 640; EvalErrorPrediction = 0.87343750 * 640; time = 0.1028s; samplesPerSecond = 6226.7
MPI Rank 1: 08/16/2016 03:19:04:  Epoch[ 1 of 3]-Minibatch[  31-  40, 12.50%]: CrossEntropyWithSoftmax = 3.73308124 * 640; EvalErrorPrediction = 0.84531250 * 640; time = 0.0998s; samplesPerSecond = 6412.8
MPI Rank 1: 08/16/2016 03:19:04:  Epoch[ 1 of 3]-Minibatch[  41-  50, 15.63%]: CrossEntropyWithSoftmax = 3.83238242 * 640; EvalErrorPrediction = 0.86406250 * 640; time = 0.0983s; samplesPerSecond = 6513.6
MPI Rank 1: 08/16/2016 03:19:04:  Epoch[ 1 of 3]-Minibatch[  51-  60, 18.75%]: CrossEntropyWithSoftmax = 3.69914238 * 640; EvalErrorPrediction = 0.86093750 * 640; time = 0.0977s; samplesPerSecond = 6550.6
MPI Rank 1: 08/16/2016 03:19:04:  Epoch[ 1 of 3]-Minibatch[  61-  70, 21.88%]: CrossEntropyWithSoftmax = 3.40238588 * 640; EvalErrorPrediction = 0.77812500 * 640; time = 0.1028s; samplesPerSecond = 6224.5
MPI Rank 1: 08/16/2016 03:19:04:  Epoch[ 1 of 3]-Minibatch[  71-  80, 25.00%]: CrossEntropyWithSoftmax = 3.51740313 * 640; EvalErrorPrediction = 0.83750000 * 640; time = 0.0998s; samplesPerSecond = 6411.4
MPI Rank 1: 08/16/2016 03:19:05:  Epoch[ 1 of 3]-Minibatch[  81-  90, 28.13%]: CrossEntropyWithSoftmax = 3.50059778 * 640; EvalErrorPrediction = 0.81250000 * 640; time = 0.1033s; samplesPerSecond = 6193.1
MPI Rank 1: 08/16/2016 03:19:05:  Epoch[ 1 of 3]-Minibatch[  91- 100, 31.25%]: CrossEntropyWithSoftmax = 3.39301549 * 640; EvalErrorPrediction = 0.80156250 * 640; time = 0.1021s; samplesPerSecond = 6270.7
MPI Rank 1: 08/16/2016 03:19:05:  Epoch[ 1 of 3]-Minibatch[ 101- 110, 34.38%]: CrossEntropyWithSoftmax = 3.48832144 * 640; EvalErrorPrediction = 0.82187500 * 640; time = 0.0947s; samplesPerSecond = 6757.0
MPI Rank 1: 08/16/2016 03:19:05:  Epoch[ 1 of 3]-Minibatch[ 111- 120, 37.50%]: CrossEntropyWithSoftmax = 3.23814723 * 640; EvalErrorPrediction = 0.77031250 * 640; time = 0.0993s; samplesPerSecond = 6443.8
MPI Rank 1: 08/16/2016 03:19:05:  Epoch[ 1 of 3]-Minibatch[ 121- 130, 40.63%]: CrossEntropyWithSoftmax = 3.14333583 * 640; EvalErrorPrediction = 0.76093750 * 640; time = 0.1026s; samplesPerSecond = 6236.5
MPI Rank 1: 08/16/2016 03:19:05:  Epoch[ 1 of 3]-Minibatch[ 131- 140, 43.75%]: CrossEntropyWithSoftmax = 3.01547841 * 640; EvalErrorPrediction = 0.73906250 * 640; time = 0.1053s; samplesPerSecond = 6079.8
MPI Rank 1: 08/16/2016 03:19:05:  Epoch[ 1 of 3]-Minibatch[ 141- 150, 46.88%]: CrossEntropyWithSoftmax = 2.91114805 * 640; EvalErrorPrediction = 0.71093750 * 640; time = 0.1079s; samplesPerSecond = 5929.4
MPI Rank 1: 08/16/2016 03:19:05:  Epoch[ 1 of 3]-Minibatch[ 151- 160, 50.00%]: CrossEntropyWithSoftmax = 3.06450741 * 640; EvalErrorPrediction = 0.74375000 * 640; time = 0.1038s; samplesPerSecond = 6167.4
MPI Rank 1: 08/16/2016 03:19:05:  Epoch[ 1 of 3]-Minibatch[ 161- 170, 53.13%]: CrossEntropyWithSoftmax = 2.77009796 * 640; EvalErrorPrediction = 0.69531250 * 640; time = 0.1006s; samplesPerSecond = 6362.9
MPI Rank 1: 08/16/2016 03:19:05:  Epoch[ 1 of 3]-Minibatch[ 171- 180, 56.25%]: CrossEntropyWithSoftmax = 2.67234909 * 640; EvalErrorPrediction = 0.64531250 * 640; time = 0.1004s; samplesPerSecond = 6372.7
MPI Rank 1: 08/16/2016 03:19:06:  Epoch[ 1 of 3]-Minibatch[ 181- 190, 59.38%]: CrossEntropyWithSoftmax = 2.76324613 * 640; EvalErrorPrediction = 0.69843750 * 640; time = 0.0987s; samplesPerSecond = 6481.9
MPI Rank 1: 08/16/2016 03:19:06:  Epoch[ 1 of 3]-Minibatch[ 191- 200, 62.50%]: CrossEntropyWithSoftmax = 2.70050608 * 640; EvalErrorPrediction = 0.68125000 * 640; time = 0.0996s; samplesPerSecond = 6428.0
MPI Rank 1: 08/16/2016 03:19:06:  Epoch[ 1 of 3]-Minibatch[ 201- 210, 65.63%]: CrossEntropyWithSoftmax = 2.56019594 * 640; EvalErrorPrediction = 0.65312500 * 640; time = 0.1059s; samplesPerSecond = 6041.7
MPI Rank 1: 08/16/2016 03:19:06:  Epoch[ 1 of 3]-Minibatch[ 211- 220, 68.75%]: CrossEntropyWithSoftmax = 2.56796356 * 640; EvalErrorPrediction = 0.63906250 * 640; time = 0.1059s; samplesPerSecond = 6044.4
MPI Rank 1: 08/16/2016 03:19:06:  Epoch[ 1 of 3]-Minibatch[ 221- 230, 71.88%]: CrossEntropyWithSoftmax = 2.51054929 * 640; EvalErrorPrediction = 0.65000000 * 640; time = 0.1055s; samplesPerSecond = 6067.4
MPI Rank 1: 08/16/2016 03:19:06:  Epoch[ 1 of 3]-Minibatch[ 231- 240, 75.00%]: CrossEntropyWithSoftmax = 2.52174700 * 640; EvalErrorPrediction = 0.65468750 * 640; time = 0.1031s; samplesPerSecond = 6207.6
MPI Rank 1: 08/16/2016 03:19:06:  Epoch[ 1 of 3]-Minibatch[ 241- 250, 78.13%]: CrossEntropyWithSoftmax = 2.45943503 * 640; EvalErrorPrediction = 0.62812500 * 640; time = 0.1068s; samplesPerSecond = 5994.6
MPI Rank 1: 08/16/2016 03:19:06:  Epoch[ 1 of 3]-Minibatch[ 251- 260, 81.25%]: CrossEntropyWithSoftmax = 2.36070476 * 640; EvalErrorPrediction = 0.62031250 * 640; time = 0.1001s; samplesPerSecond = 6392.7
MPI Rank 1: 08/16/2016 03:19:06:  Epoch[ 1 of 3]-Minibatch[ 261- 270, 84.38%]: CrossEntropyWithSoftmax = 2.22167676 * 640; EvalErrorPrediction = 0.58125000 * 640; time = 0.1046s; samplesPerSecond = 6118.6
MPI Rank 1: 08/16/2016 03:19:07:  Epoch[ 1 of 3]-Minibatch[ 271- 280, 87.50%]: CrossEntropyWithSoftmax = 2.48104909 * 640; EvalErrorPrediction = 0.66093750 * 640; time = 0.1057s; samplesPerSecond = 6053.9
MPI Rank 1: 08/16/2016 03:19:07:  Epoch[ 1 of 3]-Minibatch[ 281- 290, 90.63%]: CrossEntropyWithSoftmax = 2.23253572 * 640; EvalErrorPrediction = 0.58906250 * 640; time = 0.1048s; samplesPerSecond = 6105.4
MPI Rank 1: 08/16/2016 03:19:07:  Epoch[ 1 of 3]-Minibatch[ 291- 300, 93.75%]: CrossEntropyWithSoftmax = 2.22145425 * 640; EvalErrorPrediction = 0.60312500 * 640; time = 0.0922s; samplesPerSecond = 6938.0
MPI Rank 1: 08/16/2016 03:19:07:  Epoch[ 1 of 3]-Minibatch[ 301- 310, 96.88%]: CrossEntropyWithSoftmax = 2.21771892 * 640; EvalErrorPrediction = 0.58125000 * 640; time = 0.0938s; samplesPerSecond = 6824.1
MPI Rank 1: 08/16/2016 03:19:07:  Epoch[ 1 of 3]-Minibatch[ 311- 320, 100.00%]: CrossEntropyWithSoftmax = 2.19995645 * 640; EvalErrorPrediction = 0.59843750 * 640; time = 0.0847s; samplesPerSecond = 7551.9
MPI Rank 1: 08/16/2016 03:19:07: Finished Epoch[ 1 of 3]: [Training] CrossEntropyWithSoftmax = 3.00789787 * 20480; EvalErrorPrediction = 0.72641602 * 20480; totalSamplesSeen = 20480; learningRatePerSample = 0.015625; epochTime=3.27584s
>>>>>>> 8493f118
MPI Rank 1: 
MPI Rank 1: 08/16/2016 03:19:07: Starting Epoch 2: learning rate per sample = 0.001953  effective momentum = 0.656119  momentum as time constant = 607.5 samples
MPI Rank 1: minibatchiterator: epoch 1: frames [20480..40960] (first utterance at frame 20480), data subset 1 of 3, with 1 datapasses
MPI Rank 1: 
<<<<<<< HEAD
MPI Rank 1: 05/03/2016 13:22:55: Starting minibatch loop, DataParallelSGD training (MyRank = 1, NumNodes = 3, NumGradientBits = 1), distributed reading is ENABLED.
MPI Rank 1: 05/03/2016 13:31:56:  Epoch[ 2 of 3]-Minibatch[   1-  10, 12.50%]: CrossEntropyWithSoftmax = 2.13368596 * 2560; EvalClassificationError = 0.57500000 * 2560; time = 541.5471s; samplesPerSecond = 4.7
MPI Rank 1: 05/03/2016 13:41:11:  Epoch[ 2 of 3]-Minibatch[  11-  20, 25.00%]: CrossEntropyWithSoftmax = 2.03773809 * 2560; EvalClassificationError = 0.55898437 * 2560; time = 554.4160s; samplesPerSecond = 4.6
MPI Rank 1: 05/03/2016 13:48:00:  Epoch[ 2 of 3]-Minibatch[  21-  30, 37.50%]: CrossEntropyWithSoftmax = 2.02936769 * 2560; EvalClassificationError = 0.55156250 * 2560; time = 409.5195s; samplesPerSecond = 6.3
MPI Rank 1: 05/03/2016 13:54:08:  Epoch[ 2 of 3]-Minibatch[  31-  40, 50.00%]: CrossEntropyWithSoftmax = 1.93929048 * 2560; EvalClassificationError = 0.53593750 * 2560; time = 367.7872s; samplesPerSecond = 7.0
MPI Rank 1: 05/03/2016 13:57:22:  Epoch[ 2 of 3]-Minibatch[  41-  50, 62.50%]: CrossEntropyWithSoftmax = 1.92419932 * 2560; EvalClassificationError = 0.52617187 * 2560; time = 194.0591s; samplesPerSecond = 13.2
MPI Rank 1: 05/03/2016 14:05:15:  Epoch[ 2 of 3]-Minibatch[  51-  60, 75.00%]: CrossEntropyWithSoftmax = 1.94695921 * 2560; EvalClassificationError = 0.54648438 * 2560; time = 472.6055s; samplesPerSecond = 5.4
MPI Rank 1: 05/03/2016 14:13:20:  Epoch[ 2 of 3]-Minibatch[  61-  70, 87.50%]: CrossEntropyWithSoftmax = 1.94673081 * 2560; EvalClassificationError = 0.53867188 * 2560; time = 484.6720s; samplesPerSecond = 5.3
MPI Rank 1: 05/03/2016 14:17:50:  Epoch[ 2 of 3]-Minibatch[  71-  80, 100.00%]: CrossEntropyWithSoftmax = 1.91211204 * 2560; EvalClassificationError = 0.53945312 * 2560; time = 270.8972s; samplesPerSecond = 9.5
MPI Rank 1: 05/03/2016 14:17:52: Finished Epoch[ 2 of 3]: [Training] CrossEntropyWithSoftmax = 1.98376045 * 20480; EvalClassificationError = 0.54653320 * 20480; totalSamplesSeen = 40960; learningRatePerSample = 0.001953125; epochTime=3297.58s
=======
MPI Rank 1: 08/16/2016 03:19:07: Starting minibatch loop, DataParallelSGD training (MyRank = 1, NumNodes = 3, NumGradientBits = 1), distributed reading is ENABLED.
MPI Rank 1: 08/16/2016 03:19:07:  Epoch[ 2 of 3]-Minibatch[   1-  10, 12.50%]: CrossEntropyWithSoftmax = 2.15042048 * 2560; EvalErrorPrediction = 0.58867187 * 2560; time = 0.3464s; samplesPerSecond = 7390.3
MPI Rank 1: 08/16/2016 03:19:08:  Epoch[ 2 of 3]-Minibatch[  11-  20, 25.00%]: CrossEntropyWithSoftmax = 2.11694314 * 2560; EvalErrorPrediction = 0.56132812 * 2560; time = 0.3453s; samplesPerSecond = 7413.0
MPI Rank 1: 08/16/2016 03:19:08:  Epoch[ 2 of 3]-Minibatch[  21-  30, 37.50%]: CrossEntropyWithSoftmax = 2.05986597 * 2560; EvalErrorPrediction = 0.56523437 * 2560; time = 0.3528s; samplesPerSecond = 7255.6
MPI Rank 1: 08/16/2016 03:19:08:  Epoch[ 2 of 3]-Minibatch[  31-  40, 50.00%]: CrossEntropyWithSoftmax = 2.02348440 * 2560; EvalErrorPrediction = 0.55820313 * 2560; time = 0.3493s; samplesPerSecond = 7329.5
MPI Rank 1: 08/16/2016 03:19:09:  Epoch[ 2 of 3]-Minibatch[  41-  50, 62.50%]: CrossEntropyWithSoftmax = 2.02257161 * 2560; EvalErrorPrediction = 0.54921875 * 2560; time = 0.3430s; samplesPerSecond = 7464.6
MPI Rank 1: 08/16/2016 03:19:09:  Epoch[ 2 of 3]-Minibatch[  51-  60, 75.00%]: CrossEntropyWithSoftmax = 1.96745389 * 2560; EvalErrorPrediction = 0.53867188 * 2560; time = 0.3326s; samplesPerSecond = 7696.2
MPI Rank 1: 08/16/2016 03:19:09:  Epoch[ 2 of 3]-Minibatch[  61-  70, 87.50%]: CrossEntropyWithSoftmax = 1.95891510 * 2560; EvalErrorPrediction = 0.52851563 * 2560; time = 0.3306s; samplesPerSecond = 7743.2
MPI Rank 1: 08/16/2016 03:19:10:  Epoch[ 2 of 3]-Minibatch[  71-  80, 100.00%]: CrossEntropyWithSoftmax = 1.93032448 * 2560; EvalErrorPrediction = 0.53281250 * 2560; time = 0.3643s; samplesPerSecond = 7026.8
MPI Rank 1: 08/16/2016 03:19:10: Finished Epoch[ 2 of 3]: [Training] CrossEntropyWithSoftmax = 2.02874738 * 20480; EvalErrorPrediction = 0.55283203 * 20480; totalSamplesSeen = 40960; learningRatePerSample = 0.001953125; epochTime=2.79338s
>>>>>>> 8493f118
MPI Rank 1: 
MPI Rank 1: 08/16/2016 03:19:10: Starting Epoch 3: learning rate per sample = 0.000098  effective momentum = 0.656119  momentum as time constant = 2429.9 samples
MPI Rank 1: minibatchiterator: epoch 2: frames [40960..61440] (first utterance at frame 40960), data subset 1 of 3, with 1 datapasses
MPI Rank 1: 
<<<<<<< HEAD
MPI Rank 1: 05/03/2016 14:17:53: Starting minibatch loop, DataParallelSGD training (MyRank = 1, NumNodes = 3, NumGradientBits = 1), distributed reading is ENABLED.
MPI Rank 1: 05/03/2016 14:36:11:  Epoch[ 3 of 3]-Minibatch[   1-  10, 50.00%]: CrossEntropyWithSoftmax = 1.92705928 * 10240; EvalClassificationError = 0.54765625 * 10240; time = 1098.5950s; samplesPerSecond = 9.3
MPI Rank 1: 05/03/2016 14:45:57:  Epoch[ 3 of 3]-Minibatch[  11-  20, 100.00%]: CrossEntropyWithSoftmax = 1.90745194 * 10240; EvalClassificationError = 0.52822266 * 10240; time = 585.3804s; samplesPerSecond = 17.5
MPI Rank 1: 05/03/2016 14:45:58: Finished Epoch[ 3 of 3]: [Training] CrossEntropyWithSoftmax = 1.91725561 * 20480; EvalClassificationError = 0.53793945 * 20480; totalSamplesSeen = 61440; learningRatePerSample = 9.7656251e-005; epochTime=1685.85s
MPI Rank 1: 05/03/2016 14:45:58: CNTKCommandTrainEnd: speechTrain
=======
MPI Rank 1: 08/16/2016 03:19:10: Starting minibatch loop, DataParallelSGD training (MyRank = 1, NumNodes = 3, NumGradientBits = 1), distributed reading is ENABLED.
MPI Rank 1: 08/16/2016 03:19:11:  Epoch[ 3 of 3]-Minibatch[   1-  10, 50.00%]: CrossEntropyWithSoftmax = 1.95622782 * 10240; EvalErrorPrediction = 0.54609375 * 10240; time = 0.7010s; samplesPerSecond = 14607.7
MPI Rank 1: 08/16/2016 03:19:11:  Epoch[ 3 of 3]-Minibatch[  11-  20, 100.00%]: CrossEntropyWithSoftmax = 1.95081435 * 10240; EvalErrorPrediction = 0.54355469 * 10240; time = 0.6562s; samplesPerSecond = 15604.6
MPI Rank 1: 08/16/2016 03:19:11: Finished Epoch[ 3 of 3]: [Training] CrossEntropyWithSoftmax = 1.95352108 * 20480; EvalErrorPrediction = 0.54482422 * 20480; totalSamplesSeen = 61440; learningRatePerSample = 9.7656251e-005; epochTime=1.38447s
MPI Rank 1: 08/16/2016 03:19:12: CNTKCommandTrainEnd: speechTrain
>>>>>>> 8493f118
MPI Rank 1: 
MPI Rank 1: 08/16/2016 03:19:12: Action "train" complete.
MPI Rank 1: 
MPI Rank 1: 08/16/2016 03:19:12: __COMPLETED__
MPI Rank 1: ~MPIWrapper
MPI Rank 2: 08/16/2016 03:18:55: Redirecting stderr to file C:\Users\svcphil\AppData\Local\Temp\cntk-test-20160816031852.202534\Speech\DNN_Parallel1BitQuantization@release_cpu/stderr_speechTrain.logrank2
MPI Rank 2: 08/16/2016 03:18:55: -------------------------------------------------------------------
MPI Rank 2: 08/16/2016 03:18:55: Build info: 
MPI Rank 2: 
MPI Rank 2: 08/16/2016 03:18:55: 		Built time: Aug 16 2016 03:09:16
MPI Rank 2: 08/16/2016 03:18:55: 		Last modified date: Fri Aug 12 05:28:23 2016
MPI Rank 2: 08/16/2016 03:18:55: 		Build type: Release
MPI Rank 2: 08/16/2016 03:18:55: 		Build target: GPU
MPI Rank 2: 08/16/2016 03:18:55: 		With 1bit-SGD: yes
MPI Rank 2: 08/16/2016 03:18:55: 		Math lib: mkl
MPI Rank 2: 08/16/2016 03:18:55: 		CUDA_PATH: C:\Program Files\NVIDIA GPU Computing Toolkit\CUDA\v7.5
MPI Rank 2: 08/16/2016 03:18:55: 		CUB_PATH: c:\src\cub-1.4.1
MPI Rank 2: 08/16/2016 03:18:55: 		CUDNN_PATH: c:\NVIDIA\cudnn-4.0\cuda
MPI Rank 2: 08/16/2016 03:18:55: 		Build Branch: HEAD
MPI Rank 2: 08/16/2016 03:18:55: 		Build SHA1: 026b1e772b963461e189f8f00aa7ed6951298f84
MPI Rank 2: 08/16/2016 03:18:55: 		Built by svcphil on Philly-Pool1
MPI Rank 2: 08/16/2016 03:18:55: 		Build Path: c:\jenkins\workspace\CNTK-Build-Windows\Source\CNTK\
MPI Rank 2: 08/16/2016 03:18:55: -------------------------------------------------------------------
MPI Rank 2: 08/16/2016 03:19:00: -------------------------------------------------------------------
MPI Rank 2: 08/16/2016 03:19:00: GPU info:
MPI Rank 2: 
MPI Rank 2: 08/16/2016 03:19:00: 		Device[0]: cores = 2880; computeCapability = 3.5; type = "GeForce GTX 780 Ti"; memory = 3072 MB
MPI Rank 2: 08/16/2016 03:19:00: 		Device[1]: cores = 2880; computeCapability = 3.5; type = "GeForce GTX 780 Ti"; memory = 3072 MB
MPI Rank 2: 08/16/2016 03:19:00: 		Device[2]: cores = 2880; computeCapability = 3.5; type = "GeForce GTX 780 Ti"; memory = 3072 MB
MPI Rank 2: 08/16/2016 03:19:00: 		Device[3]: cores = 2880; computeCapability = 3.5; type = "GeForce GTX 780 Ti"; memory = 3072 MB
MPI Rank 2: 08/16/2016 03:19:00: -------------------------------------------------------------------
MPI Rank 2: 
MPI Rank 2: 08/16/2016 03:19:00: Running on DPHAIM-24 at 2016/08/16 03:19:00
MPI Rank 2: 08/16/2016 03:19:00: Command line: 
MPI Rank 2: C:\jenkins\workspace\CNTK-Test-Windows-W1\x64\release\cntk.exe  configFile=C:\jenkins\workspace\CNTK-Test-Windows-W1\Tests\EndToEndTests\Speech\DNN/cntk.cntk  currentDirectory=C:\jenkins\workspace\CNTK-Test-Windows-W1\Tests\EndToEndTests\Speech\Data  RunDir=C:\Users\svcphil\AppData\Local\Temp\cntk-test-20160816031852.202534\Speech\DNN_Parallel1BitQuantization@release_cpu  DataDir=C:\jenkins\workspace\CNTK-Test-Windows-W1\Tests\EndToEndTests\Speech\Data  ConfigDir=C:\jenkins\workspace\CNTK-Test-Windows-W1\Tests\EndToEndTests\Speech\DNN  OutputDir=C:\Users\svcphil\AppData\Local\Temp\cntk-test-20160816031852.202534\Speech\DNN_Parallel1BitQuantization@release_cpu  DeviceId=-1  timestamping=true  numCPUThreads=8  precision=double  speechTrain=[SGD=[ParallelTrain=[DataParallelSGD=[gradientBits=1]]]]  speechTrain=[SGD=[ParallelTrain=[parallelizationStartEpoch=2]]]  stderr=C:\Users\svcphil\AppData\Local\Temp\cntk-test-20160816031852.202534\Speech\DNN_Parallel1BitQuantization@release_cpu/stderr
MPI Rank 2: 
MPI Rank 2: 
MPI Rank 2: 
MPI Rank 2: 08/16/2016 03:19:00: >>>>>>>>>>>>>>>>>>>> RAW CONFIG (VARIABLES NOT RESOLVED) >>>>>>>>>>>>>>>>>>>>
MPI Rank 2: 08/16/2016 03:19:00: precision = "float"
MPI Rank 2: command = speechTrain
MPI Rank 2: deviceId = $DeviceId$
MPI Rank 2: parallelTrain = true
MPI Rank 2: speechTrain = [
MPI Rank 2:     action = "train"
MPI Rank 2:     modelPath = "$RunDir$/models/cntkSpeech.dnn"
MPI Rank 2:     deviceId = $DeviceId$
MPI Rank 2:     traceLevel = 1
MPI Rank 2:     SimpleNetworkBuilder = [
MPI Rank 2:         layerSizes = 363:512:512:132
MPI Rank 2:         trainingCriterion = "CrossEntropyWithSoftmax"
MPI Rank 2:         evalCriterion = "ClassificationError"
MPI Rank 2:         layerTypes = "Sigmoid"
MPI Rank 2:         initValueScale = 1.0
MPI Rank 2:         applyMeanVarNorm = true
MPI Rank 2:         uniformInit = true
MPI Rank 2:         needPrior = true
MPI Rank 2:     ]
MPI Rank 2:     ExperimentalNetworkBuilder = [    // the same as above but with BS. Not active; activate by commenting out the SimpleNetworkBuilder entry above
MPI Rank 2:         layerSizes = 363:512:512:132
MPI Rank 2:         trainingCriterion = 'CE'
MPI Rank 2:         evalCriterion = 'Err'
MPI Rank 2:         applyMeanVarNorm = true
MPI Rank 2:         L = Length(layerSizes)-1    // number of model layers
MPI Rank 2:         features = Input(layerSizes[0], 1, tag='feature') ; labels = Input(layerSizes[Length(layerSizes)-1], 1, tag='label')
MPI Rank 2:         featNorm = if applyMeanVarNorm
MPI Rank 2:                    then MeanVarNorm(features)
MPI Rank 2:                    else features
MPI Rank 2:         layers[layer:1..L-1] = if layer > 1
MPI Rank 2:                                then SBFF(layers[layer-1].Eh, layerSizes[layer], layerSizes[layer-1])
MPI Rank 2:                                else SBFF(featNorm, layerSizes[layer], layerSizes[layer-1])
MPI Rank 2:         outLayer = BFF(layers[L-1].Eh, layerSizes[L], layerSizes[L-1])
MPI Rank 2:         outZ = outLayer.z        // + PastValue(layerSizes[L], 1, outLayer.z)
MPI Rank 2:         CE = if trainingCriterion == 'CE'
MPI Rank 2:              then CrossEntropyWithSoftmax(labels, outZ, tag='criterion')
MPI Rank 2:              else Fail('unknown trainingCriterion ' + trainingCriterion)
MPI Rank 2:         Err = if evalCriterion == 'Err' then
MPI Rank 2:               ClassificationError(labels, outZ, tag='evaluation')
MPI Rank 2:               else Fail('unknown evalCriterion ' + evalCriterion)
MPI Rank 2:         logPrior = LogPrior(labels)
MPI Rank 2:         // TODO: how to add a tag to an infix operation?
MPI Rank 2:         ScaledLogLikelihood = Minus (outZ, logPrior, tag='output')
MPI Rank 2:     ]
MPI Rank 2:     SGD = [
MPI Rank 2:         epochSize = 20480
MPI Rank 2:         minibatchSize = 64:256:1024
MPI Rank 2:         learningRatesPerMB = 1.0:0.5:0.1
MPI Rank 2:         numMBsToShowResult = 10
MPI Rank 2:         momentumPerMB = 0.9:0.656119
MPI Rank 2:         dropoutRate = 0.0
MPI Rank 2:         maxEpochs = 3
MPI Rank 2:         keepCheckPointFiles = true
MPI Rank 2:         clippingThresholdPerSample = 1#INF
MPI Rank 2:         ParallelTrain = [
MPI Rank 2:             parallelizationMethod = "DataParallelSGD"
MPI Rank 2:             distributedMBReading = true
MPI Rank 2:             DataParallelSGD = [
MPI Rank 2:                 gradientBits = 32
MPI Rank 2:             ]
MPI Rank 2:         ]
MPI Rank 2:         AutoAdjust = [
MPI Rank 2:             reduceLearnRateIfImproveLessThan = 0
MPI Rank 2:             loadBestModel = true
MPI Rank 2:             increaseLearnRateIfImproveMoreThan = 1000000000
MPI Rank 2:             learnRateDecreaseFactor = 0.5
MPI Rank 2:             learnRateIncreaseFactor = 1.382
MPI Rank 2:             autoAdjustLR = "adjustAfterEpoch"
MPI Rank 2:         ]
MPI Rank 2:     ]
MPI Rank 2:     reader = [
MPI Rank 2:         readerType = "HTKMLFReader"
MPI Rank 2:         readMethod = "blockRandomize"
MPI Rank 2:         miniBatchMode = "partial"
MPI Rank 2:         randomize = "auto"
MPI Rank 2:         verbosity = 0
MPI Rank 2:         useMersenneTwisterRand=true
MPI Rank 2:         features = [
MPI Rank 2:             dim = 363
MPI Rank 2:             type = "real"
MPI Rank 2:             scpFile = "glob_0000.scp"
MPI Rank 2:         ]
MPI Rank 2:         labels = [
MPI Rank 2:             mlfFile = "$DataDir$/glob_0000.mlf"
MPI Rank 2:             labelMappingFile = "$DataDir$/state.list"
MPI Rank 2:             labelDim = 132
MPI Rank 2:             labelType = "category"
MPI Rank 2:         ]
MPI Rank 2:     ]
MPI Rank 2: ]
MPI Rank 2: currentDirectory=C:\jenkins\workspace\CNTK-Test-Windows-W1\Tests\EndToEndTests\Speech\Data
MPI Rank 2: RunDir=C:\Users\svcphil\AppData\Local\Temp\cntk-test-20160816031852.202534\Speech\DNN_Parallel1BitQuantization@release_cpu
MPI Rank 2: DataDir=C:\jenkins\workspace\CNTK-Test-Windows-W1\Tests\EndToEndTests\Speech\Data
MPI Rank 2: ConfigDir=C:\jenkins\workspace\CNTK-Test-Windows-W1\Tests\EndToEndTests\Speech\DNN
MPI Rank 2: OutputDir=C:\Users\svcphil\AppData\Local\Temp\cntk-test-20160816031852.202534\Speech\DNN_Parallel1BitQuantization@release_cpu
MPI Rank 2: DeviceId=-1
MPI Rank 2: timestamping=true
MPI Rank 2: numCPUThreads=8
MPI Rank 2: precision=double
MPI Rank 2: speechTrain=[SGD=[ParallelTrain=[DataParallelSGD=[gradientBits=1]]]]
MPI Rank 2: speechTrain=[SGD=[ParallelTrain=[parallelizationStartEpoch=2]]]
MPI Rank 2: stderr=C:\Users\svcphil\AppData\Local\Temp\cntk-test-20160816031852.202534\Speech\DNN_Parallel1BitQuantization@release_cpu/stderr
MPI Rank 2: 
MPI Rank 2: 08/16/2016 03:19:00: <<<<<<<<<<<<<<<<<<<< RAW CONFIG (VARIABLES NOT RESOLVED)  <<<<<<<<<<<<<<<<<<<<
MPI Rank 2: 
MPI Rank 2: 08/16/2016 03:19:00: >>>>>>>>>>>>>>>>>>>> RAW CONFIG WITH ALL VARIABLES RESOLVED >>>>>>>>>>>>>>>>>>>>
MPI Rank 2: 08/16/2016 03:19:00: precision = "float"
MPI Rank 2: command = speechTrain
MPI Rank 2: deviceId = -1
MPI Rank 2: parallelTrain = true
MPI Rank 2: speechTrain = [
MPI Rank 2:     action = "train"
MPI Rank 2:     modelPath = "C:\Users\svcphil\AppData\Local\Temp\cntk-test-20160816031852.202534\Speech\DNN_Parallel1BitQuantization@release_cpu/models/cntkSpeech.dnn"
MPI Rank 2:     deviceId = -1
MPI Rank 2:     traceLevel = 1
MPI Rank 2:     SimpleNetworkBuilder = [
MPI Rank 2:         layerSizes = 363:512:512:132
MPI Rank 2:         trainingCriterion = "CrossEntropyWithSoftmax"
MPI Rank 2:         evalCriterion = "ClassificationError"
MPI Rank 2:         layerTypes = "Sigmoid"
MPI Rank 2:         initValueScale = 1.0
MPI Rank 2:         applyMeanVarNorm = true
MPI Rank 2:         uniformInit = true
MPI Rank 2:         needPrior = true
MPI Rank 2:     ]
MPI Rank 2:     ExperimentalNetworkBuilder = [    // the same as above but with BS. Not active; activate by commenting out the SimpleNetworkBuilder entry above
MPI Rank 2:         layerSizes = 363:512:512:132
MPI Rank 2:         trainingCriterion = 'CE'
MPI Rank 2:         evalCriterion = 'Err'
MPI Rank 2:         applyMeanVarNorm = true
MPI Rank 2:         L = Length(layerSizes)-1    // number of model layers
MPI Rank 2:         features = Input(layerSizes[0], 1, tag='feature') ; labels = Input(layerSizes[Length(layerSizes)-1], 1, tag='label')
MPI Rank 2:         featNorm = if applyMeanVarNorm
MPI Rank 2:                    then MeanVarNorm(features)
MPI Rank 2:                    else features
MPI Rank 2:         layers[layer:1..L-1] = if layer > 1
MPI Rank 2:                                then SBFF(layers[layer-1].Eh, layerSizes[layer], layerSizes[layer-1])
MPI Rank 2:                                else SBFF(featNorm, layerSizes[layer], layerSizes[layer-1])
MPI Rank 2:         outLayer = BFF(layers[L-1].Eh, layerSizes[L], layerSizes[L-1])
MPI Rank 2:         outZ = outLayer.z        // + PastValue(layerSizes[L], 1, outLayer.z)
MPI Rank 2:         CE = if trainingCriterion == 'CE'
MPI Rank 2:              then CrossEntropyWithSoftmax(labels, outZ, tag='criterion')
MPI Rank 2:              else Fail('unknown trainingCriterion ' + trainingCriterion)
MPI Rank 2:         Err = if evalCriterion == 'Err' then
MPI Rank 2:               ClassificationError(labels, outZ, tag='evaluation')
MPI Rank 2:               else Fail('unknown evalCriterion ' + evalCriterion)
MPI Rank 2:         logPrior = LogPrior(labels)
MPI Rank 2:         // TODO: how to add a tag to an infix operation?
MPI Rank 2:         ScaledLogLikelihood = Minus (outZ, logPrior, tag='output')
MPI Rank 2:     ]
MPI Rank 2:     SGD = [
MPI Rank 2:         epochSize = 20480
MPI Rank 2:         minibatchSize = 64:256:1024
MPI Rank 2:         learningRatesPerMB = 1.0:0.5:0.1
MPI Rank 2:         numMBsToShowResult = 10
MPI Rank 2:         momentumPerMB = 0.9:0.656119
MPI Rank 2:         dropoutRate = 0.0
MPI Rank 2:         maxEpochs = 3
MPI Rank 2:         keepCheckPointFiles = true
MPI Rank 2:         clippingThresholdPerSample = 1#INF
MPI Rank 2:         ParallelTrain = [
MPI Rank 2:             parallelizationMethod = "DataParallelSGD"
MPI Rank 2:             distributedMBReading = true
MPI Rank 2:             DataParallelSGD = [
MPI Rank 2:                 gradientBits = 32
MPI Rank 2:             ]
MPI Rank 2:         ]
MPI Rank 2:         AutoAdjust = [
MPI Rank 2:             reduceLearnRateIfImproveLessThan = 0
MPI Rank 2:             loadBestModel = true
MPI Rank 2:             increaseLearnRateIfImproveMoreThan = 1000000000
MPI Rank 2:             learnRateDecreaseFactor = 0.5
MPI Rank 2:             learnRateIncreaseFactor = 1.382
MPI Rank 2:             autoAdjustLR = "adjustAfterEpoch"
MPI Rank 2:         ]
MPI Rank 2:     ]
MPI Rank 2:     reader = [
MPI Rank 2:         readerType = "HTKMLFReader"
MPI Rank 2:         readMethod = "blockRandomize"
MPI Rank 2:         miniBatchMode = "partial"
MPI Rank 2:         randomize = "auto"
MPI Rank 2:         verbosity = 0
MPI Rank 2:         useMersenneTwisterRand=true
MPI Rank 2:         features = [
MPI Rank 2:             dim = 363
MPI Rank 2:             type = "real"
MPI Rank 2:             scpFile = "glob_0000.scp"
MPI Rank 2:         ]
MPI Rank 2:         labels = [
MPI Rank 2:             mlfFile = "C:\jenkins\workspace\CNTK-Test-Windows-W1\Tests\EndToEndTests\Speech\Data/glob_0000.mlf"
MPI Rank 2:             labelMappingFile = "C:\jenkins\workspace\CNTK-Test-Windows-W1\Tests\EndToEndTests\Speech\Data/state.list"
MPI Rank 2:             labelDim = 132
MPI Rank 2:             labelType = "category"
MPI Rank 2:         ]
MPI Rank 2:     ]
MPI Rank 2: ]
MPI Rank 2: currentDirectory=C:\jenkins\workspace\CNTK-Test-Windows-W1\Tests\EndToEndTests\Speech\Data
MPI Rank 2: RunDir=C:\Users\svcphil\AppData\Local\Temp\cntk-test-20160816031852.202534\Speech\DNN_Parallel1BitQuantization@release_cpu
MPI Rank 2: DataDir=C:\jenkins\workspace\CNTK-Test-Windows-W1\Tests\EndToEndTests\Speech\Data
MPI Rank 2: ConfigDir=C:\jenkins\workspace\CNTK-Test-Windows-W1\Tests\EndToEndTests\Speech\DNN
MPI Rank 2: OutputDir=C:\Users\svcphil\AppData\Local\Temp\cntk-test-20160816031852.202534\Speech\DNN_Parallel1BitQuantization@release_cpu
MPI Rank 2: DeviceId=-1
MPI Rank 2: timestamping=true
MPI Rank 2: numCPUThreads=8
MPI Rank 2: precision=double
MPI Rank 2: speechTrain=[SGD=[ParallelTrain=[DataParallelSGD=[gradientBits=1]]]]
MPI Rank 2: speechTrain=[SGD=[ParallelTrain=[parallelizationStartEpoch=2]]]
MPI Rank 2: stderr=C:\Users\svcphil\AppData\Local\Temp\cntk-test-20160816031852.202534\Speech\DNN_Parallel1BitQuantization@release_cpu/stderr
MPI Rank 2: 
MPI Rank 2: 08/16/2016 03:19:00: <<<<<<<<<<<<<<<<<<<< RAW CONFIG WITH ALL VARIABLES RESOLVED <<<<<<<<<<<<<<<<<<<<
MPI Rank 2: 
MPI Rank 2: 08/16/2016 03:19:00: >>>>>>>>>>>>>>>>>>>> PROCESSED CONFIG WITH ALL VARIABLES RESOLVED >>>>>>>>>>>>>>>>>>>>
MPI Rank 2: configparameters: cntk.cntk:command=speechTrain
MPI Rank 2: configparameters: cntk.cntk:ConfigDir=C:\jenkins\workspace\CNTK-Test-Windows-W1\Tests\EndToEndTests\Speech\DNN
MPI Rank 2: configparameters: cntk.cntk:currentDirectory=C:\jenkins\workspace\CNTK-Test-Windows-W1\Tests\EndToEndTests\Speech\Data
MPI Rank 2: configparameters: cntk.cntk:DataDir=C:\jenkins\workspace\CNTK-Test-Windows-W1\Tests\EndToEndTests\Speech\Data
MPI Rank 2: configparameters: cntk.cntk:deviceId=-1
MPI Rank 2: configparameters: cntk.cntk:numCPUThreads=8
MPI Rank 2: configparameters: cntk.cntk:OutputDir=C:\Users\svcphil\AppData\Local\Temp\cntk-test-20160816031852.202534\Speech\DNN_Parallel1BitQuantization@release_cpu
MPI Rank 2: configparameters: cntk.cntk:parallelTrain=true
MPI Rank 2: configparameters: cntk.cntk:precision=double
MPI Rank 2: configparameters: cntk.cntk:RunDir=C:\Users\svcphil\AppData\Local\Temp\cntk-test-20160816031852.202534\Speech\DNN_Parallel1BitQuantization@release_cpu
MPI Rank 2: configparameters: cntk.cntk:speechTrain=[
MPI Rank 2:     action = "train"
MPI Rank 2:     modelPath = "C:\Users\svcphil\AppData\Local\Temp\cntk-test-20160816031852.202534\Speech\DNN_Parallel1BitQuantization@release_cpu/models/cntkSpeech.dnn"
MPI Rank 2:     deviceId = -1
MPI Rank 2:     traceLevel = 1
MPI Rank 2:     SimpleNetworkBuilder = [
MPI Rank 2:         layerSizes = 363:512:512:132
MPI Rank 2:         trainingCriterion = "CrossEntropyWithSoftmax"
MPI Rank 2:         evalCriterion = "ClassificationError"
MPI Rank 2:         layerTypes = "Sigmoid"
MPI Rank 2:         initValueScale = 1.0
MPI Rank 2:         applyMeanVarNorm = true
MPI Rank 2:         uniformInit = true
MPI Rank 2:         needPrior = true
MPI Rank 2:     ]
MPI Rank 2:     ExperimentalNetworkBuilder = [    // the same as above but with BS. Not active; activate by commenting out the SimpleNetworkBuilder entry above
MPI Rank 2:         layerSizes = 363:512:512:132
MPI Rank 2:         trainingCriterion = 'CE'
MPI Rank 2:         evalCriterion = 'Err'
MPI Rank 2:         applyMeanVarNorm = true
MPI Rank 2:         L = Length(layerSizes)-1    // number of model layers
MPI Rank 2:         features = Input(layerSizes[0], 1, tag='feature') ; labels = Input(layerSizes[Length(layerSizes)-1], 1, tag='label')
MPI Rank 2:         featNorm = if applyMeanVarNorm
MPI Rank 2:                    then MeanVarNorm(features)
MPI Rank 2:                    else features
MPI Rank 2:         layers[layer:1..L-1] = if layer > 1
MPI Rank 2:                                then SBFF(layers[layer-1].Eh, layerSizes[layer], layerSizes[layer-1])
MPI Rank 2:                                else SBFF(featNorm, layerSizes[layer], layerSizes[layer-1])
MPI Rank 2:         outLayer = BFF(layers[L-1].Eh, layerSizes[L], layerSizes[L-1])
MPI Rank 2:         outZ = outLayer.z        // + PastValue(layerSizes[L], 1, outLayer.z)
MPI Rank 2:         CE = if trainingCriterion == 'CE'
MPI Rank 2:              then CrossEntropyWithSoftmax(labels, outZ, tag='criterion')
MPI Rank 2:              else Fail('unknown trainingCriterion ' + trainingCriterion)
MPI Rank 2:         Err = if evalCriterion == 'Err' then
MPI Rank 2:               ClassificationError(labels, outZ, tag='evaluation')
MPI Rank 2:               else Fail('unknown evalCriterion ' + evalCriterion)
MPI Rank 2:         logPrior = LogPrior(labels)
MPI Rank 2:         // TODO: how to add a tag to an infix operation?
MPI Rank 2:         ScaledLogLikelihood = Minus (outZ, logPrior, tag='output')
MPI Rank 2:     ]
MPI Rank 2:     SGD = [
MPI Rank 2:         epochSize = 20480
MPI Rank 2:         minibatchSize = 64:256:1024
MPI Rank 2:         learningRatesPerMB = 1.0:0.5:0.1
MPI Rank 2:         numMBsToShowResult = 10
MPI Rank 2:         momentumPerMB = 0.9:0.656119
MPI Rank 2:         dropoutRate = 0.0
MPI Rank 2:         maxEpochs = 3
MPI Rank 2:         keepCheckPointFiles = true
MPI Rank 2:         clippingThresholdPerSample = 1#INF
MPI Rank 2:         ParallelTrain = [
MPI Rank 2:             parallelizationMethod = "DataParallelSGD"
MPI Rank 2:             distributedMBReading = true
MPI Rank 2:             DataParallelSGD = [
MPI Rank 2:                 gradientBits = 32
MPI Rank 2:             ]
MPI Rank 2:         ]
MPI Rank 2:         AutoAdjust = [
MPI Rank 2:             reduceLearnRateIfImproveLessThan = 0
MPI Rank 2:             loadBestModel = true
MPI Rank 2:             increaseLearnRateIfImproveMoreThan = 1000000000
MPI Rank 2:             learnRateDecreaseFactor = 0.5
MPI Rank 2:             learnRateIncreaseFactor = 1.382
MPI Rank 2:             autoAdjustLR = "adjustAfterEpoch"
MPI Rank 2:         ]
MPI Rank 2:     ]
MPI Rank 2:     reader = [
MPI Rank 2:         readerType = "HTKMLFReader"
MPI Rank 2:         readMethod = "blockRandomize"
MPI Rank 2:         miniBatchMode = "partial"
MPI Rank 2:         randomize = "auto"
MPI Rank 2:         verbosity = 0
MPI Rank 2:         useMersenneTwisterRand=true
MPI Rank 2:         features = [
MPI Rank 2:             dim = 363
MPI Rank 2:             type = "real"
MPI Rank 2:             scpFile = "glob_0000.scp"
MPI Rank 2:         ]
MPI Rank 2:         labels = [
MPI Rank 2:             mlfFile = "C:\jenkins\workspace\CNTK-Test-Windows-W1\Tests\EndToEndTests\Speech\Data/glob_0000.mlf"
MPI Rank 2:             labelMappingFile = "C:\jenkins\workspace\CNTK-Test-Windows-W1\Tests\EndToEndTests\Speech\Data/state.list"
MPI Rank 2:             labelDim = 132
MPI Rank 2:             labelType = "category"
MPI Rank 2:         ]
MPI Rank 2:     ]
MPI Rank 2: ] [SGD=[ParallelTrain=[DataParallelSGD=[gradientBits=1]]]] [SGD=[ParallelTrain=[parallelizationStartEpoch=2]]]
MPI Rank 2: 
MPI Rank 2: configparameters: cntk.cntk:stderr=C:\Users\svcphil\AppData\Local\Temp\cntk-test-20160816031852.202534\Speech\DNN_Parallel1BitQuantization@release_cpu/stderr
MPI Rank 2: configparameters: cntk.cntk:timestamping=true
MPI Rank 2: 08/16/2016 03:19:00: <<<<<<<<<<<<<<<<<<<< PROCESSED CONFIG WITH ALL VARIABLES RESOLVED <<<<<<<<<<<<<<<<<<<<
MPI Rank 2: 08/16/2016 03:19:00: Commands: speechTrain
MPI Rank 2: 08/16/2016 03:19:00: Precision = "double"
MPI Rank 2: 08/16/2016 03:19:00: Using 8 CPU threads.
MPI Rank 2: 08/16/2016 03:19:00: CNTKModelPath: C:\Users\svcphil\AppData\Local\Temp\cntk-test-20160816031852.202534\Speech\DNN_Parallel1BitQuantization@release_cpu/models/cntkSpeech.dnn
MPI Rank 2: 08/16/2016 03:19:00: CNTKCommandTrainInfo: speechTrain : 3
MPI Rank 2: 08/16/2016 03:19:00: CNTKCommandTrainInfo: CNTKNoMoreCommands_Total : 3
MPI Rank 2: 
MPI Rank 2: 08/16/2016 03:19:00: ##############################################################################
MPI Rank 2: 08/16/2016 03:19:00: #                                                                            #
MPI Rank 2: 08/16/2016 03:19:00: # Action "train"                                                             #
MPI Rank 2: 08/16/2016 03:19:00: #                                                                            #
MPI Rank 2: 08/16/2016 03:19:00: ##############################################################################
MPI Rank 2: 
MPI Rank 2: 08/16/2016 03:19:00: CNTKCommandTrainBegin: speechTrain
MPI Rank 2: SimpleNetworkBuilder Using CPU
MPI Rank 2: reading script file glob_0000.scp ... 948 entries
MPI Rank 2: total 132 state names in state list C:\jenkins\workspace\CNTK-Test-Windows-W1\Tests\EndToEndTests\Speech\Data/state.list
MPI Rank 2: htkmlfreader: reading MLF file C:\jenkins\workspace\CNTK-Test-Windows-W1\Tests\EndToEndTests\Speech\Data/glob_0000.mlf ... total 948 entries
MPI Rank 2: ...............................................................................................feature set 0: 252734 frames in 948 out of 948 utterances
MPI Rank 2: label set 0: 129 classes
MPI Rank 2: minibatchutterancesource: 948 utterances grouped into 3 chunks, av. chunk size: 316.0 utterances, 84244.7 frames
MPI Rank 2: 
MPI Rank 2: 08/16/2016 03:19:00: Creating virgin network.
MPI Rank 2: Node 'W0' (LearnableParameter operation): Initializing Parameter[512 x 363] <- 0.000000.
MPI Rank 2: Node 'W0' (LearnableParameter operation): Initializing Parameter[512 x 363] <- uniform(seed=1, range=0.050000*1.000000, onCPU=false).
MPI Rank 2: Node 'B0' (LearnableParameter operation): Initializing Parameter[512 x 1] <- 0.000000.
MPI Rank 2: Node 'B0' (LearnableParameter operation): Initializing Parameter[512 x 1] <- 0.000000.
MPI Rank 2: Node 'W1' (LearnableParameter operation): Initializing Parameter[512 x 512] <- 0.000000.
MPI Rank 2: Node 'W1' (LearnableParameter operation): Initializing Parameter[512 x 512] <- uniform(seed=2, range=0.050000*1.000000, onCPU=false).
MPI Rank 2: Node 'B1' (LearnableParameter operation): Initializing Parameter[512 x 1] <- 0.000000.
MPI Rank 2: Node 'B1' (LearnableParameter operation): Initializing Parameter[512 x 1] <- 0.000000.
MPI Rank 2: Node 'W2' (LearnableParameter operation): Initializing Parameter[132 x 512] <- 0.000000.
MPI Rank 2: Node 'W2' (LearnableParameter operation): Initializing Parameter[132 x 512] <- uniform(seed=3, range=0.050000*1.000000, onCPU=false).
MPI Rank 2: Node 'B2' (LearnableParameter operation): Initializing Parameter[132 x 1] <- 0.000000.
MPI Rank 2: Node 'B2' (LearnableParameter operation): Initializing Parameter[132 x 1] <- 0.000000.
MPI Rank 2: 
MPI Rank 2: Post-processing network...
MPI Rank 2: 
MPI Rank 2: 7 roots:
MPI Rank 2: 	CrossEntropyWithSoftmax = CrossEntropyWithSoftmax()
MPI Rank 2: 	EvalClassificationError = ClassificationError()
MPI Rank 2: 	InvStdOfFeatures = InvStdDev()
MPI Rank 2: 	MeanOfFeatures = Mean()
MPI Rank 2: 	PosteriorProb = Softmax()
MPI Rank 2: 	Prior = Mean()
MPI Rank 2: 	ScaledLogLikelihood = Minus()
MPI Rank 2: 
MPI Rank 2: Validating network. 25 nodes to process in pass 1.
MPI Rank 2: 
MPI Rank 2: Validating --> labels = InputValue() :  -> [132 x *]
MPI Rank 2: Validating --> W2 = LearnableParameter() :  -> [132 x 512]
MPI Rank 2: Validating --> W1 = LearnableParameter() :  -> [512 x 512]
MPI Rank 2: Validating --> W0 = LearnableParameter() :  -> [512 x 363]
MPI Rank 2: Validating --> features = InputValue() :  -> [363 x *]
MPI Rank 2: Validating --> MeanOfFeatures = Mean (features) : [363 x *] -> [363]
MPI Rank 2: Validating --> InvStdOfFeatures = InvStdDev (features) : [363 x *] -> [363]
MPI Rank 2: Validating --> MVNormalizedFeatures = PerDimMeanVarNormalization (features, MeanOfFeatures, InvStdOfFeatures) : [363 x *], [363], [363] -> [363 x *]
MPI Rank 2: Validating --> W0*features = Times (W0, MVNormalizedFeatures) : [512 x 363], [363 x *] -> [512 x *]
MPI Rank 2: Validating --> B0 = LearnableParameter() :  -> [512 x 1]
MPI Rank 2: Validating --> W0*features+B0 = Plus (W0*features, B0) : [512 x *], [512 x 1] -> [512 x 1 x *]
MPI Rank 2: Validating --> H1 = Sigmoid (W0*features+B0) : [512 x 1 x *] -> [512 x 1 x *]
MPI Rank 2: Validating --> W1*H1 = Times (W1, H1) : [512 x 512], [512 x 1 x *] -> [512 x 1 x *]
MPI Rank 2: Validating --> B1 = LearnableParameter() :  -> [512 x 1]
MPI Rank 2: Validating --> W1*H1+B1 = Plus (W1*H1, B1) : [512 x 1 x *], [512 x 1] -> [512 x 1 x *]
MPI Rank 2: Validating --> H2 = Sigmoid (W1*H1+B1) : [512 x 1 x *] -> [512 x 1 x *]
MPI Rank 2: Validating --> W2*H1 = Times (W2, H2) : [132 x 512], [512 x 1 x *] -> [132 x 1 x *]
MPI Rank 2: Validating --> B2 = LearnableParameter() :  -> [132 x 1]
MPI Rank 2: Validating --> HLast = Plus (W2*H1, B2) : [132 x 1 x *], [132 x 1] -> [132 x 1 x *]
MPI Rank 2: Validating --> CrossEntropyWithSoftmax = CrossEntropyWithSoftmax (labels, HLast) : [132 x *], [132 x 1 x *] -> [1]
MPI Rank 2: Validating --> EvalClassificationError = ClassificationError (labels, HLast) : [132 x *], [132 x 1 x *] -> [1]
MPI Rank 2: Validating --> PosteriorProb = Softmax (HLast) : [132 x 1 x *] -> [132 x 1 x *]
MPI Rank 2: Validating --> Prior = Mean (labels) : [132 x *] -> [132]
MPI Rank 2: Validating --> LogOfPrior = Log (Prior) : [132] -> [132]
MPI Rank 2: Validating --> ScaledLogLikelihood = Minus (HLast, LogOfPrior) : [132 x 1 x *], [132] -> [132 x 1 x *]
MPI Rank 2: 
MPI Rank 2: Validating network. 17 nodes to process in pass 2.
MPI Rank 2: 
MPI Rank 2: 
MPI Rank 2: Validating network, final pass.
MPI Rank 2: 
MPI Rank 2: 
MPI Rank 2: 
MPI Rank 2: 12 out of 25 nodes do not share the minibatch layout with the input data.
MPI Rank 2: 
MPI Rank 2: Post-processing network complete.
MPI Rank 2: 
MPI Rank 2: 08/16/2016 03:19:00: Created model with 25 nodes on CPU.
MPI Rank 2: 
MPI Rank 2: 08/16/2016 03:19:00: Training criterion node(s):
MPI Rank 2: 08/16/2016 03:19:00: 	CrossEntropyWithSoftmax = CrossEntropyWithSoftmax
MPI Rank 2: 
<<<<<<< HEAD
MPI Rank 2: 05/03/2016 13:22:29: 	EvalClassificationError = ClassificationError
=======
MPI Rank 2: 08/16/2016 03:19:00: Evaluation criterion node(s):
MPI Rank 2: 08/16/2016 03:19:00: 	EvalErrorPrediction = ErrorPrediction
>>>>>>> 8493f118
MPI Rank 2: 
MPI Rank 2: 
MPI Rank 2: Allocating matrices for forward and/or backward propagation.
MPI Rank 2: 
MPI Rank 2: Memory Sharing: Out of 40 matrices, 19 are shared as 8, and 21 are not shared.
MPI Rank 2: 
MPI Rank 2: 	{ B1 : [512 x 1] (gradient)
MPI Rank 2: 	  H2 : [512 x 1 x *] (gradient)
MPI Rank 2: 	  HLast : [132 x 1 x *] (gradient) }
MPI Rank 2: 	{ W0 : [512 x 363] (gradient)
MPI Rank 2: 	  W0*features+B0 : [512 x 1 x *] }
MPI Rank 2: 	{ W0*features+B0 : [512 x 1 x *] (gradient)
MPI Rank 2: 	  W1*H1 : [512 x 1 x *] }
MPI Rank 2: 	{ W1 : [512 x 512] (gradient)
MPI Rank 2: 	  W1*H1+B1 : [512 x 1 x *] }
MPI Rank 2: 	{ B0 : [512 x 1] (gradient)
MPI Rank 2: 	  H1 : [512 x 1 x *] (gradient)
MPI Rank 2: 	  W1*H1+B1 : [512 x 1 x *] (gradient)
MPI Rank 2: 	  W2*H1 : [132 x 1 x *] }
MPI Rank 2: 	{ H1 : [512 x 1 x *]
MPI Rank 2: 	  W0*features : [512 x *] (gradient) }
MPI Rank 2: 	{ HLast : [132 x 1 x *]
MPI Rank 2: 	  W2 : [132 x 512] (gradient) }
MPI Rank 2: 	{ H2 : [512 x 1 x *]
MPI Rank 2: 	  W1*H1 : [512 x 1 x *] (gradient) }
MPI Rank 2: 
MPI Rank 2: 
MPI Rank 2: 08/16/2016 03:19:00: Training 516740 parameters in 6 out of 6 parameter tensors and 15 nodes with gradient:
MPI Rank 2: 
<<<<<<< HEAD
MPI Rank 2: 0000000000000000: {[EvalClassificationError Gradient[1]] [InvStdOfFeatures Gradient[363]] [LogOfPrior Gradient[132]] [MVNormalizedFeatures Gradient[363 x *]] [MeanOfFeatures Gradient[363]] [PosteriorProb Gradient[132 x 1 x *]] [PosteriorProb Value[132 x 1 x *]] [Prior Gradient[132]] [ScaledLogLikelihood Gradient[132 x 1 x *]] [features Gradient[363 x *]] [labels Gradient[132 x *]] }
MPI Rank 2: 000000D12CFB13F0: {[features Value[363 x *]] }
MPI Rank 2: 000000D12CFB1670: {[W0 Value[512 x 363]] }
MPI Rank 2: 000000D12CFB1850: {[InvStdOfFeatures Value[363]] }
MPI Rank 2: 000000D12CFB1F30: {[B0 Value[512 x 1]] }
MPI Rank 2: 000000D12CFB21B0: {[MeanOfFeatures Value[363]] }
MPI Rank 2: 000000D1363BCAF0: {[W2*H1 Gradient[132 x 1 x *]] }
MPI Rank 2: 000000D1363BCE10: {[B2 Gradient[132 x 1]] }
MPI Rank 2: 000000D1363DA9F0: {[B0 Gradient[512 x 1]] [H1 Gradient[512 x 1 x *]] [W1*H1+B1 Gradient[512 x 1 x *]] [W2*H1 Value[132 x 1 x *]] }
MPI Rank 2: 000000D1363DAB30: {[ScaledLogLikelihood Value[132 x 1 x *]] }
MPI Rank 2: 000000D1363DADB0: {[W1 Gradient[512 x 512]] [W1*H1+B1 Value[512 x 1 x *]] }
MPI Rank 2: 000000D1363DAE50: {[EvalClassificationError Value[1]] }
MPI Rank 2: 000000D1363DB030: {[W2 Value[132 x 512]] }
MPI Rank 2: 000000D1363DB0D0: {[CrossEntropyWithSoftmax Value[1]] }
MPI Rank 2: 000000D1363DB170: {[HLast Value[132 x 1 x *]] [W2 Gradient[132 x 512]] }
MPI Rank 2: 000000D1363DB490: {[B2 Value[132 x 1]] }
MPI Rank 2: 000000D1363DB530: {[MVNormalizedFeatures Value[363 x *]] }
MPI Rank 2: 000000D1363DB5D0: {[W0*features Value[512 x *]] }
MPI Rank 2: 000000D1363DB670: {[labels Value[132 x *]] }
MPI Rank 2: 000000D1363DB850: {[H2 Value[512 x 1 x *]] [W1*H1 Gradient[512 x 1 x *]] }
MPI Rank 2: 000000D1363DB8F0: {[CrossEntropyWithSoftmax Gradient[1]] }
MPI Rank 2: 000000D1363DBAD0: {[Prior Value[132]] }
MPI Rank 2: 000000D1363DBB70: {[W1 Value[512 x 512]] }
MPI Rank 2: 000000D1363DBC10: {[B1 Value[512 x 1]] }
MPI Rank 2: 000000D1363DBDF0: {[W0 Gradient[512 x 363]] [W0*features+B0 Value[512 x 1 x *]] }
MPI Rank 2: 000000D1363DBFD0: {[H1 Value[512 x 1 x *]] [W0*features Gradient[512 x *]] }
MPI Rank 2: 000000D1363DC2F0: {[B1 Gradient[512 x 1]] [H2 Gradient[512 x 1 x *]] [HLast Gradient[132 x 1 x *]] }
MPI Rank 2: 000000D1363DC750: {[W0*features+B0 Gradient[512 x 1 x *]] [W1*H1 Value[512 x 1 x *]] }
MPI Rank 2: 000000D1363DC890: {[LogOfPrior Value[132]] }
=======
MPI Rank 2: 08/16/2016 03:19:00: 	Node 'B0' (LearnableParameter operation) : [512 x 1]
MPI Rank 2: 08/16/2016 03:19:00: 	Node 'B1' (LearnableParameter operation) : [512 x 1]
MPI Rank 2: 08/16/2016 03:19:00: 	Node 'B2' (LearnableParameter operation) : [132 x 1]
MPI Rank 2: 08/16/2016 03:19:00: 	Node 'W0' (LearnableParameter operation) : [512 x 363]
MPI Rank 2: 08/16/2016 03:19:00: 	Node 'W1' (LearnableParameter operation) : [512 x 512]
MPI Rank 2: 08/16/2016 03:19:00: 	Node 'W2' (LearnableParameter operation) : [132 x 512]
>>>>>>> 8493f118
MPI Rank 2: 
MPI Rank 2: 
MPI Rank 2: 08/16/2016 03:19:00: Precomputing --> 3 PreCompute nodes found.
MPI Rank 2: 
MPI Rank 2: 08/16/2016 03:19:00: 	MeanOfFeatures = Mean()
MPI Rank 2: 08/16/2016 03:19:00: 	InvStdOfFeatures = InvStdDev()
MPI Rank 2: 08/16/2016 03:19:00: 	Prior = Mean()
MPI Rank 2: minibatchiterator: epoch 0: frames [0..252734] (first utterance at frame 0), data subset 0 of 1, with 1 datapasses
MPI Rank 2: requiredata: determined feature kind as 33-dimensional 'USER' with frame shift 10.0 ms
MPI Rank 2: 
MPI Rank 2: 08/16/2016 03:19:03: Precomputing --> Completed.
MPI Rank 2: 
MPI Rank 2: 
MPI Rank 2: 08/16/2016 03:19:04: Starting Epoch 1: learning rate per sample = 0.015625  effective momentum = 0.900000  momentum as time constant = 607.4 samples
MPI Rank 2: minibatchiterator: epoch 0: frames [0..20480] (first utterance at frame 0), data subset 0 of 1, with 1 datapasses
MPI Rank 2: 
<<<<<<< HEAD
MPI Rank 2: 05/03/2016 13:22:32: Starting minibatch loop.
MPI Rank 2: 05/03/2016 13:22:32:  Epoch[ 1 of 3]-Minibatch[   1-  10, 3.13%]: CrossEntropyWithSoftmax = 4.46944908 * 640; EvalClassificationError = 0.90781250 * 640; time = 0.6684s; samplesPerSecond = 957.5
MPI Rank 2: 05/03/2016 13:22:33:  Epoch[ 1 of 3]-Minibatch[  11-  20, 6.25%]: CrossEntropyWithSoftmax = 4.22299987 * 640; EvalClassificationError = 0.90156250 * 640; time = 0.7143s; samplesPerSecond = 896.0
MPI Rank 2: 05/03/2016 13:22:34:  Epoch[ 1 of 3]-Minibatch[  21-  30, 9.38%]: CrossEntropyWithSoftmax = 3.93971343 * 640; EvalClassificationError = 0.84687500 * 640; time = 0.7016s; samplesPerSecond = 912.3
MPI Rank 2: 05/03/2016 13:22:34:  Epoch[ 1 of 3]-Minibatch[  31-  40, 12.50%]: CrossEntropyWithSoftmax = 3.92341692 * 640; EvalClassificationError = 0.90468750 * 640; time = 0.7022s; samplesPerSecond = 911.4
MPI Rank 2: 05/03/2016 13:22:35:  Epoch[ 1 of 3]-Minibatch[  41-  50, 15.63%]: CrossEntropyWithSoftmax = 3.84074483 * 640; EvalClassificationError = 0.91093750 * 640; time = 0.6733s; samplesPerSecond = 950.5
MPI Rank 2: 05/03/2016 13:22:36:  Epoch[ 1 of 3]-Minibatch[  51-  60, 18.75%]: CrossEntropyWithSoftmax = 3.71252184 * 640; EvalClassificationError = 0.88437500 * 640; time = 0.6912s; samplesPerSecond = 926.0
MPI Rank 2: 05/03/2016 13:22:37:  Epoch[ 1 of 3]-Minibatch[  61-  70, 21.88%]: CrossEntropyWithSoftmax = 3.51563464 * 640; EvalClassificationError = 0.82500000 * 640; time = 0.7058s; samplesPerSecond = 906.8
MPI Rank 2: 05/03/2016 13:22:37:  Epoch[ 1 of 3]-Minibatch[  71-  80, 25.00%]: CrossEntropyWithSoftmax = 3.49349060 * 640; EvalClassificationError = 0.81093750 * 640; time = 0.6903s; samplesPerSecond = 927.1
MPI Rank 2: 05/03/2016 13:22:38:  Epoch[ 1 of 3]-Minibatch[  81-  90, 28.13%]: CrossEntropyWithSoftmax = 3.34740070 * 640; EvalClassificationError = 0.76562500 * 640; time = 0.7189s; samplesPerSecond = 890.3
MPI Rank 2: 05/03/2016 13:22:39:  Epoch[ 1 of 3]-Minibatch[  91- 100, 31.25%]: CrossEntropyWithSoftmax = 3.51960918 * 640; EvalClassificationError = 0.79843750 * 640; time = 0.6956s; samplesPerSecond = 920.1
MPI Rank 2: 05/03/2016 13:22:39:  Epoch[ 1 of 3]-Minibatch[ 101- 110, 34.38%]: CrossEntropyWithSoftmax = 3.24656049 * 640; EvalClassificationError = 0.80312500 * 640; time = 0.6890s; samplesPerSecond = 928.8
MPI Rank 2: 05/03/2016 13:22:40:  Epoch[ 1 of 3]-Minibatch[ 111- 120, 37.50%]: CrossEntropyWithSoftmax = 3.33397669 * 640; EvalClassificationError = 0.80000000 * 640; time = 0.6941s; samplesPerSecond = 922.1
MPI Rank 2: 05/03/2016 13:22:41:  Epoch[ 1 of 3]-Minibatch[ 121- 130, 40.63%]: CrossEntropyWithSoftmax = 3.17780980 * 640; EvalClassificationError = 0.77031250 * 640; time = 0.7152s; samplesPerSecond = 894.9
MPI Rank 2: 05/03/2016 13:22:41:  Epoch[ 1 of 3]-Minibatch[ 131- 140, 43.75%]: CrossEntropyWithSoftmax = 3.09845902 * 640; EvalClassificationError = 0.76875000 * 640; time = 0.6830s; samplesPerSecond = 937.1
MPI Rank 2: 05/03/2016 13:22:42:  Epoch[ 1 of 3]-Minibatch[ 141- 150, 46.88%]: CrossEntropyWithSoftmax = 3.06458212 * 640; EvalClassificationError = 0.72968750 * 640; time = 0.7013s; samplesPerSecond = 912.6
MPI Rank 2: 05/03/2016 13:22:43:  Epoch[ 1 of 3]-Minibatch[ 151- 160, 50.00%]: CrossEntropyWithSoftmax = 2.91633510 * 640; EvalClassificationError = 0.69531250 * 640; time = 0.7140s; samplesPerSecond = 896.4
MPI Rank 2: 05/03/2016 13:22:44:  Epoch[ 1 of 3]-Minibatch[ 161- 170, 53.13%]: CrossEntropyWithSoftmax = 2.90607468 * 640; EvalClassificationError = 0.73281250 * 640; time = 0.7445s; samplesPerSecond = 859.7
MPI Rank 2: 05/03/2016 13:22:44:  Epoch[ 1 of 3]-Minibatch[ 171- 180, 56.25%]: CrossEntropyWithSoftmax = 2.74095059 * 640; EvalClassificationError = 0.65937500 * 640; time = 0.6746s; samplesPerSecond = 948.7
MPI Rank 2: 05/03/2016 13:22:45:  Epoch[ 1 of 3]-Minibatch[ 181- 190, 59.38%]: CrossEntropyWithSoftmax = 2.67087924 * 640; EvalClassificationError = 0.67343750 * 640; time = 0.6833s; samplesPerSecond = 936.7
MPI Rank 2: 05/03/2016 13:22:46:  Epoch[ 1 of 3]-Minibatch[ 191- 200, 62.50%]: CrossEntropyWithSoftmax = 2.67609083 * 640; EvalClassificationError = 0.66406250 * 640; time = 0.7173s; samplesPerSecond = 892.3
MPI Rank 2: 05/03/2016 13:22:46:  Epoch[ 1 of 3]-Minibatch[ 201- 210, 65.63%]: CrossEntropyWithSoftmax = 2.54732903 * 640; EvalClassificationError = 0.62968750 * 640; time = 0.7240s; samplesPerSecond = 884.0
MPI Rank 2: 05/03/2016 13:22:47:  Epoch[ 1 of 3]-Minibatch[ 211- 220, 68.75%]: CrossEntropyWithSoftmax = 2.61925710 * 640; EvalClassificationError = 0.67343750 * 640; time = 0.7104s; samplesPerSecond = 901.0
MPI Rank 2: 05/03/2016 13:22:48:  Epoch[ 1 of 3]-Minibatch[ 221- 230, 71.88%]: CrossEntropyWithSoftmax = 2.52388480 * 640; EvalClassificationError = 0.65781250 * 640; time = 0.7033s; samplesPerSecond = 909.9
MPI Rank 2: 05/03/2016 13:22:49:  Epoch[ 1 of 3]-Minibatch[ 231- 240, 75.00%]: CrossEntropyWithSoftmax = 2.47544601 * 640; EvalClassificationError = 0.63437500 * 640; time = 0.7111s; samplesPerSecond = 900.1
MPI Rank 2: 05/03/2016 13:22:49:  Epoch[ 1 of 3]-Minibatch[ 241- 250, 78.13%]: CrossEntropyWithSoftmax = 2.43265158 * 640; EvalClassificationError = 0.61406250 * 640; time = 0.6942s; samplesPerSecond = 921.9
MPI Rank 2: 05/03/2016 13:22:50:  Epoch[ 1 of 3]-Minibatch[ 251- 260, 81.25%]: CrossEntropyWithSoftmax = 2.41728740 * 640; EvalClassificationError = 0.63125000 * 640; time = 0.6778s; samplesPerSecond = 944.3
MPI Rank 2: 05/03/2016 13:22:51:  Epoch[ 1 of 3]-Minibatch[ 261- 270, 84.38%]: CrossEntropyWithSoftmax = 2.17674793 * 640; EvalClassificationError = 0.57812500 * 640; time = 0.7162s; samplesPerSecond = 893.6
MPI Rank 2: 05/03/2016 13:22:51:  Epoch[ 1 of 3]-Minibatch[ 271- 280, 87.50%]: CrossEntropyWithSoftmax = 2.31020940 * 640; EvalClassificationError = 0.64062500 * 640; time = 0.7206s; samplesPerSecond = 888.1
MPI Rank 2: 05/03/2016 13:22:52:  Epoch[ 1 of 3]-Minibatch[ 281- 290, 90.63%]: CrossEntropyWithSoftmax = 2.26400612 * 640; EvalClassificationError = 0.61093750 * 640; time = 0.7025s; samplesPerSecond = 911.0
MPI Rank 2: 05/03/2016 13:22:53:  Epoch[ 1 of 3]-Minibatch[ 291- 300, 93.75%]: CrossEntropyWithSoftmax = 2.15885172 * 640; EvalClassificationError = 0.58281250 * 640; time = 0.6966s; samplesPerSecond = 918.8
MPI Rank 2: 05/03/2016 13:22:53:  Epoch[ 1 of 3]-Minibatch[ 301- 310, 96.88%]: CrossEntropyWithSoftmax = 2.22712855 * 640; EvalClassificationError = 0.59218750 * 640; time = 0.6946s; samplesPerSecond = 921.4
MPI Rank 2: 05/03/2016 13:22:54:  Epoch[ 1 of 3]-Minibatch[ 311- 320, 100.00%]: CrossEntropyWithSoftmax = 2.25604782 * 640; EvalClassificationError = 0.60625000 * 640; time = 0.6679s; samplesPerSecond = 958.2
MPI Rank 2: 05/03/2016 13:22:54: Finished Epoch[ 1 of 3]: [Training] CrossEntropyWithSoftmax = 3.00704835 * 20480; EvalClassificationError = 0.72827148 * 20480; totalSamplesSeen = 20480; learningRatePerSample = 0.015625; epochTime=22.4137s
=======
MPI Rank 2: 08/16/2016 03:19:04: Starting minibatch loop.
MPI Rank 2: 08/16/2016 03:19:04:  Epoch[ 1 of 3]-Minibatch[   1-  10, 3.13%]: CrossEntropyWithSoftmax = 4.56731190 * 640; EvalErrorPrediction = 0.91718750 * 640; time = 0.1012s; samplesPerSecond = 6326.6
MPI Rank 2: 08/16/2016 03:19:04:  Epoch[ 1 of 3]-Minibatch[  11-  20, 6.25%]: CrossEntropyWithSoftmax = 4.31208878 * 640; EvalErrorPrediction = 0.92812500 * 640; time = 0.0866s; samplesPerSecond = 7392.5
MPI Rank 2: 08/16/2016 03:19:04:  Epoch[ 1 of 3]-Minibatch[  21-  30, 9.38%]: CrossEntropyWithSoftmax = 3.97319840 * 640; EvalErrorPrediction = 0.87343750 * 640; time = 0.0904s; samplesPerSecond = 7082.9
MPI Rank 2: 08/16/2016 03:19:04:  Epoch[ 1 of 3]-Minibatch[  31-  40, 12.50%]: CrossEntropyWithSoftmax = 3.73308124 * 640; EvalErrorPrediction = 0.84531250 * 640; time = 0.0912s; samplesPerSecond = 7021.0
MPI Rank 2: 08/16/2016 03:19:04:  Epoch[ 1 of 3]-Minibatch[  41-  50, 15.63%]: CrossEntropyWithSoftmax = 3.83238242 * 640; EvalErrorPrediction = 0.86406250 * 640; time = 0.0943s; samplesPerSecond = 6785.6
MPI Rank 2: 08/16/2016 03:19:04:  Epoch[ 1 of 3]-Minibatch[  51-  60, 18.75%]: CrossEntropyWithSoftmax = 3.69914238 * 640; EvalErrorPrediction = 0.86093750 * 640; time = 0.0933s; samplesPerSecond = 6862.1
MPI Rank 2: 08/16/2016 03:19:04:  Epoch[ 1 of 3]-Minibatch[  61-  70, 21.88%]: CrossEntropyWithSoftmax = 3.40238588 * 640; EvalErrorPrediction = 0.77812500 * 640; time = 0.1051s; samplesPerSecond = 6091.7
MPI Rank 2: 08/16/2016 03:19:04:  Epoch[ 1 of 3]-Minibatch[  71-  80, 25.00%]: CrossEntropyWithSoftmax = 3.51740313 * 640; EvalErrorPrediction = 0.83750000 * 640; time = 0.0906s; samplesPerSecond = 7060.9
MPI Rank 2: 08/16/2016 03:19:04:  Epoch[ 1 of 3]-Minibatch[  81-  90, 28.13%]: CrossEntropyWithSoftmax = 3.50059778 * 640; EvalErrorPrediction = 0.81250000 * 640; time = 0.0886s; samplesPerSecond = 7223.9
MPI Rank 2: 08/16/2016 03:19:05:  Epoch[ 1 of 3]-Minibatch[  91- 100, 31.25%]: CrossEntropyWithSoftmax = 3.39301549 * 640; EvalErrorPrediction = 0.80156250 * 640; time = 0.0905s; samplesPerSecond = 7074.5
MPI Rank 2: 08/16/2016 03:19:05:  Epoch[ 1 of 3]-Minibatch[ 101- 110, 34.38%]: CrossEntropyWithSoftmax = 3.48832144 * 640; EvalErrorPrediction = 0.82187500 * 640; time = 0.0904s; samplesPerSecond = 7079.9
MPI Rank 2: 08/16/2016 03:19:05:  Epoch[ 1 of 3]-Minibatch[ 111- 120, 37.50%]: CrossEntropyWithSoftmax = 3.23814723 * 640; EvalErrorPrediction = 0.77031250 * 640; time = 0.0886s; samplesPerSecond = 7222.9
MPI Rank 2: 08/16/2016 03:19:05:  Epoch[ 1 of 3]-Minibatch[ 121- 130, 40.63%]: CrossEntropyWithSoftmax = 3.14333583 * 640; EvalErrorPrediction = 0.76093750 * 640; time = 0.0870s; samplesPerSecond = 7353.4
MPI Rank 2: 08/16/2016 03:19:05:  Epoch[ 1 of 3]-Minibatch[ 131- 140, 43.75%]: CrossEntropyWithSoftmax = 3.01547841 * 640; EvalErrorPrediction = 0.73906250 * 640; time = 0.0839s; samplesPerSecond = 7626.0
MPI Rank 2: 08/16/2016 03:19:05:  Epoch[ 1 of 3]-Minibatch[ 141- 150, 46.88%]: CrossEntropyWithSoftmax = 2.91114805 * 640; EvalErrorPrediction = 0.71093750 * 640; time = 0.0872s; samplesPerSecond = 7338.4
MPI Rank 2: 08/16/2016 03:19:05:  Epoch[ 1 of 3]-Minibatch[ 151- 160, 50.00%]: CrossEntropyWithSoftmax = 3.06450741 * 640; EvalErrorPrediction = 0.74375000 * 640; time = 0.0913s; samplesPerSecond = 7012.1
MPI Rank 2: 08/16/2016 03:19:05:  Epoch[ 1 of 3]-Minibatch[ 161- 170, 53.13%]: CrossEntropyWithSoftmax = 2.77009796 * 640; EvalErrorPrediction = 0.69531250 * 640; time = 0.0937s; samplesPerSecond = 6833.4
MPI Rank 2: 08/16/2016 03:19:05:  Epoch[ 1 of 3]-Minibatch[ 171- 180, 56.25%]: CrossEntropyWithSoftmax = 2.67234909 * 640; EvalErrorPrediction = 0.64531250 * 640; time = 0.0912s; samplesPerSecond = 7016.6
MPI Rank 2: 08/16/2016 03:19:05:  Epoch[ 1 of 3]-Minibatch[ 181- 190, 59.38%]: CrossEntropyWithSoftmax = 2.76324613 * 640; EvalErrorPrediction = 0.69843750 * 640; time = 0.0892s; samplesPerSecond = 7177.7
MPI Rank 2: 08/16/2016 03:19:05:  Epoch[ 1 of 3]-Minibatch[ 191- 200, 62.50%]: CrossEntropyWithSoftmax = 2.70050608 * 640; EvalErrorPrediction = 0.68125000 * 640; time = 0.0879s; samplesPerSecond = 7276.9
MPI Rank 2: 08/16/2016 03:19:06:  Epoch[ 1 of 3]-Minibatch[ 201- 210, 65.63%]: CrossEntropyWithSoftmax = 2.56019594 * 640; EvalErrorPrediction = 0.65312500 * 640; time = 0.0916s; samplesPerSecond = 6990.4
MPI Rank 2: 08/16/2016 03:19:06:  Epoch[ 1 of 3]-Minibatch[ 211- 220, 68.75%]: CrossEntropyWithSoftmax = 2.56796356 * 640; EvalErrorPrediction = 0.63906250 * 640; time = 0.0886s; samplesPerSecond = 7222.5
MPI Rank 2: 08/16/2016 03:19:06:  Epoch[ 1 of 3]-Minibatch[ 221- 230, 71.88%]: CrossEntropyWithSoftmax = 2.51054929 * 640; EvalErrorPrediction = 0.65000000 * 640; time = 0.0929s; samplesPerSecond = 6890.6
MPI Rank 2: 08/16/2016 03:19:06:  Epoch[ 1 of 3]-Minibatch[ 231- 240, 75.00%]: CrossEntropyWithSoftmax = 2.52174700 * 640; EvalErrorPrediction = 0.65468750 * 640; time = 0.0925s; samplesPerSecond = 6917.7
MPI Rank 2: 08/16/2016 03:19:06:  Epoch[ 1 of 3]-Minibatch[ 241- 250, 78.13%]: CrossEntropyWithSoftmax = 2.45943503 * 640; EvalErrorPrediction = 0.62812500 * 640; time = 0.0935s; samplesPerSecond = 6841.6
MPI Rank 2: 08/16/2016 03:19:06:  Epoch[ 1 of 3]-Minibatch[ 251- 260, 81.25%]: CrossEntropyWithSoftmax = 2.36070476 * 640; EvalErrorPrediction = 0.62031250 * 640; time = 0.1001s; samplesPerSecond = 6395.3
MPI Rank 2: 08/16/2016 03:19:06:  Epoch[ 1 of 3]-Minibatch[ 261- 270, 84.38%]: CrossEntropyWithSoftmax = 2.22167676 * 640; EvalErrorPrediction = 0.58125000 * 640; time = 0.0952s; samplesPerSecond = 6724.1
MPI Rank 2: 08/16/2016 03:19:06:  Epoch[ 1 of 3]-Minibatch[ 271- 280, 87.50%]: CrossEntropyWithSoftmax = 2.48104909 * 640; EvalErrorPrediction = 0.66093750 * 640; time = 0.0954s; samplesPerSecond = 6706.4
MPI Rank 2: 08/16/2016 03:19:06:  Epoch[ 1 of 3]-Minibatch[ 281- 290, 90.63%]: CrossEntropyWithSoftmax = 2.23253572 * 640; EvalErrorPrediction = 0.58906250 * 640; time = 0.0891s; samplesPerSecond = 7182.8
MPI Rank 2: 08/16/2016 03:19:06:  Epoch[ 1 of 3]-Minibatch[ 291- 300, 93.75%]: CrossEntropyWithSoftmax = 2.22145425 * 640; EvalErrorPrediction = 0.60312500 * 640; time = 0.0879s; samplesPerSecond = 7281.7
MPI Rank 2: 08/16/2016 03:19:06:  Epoch[ 1 of 3]-Minibatch[ 301- 310, 96.88%]: CrossEntropyWithSoftmax = 2.21771892 * 640; EvalErrorPrediction = 0.58125000 * 640; time = 0.0911s; samplesPerSecond = 7021.8
MPI Rank 2: 08/16/2016 03:19:07:  Epoch[ 1 of 3]-Minibatch[ 311- 320, 100.00%]: CrossEntropyWithSoftmax = 2.19995645 * 640; EvalErrorPrediction = 0.59843750 * 640; time = 0.0904s; samplesPerSecond = 7076.3
MPI Rank 2: 08/16/2016 03:19:07: Finished Epoch[ 1 of 3]: [Training] CrossEntropyWithSoftmax = 3.00789787 * 20480; EvalErrorPrediction = 0.72641602 * 20480; totalSamplesSeen = 20480; learningRatePerSample = 0.015625; epochTime=2.95598s
>>>>>>> 8493f118
MPI Rank 2: 
MPI Rank 2: 08/16/2016 03:19:07: Starting Epoch 2: learning rate per sample = 0.001953  effective momentum = 0.656119  momentum as time constant = 607.5 samples
MPI Rank 2: minibatchiterator: epoch 1: frames [20480..40960] (first utterance at frame 20480), data subset 2 of 3, with 1 datapasses
MPI Rank 2: 
<<<<<<< HEAD
MPI Rank 2: 05/03/2016 13:22:55: Starting minibatch loop, DataParallelSGD training (MyRank = 2, NumNodes = 3, NumGradientBits = 1), distributed reading is ENABLED.
MPI Rank 2: 05/03/2016 13:31:56:  Epoch[ 2 of 3]-Minibatch[   1-  10, 12.50%]: CrossEntropyWithSoftmax = 2.13368596 * 2560; EvalClassificationError = 0.57500000 * 2560; time = 541.5413s; samplesPerSecond = 4.7
MPI Rank 2: 05/03/2016 13:41:11:  Epoch[ 2 of 3]-Minibatch[  11-  20, 25.00%]: CrossEntropyWithSoftmax = 2.03773809 * 2560; EvalClassificationError = 0.55898437 * 2560; time = 554.4157s; samplesPerSecond = 4.6
MPI Rank 2: 05/03/2016 13:48:00:  Epoch[ 2 of 3]-Minibatch[  21-  30, 37.50%]: CrossEntropyWithSoftmax = 2.02936769 * 2560; EvalClassificationError = 0.55156250 * 2560; time = 409.5201s; samplesPerSecond = 6.3
MPI Rank 2: 05/03/2016 13:54:08:  Epoch[ 2 of 3]-Minibatch[  31-  40, 50.00%]: CrossEntropyWithSoftmax = 1.93929048 * 2560; EvalClassificationError = 0.53593750 * 2560; time = 367.7871s; samplesPerSecond = 7.0
MPI Rank 2: 05/03/2016 13:57:22:  Epoch[ 2 of 3]-Minibatch[  41-  50, 62.50%]: CrossEntropyWithSoftmax = 1.92419932 * 2560; EvalClassificationError = 0.52617187 * 2560; time = 194.0660s; samplesPerSecond = 13.2
MPI Rank 2: 05/03/2016 14:05:15:  Epoch[ 2 of 3]-Minibatch[  51-  60, 75.00%]: CrossEntropyWithSoftmax = 1.94695921 * 2560; EvalClassificationError = 0.54648438 * 2560; time = 472.5988s; samplesPerSecond = 5.4
MPI Rank 2: 05/03/2016 14:13:20:  Epoch[ 2 of 3]-Minibatch[  61-  70, 87.50%]: CrossEntropyWithSoftmax = 1.94673081 * 2560; EvalClassificationError = 0.53867188 * 2560; time = 484.6784s; samplesPerSecond = 5.3
MPI Rank 2: 05/03/2016 14:17:50:  Epoch[ 2 of 3]-Minibatch[  71-  80, 100.00%]: CrossEntropyWithSoftmax = 1.91211204 * 2560; EvalClassificationError = 0.53945312 * 2560; time = 270.8817s; samplesPerSecond = 9.5
MPI Rank 2: 05/03/2016 14:17:52: Finished Epoch[ 2 of 3]: [Training] CrossEntropyWithSoftmax = 1.98376045 * 20480; EvalClassificationError = 0.54653320 * 20480; totalSamplesSeen = 40960; learningRatePerSample = 0.001953125; epochTime=3297.58s
=======
MPI Rank 2: 08/16/2016 03:19:07: Starting minibatch loop, DataParallelSGD training (MyRank = 2, NumNodes = 3, NumGradientBits = 1), distributed reading is ENABLED.
MPI Rank 2: 08/16/2016 03:19:07:  Epoch[ 2 of 3]-Minibatch[   1-  10, 12.50%]: CrossEntropyWithSoftmax = 2.15042048 * 2560; EvalErrorPrediction = 0.58867187 * 2560; time = 0.3462s; samplesPerSecond = 7394.9
MPI Rank 2: 08/16/2016 03:19:08:  Epoch[ 2 of 3]-Minibatch[  11-  20, 25.00%]: CrossEntropyWithSoftmax = 2.11694314 * 2560; EvalErrorPrediction = 0.56132812 * 2560; time = 0.3453s; samplesPerSecond = 7413.9
MPI Rank 2: 08/16/2016 03:19:08:  Epoch[ 2 of 3]-Minibatch[  21-  30, 37.50%]: CrossEntropyWithSoftmax = 2.05986597 * 2560; EvalErrorPrediction = 0.56523437 * 2560; time = 0.3527s; samplesPerSecond = 7258.6
MPI Rank 2: 08/16/2016 03:19:08:  Epoch[ 2 of 3]-Minibatch[  31-  40, 50.00%]: CrossEntropyWithSoftmax = 2.02348440 * 2560; EvalErrorPrediction = 0.55820313 * 2560; time = 0.3493s; samplesPerSecond = 7328.9
MPI Rank 2: 08/16/2016 03:19:09:  Epoch[ 2 of 3]-Minibatch[  41-  50, 62.50%]: CrossEntropyWithSoftmax = 2.02257161 * 2560; EvalErrorPrediction = 0.54921875 * 2560; time = 0.3429s; samplesPerSecond = 7466.5
MPI Rank 2: 08/16/2016 03:19:09:  Epoch[ 2 of 3]-Minibatch[  51-  60, 75.00%]: CrossEntropyWithSoftmax = 1.96745389 * 2560; EvalErrorPrediction = 0.53867188 * 2560; time = 0.3327s; samplesPerSecond = 7695.2
MPI Rank 2: 08/16/2016 03:19:09:  Epoch[ 2 of 3]-Minibatch[  61-  70, 87.50%]: CrossEntropyWithSoftmax = 1.95891510 * 2560; EvalErrorPrediction = 0.52851563 * 2560; time = 0.3305s; samplesPerSecond = 7745.5
MPI Rank 2: 08/16/2016 03:19:10:  Epoch[ 2 of 3]-Minibatch[  71-  80, 100.00%]: CrossEntropyWithSoftmax = 1.93032448 * 2560; EvalErrorPrediction = 0.53281250 * 2560; time = 0.3646s; samplesPerSecond = 7021.5
MPI Rank 2: 08/16/2016 03:19:10: Finished Epoch[ 2 of 3]: [Training] CrossEntropyWithSoftmax = 2.02874738 * 20480; EvalErrorPrediction = 0.55283203 * 20480; totalSamplesSeen = 40960; learningRatePerSample = 0.001953125; epochTime=2.79383s
>>>>>>> 8493f118
MPI Rank 2: 
MPI Rank 2: 08/16/2016 03:19:10: Starting Epoch 3: learning rate per sample = 0.000098  effective momentum = 0.656119  momentum as time constant = 2429.9 samples
MPI Rank 2: minibatchiterator: epoch 2: frames [40960..61440] (first utterance at frame 40960), data subset 2 of 3, with 1 datapasses
MPI Rank 2: 
<<<<<<< HEAD
MPI Rank 2: 05/03/2016 14:17:53: Starting minibatch loop, DataParallelSGD training (MyRank = 2, NumNodes = 3, NumGradientBits = 1), distributed reading is ENABLED.
MPI Rank 2: 05/03/2016 14:36:11:  Epoch[ 3 of 3]-Minibatch[   1-  10, 50.00%]: CrossEntropyWithSoftmax = 1.92705928 * 10240; EvalClassificationError = 0.54765625 * 10240; time = 1098.5952s; samplesPerSecond = 9.3
MPI Rank 2: 05/03/2016 14:45:56:  Epoch[ 3 of 3]-Minibatch[  11-  20, 100.00%]: CrossEntropyWithSoftmax = 1.90745194 * 10240; EvalClassificationError = 0.52822266 * 10240; time = 585.1713s; samplesPerSecond = 17.5
MPI Rank 2: 05/03/2016 14:45:58: Finished Epoch[ 3 of 3]: [Training] CrossEntropyWithSoftmax = 1.91725561 * 20480; EvalClassificationError = 0.53793945 * 20480; totalSamplesSeen = 61440; learningRatePerSample = 9.7656251e-005; epochTime=1685.84s
MPI Rank 2: 05/03/2016 14:45:58: CNTKCommandTrainEnd: speechTrain
=======
MPI Rank 2: 08/16/2016 03:19:10: Starting minibatch loop, DataParallelSGD training (MyRank = 2, NumNodes = 3, NumGradientBits = 1), distributed reading is ENABLED.
MPI Rank 2: 08/16/2016 03:19:11:  Epoch[ 3 of 3]-Minibatch[   1-  10, 50.00%]: CrossEntropyWithSoftmax = 1.95622782 * 10240; EvalErrorPrediction = 0.54609375 * 10240; time = 0.7014s; samplesPerSecond = 14599.6
MPI Rank 2: 08/16/2016 03:19:11:  Epoch[ 3 of 3]-Minibatch[  11-  20, 100.00%]: CrossEntropyWithSoftmax = 1.95081435 * 10240; EvalErrorPrediction = 0.54355469 * 10240; time = 0.6564s; samplesPerSecond = 15599.2
MPI Rank 2: 08/16/2016 03:19:11: Finished Epoch[ 3 of 3]: [Training] CrossEntropyWithSoftmax = 1.95352108 * 20480; EvalErrorPrediction = 0.54482422 * 20480; totalSamplesSeen = 61440; learningRatePerSample = 9.7656251e-005; epochTime=1.38407s
MPI Rank 2: 08/16/2016 03:19:12: CNTKCommandTrainEnd: speechTrain
>>>>>>> 8493f118
MPI Rank 2: 
MPI Rank 2: 08/16/2016 03:19:12: Action "train" complete.
MPI Rank 2: 
MPI Rank 2: 08/16/2016 03:19:12: __COMPLETED__
MPI Rank 2: ~MPIWrapper<|MERGE_RESOLUTION|>--- conflicted
+++ resolved
@@ -1,24 +1,18 @@
-CPU info:
-    CPU Model Name: Intel(R) Xeon(R) CPU E5-2630 v2 @ 2.60GHz
-    Hardware threads: 24
-    Total Memory: 268381192 kB
--------------------------------------------------------------------
-=== Running C:\Program Files\Microsoft MPI\Bin\/mpiexec.exe -n 3 C:\jenkins\workspace\CNTK-Test-Windows-W1\x64\release\cntk.exe configFile=C:\jenkins\workspace\CNTK-Test-Windows-W1\Tests\EndToEndTests\Speech\DNN/cntk.cntk currentDirectory=C:\jenkins\workspace\CNTK-Test-Windows-W1\Tests\EndToEndTests\Speech\Data RunDir=C:\Users\svcphil\AppData\Local\Temp\cntk-test-20160816031852.202534\Speech\DNN_Parallel1BitQuantization@release_cpu DataDir=C:\jenkins\workspace\CNTK-Test-Windows-W1\Tests\EndToEndTests\Speech\Data ConfigDir=C:\jenkins\workspace\CNTK-Test-Windows-W1\Tests\EndToEndTests\Speech\DNN OutputDir=C:\Users\svcphil\AppData\Local\Temp\cntk-test-20160816031852.202534\Speech\DNN_Parallel1BitQuantization@release_cpu DeviceId=-1 timestamping=true numCPUThreads=8 precision=double speechTrain=[SGD=[ParallelTrain=[DataParallelSGD=[gradientBits=1]]]] speechTrain=[SGD=[ParallelTrain=[parallelizationStartEpoch=2]]] stderr=C:\Users\svcphil\AppData\Local\Temp\cntk-test-20160816031852.202534\Speech\DNN_Parallel1BitQuantization@release_cpu/stderr
+=== Running C:\Program Files\Microsoft MPI\Bin\/mpiexec.exe -n 3 C:\jenkins\workspace\CNTK-Test-Windows-W1\x64\release\cntk.exe configFile=C:\jenkins\workspace\CNTK-Test-Windows-W1\Tests\EndToEndTests\Speech\DNN/cntk.cntk currentDirectory=C:\jenkins\workspace\CNTK-Test-Windows-W1\Tests\EndToEndTests\Speech\Data RunDir=C:\Users\svcphil\AppData\Local\Temp\cntk-test-20160503132225.174972\Speech\DNN_Parallel1BitQuantization@release_cpu DataDir=C:\jenkins\workspace\CNTK-Test-Windows-W1\Tests\EndToEndTests\Speech\Data ConfigDir=C:\jenkins\workspace\CNTK-Test-Windows-W1\Tests\EndToEndTests\Speech\DNN OutputDir=C:\Users\svcphil\AppData\Local\Temp\cntk-test-20160503132225.174972\Speech\DNN_Parallel1BitQuantization@release_cpu DeviceId=-1 timestamping=true numCPUThreads=2 precision=double speechTrain=[SGD=[ParallelTrain=[DataParallelSGD=[gradientBits=1]]]] speechTrain=[SGD=[ParallelTrain=[parallelizationStartEpoch=2]]] stderr=C:\Users\svcphil\AppData\Local\Temp\cntk-test-20160503132225.174972\Speech\DNN_Parallel1BitQuantization@release_cpu/stderr
 -------------------------------------------------------------------
 Build info: 
 
-		Built time: Aug 16 2016 03:09:16
-		Last modified date: Fri Aug 12 05:28:23 2016
+		Built time: May  3 2016 13:15:46
+		Last modified date: Tue Apr 26 23:35:31 2016
 		Build type: Release
 		Build target: GPU
-		With 1bit-SGD: yes
-		Math lib: mkl
+		With 1bit-SGD: no
 		CUDA_PATH: C:\Program Files\NVIDIA GPU Computing Toolkit\CUDA\v7.5
 		CUB_PATH: c:\src\cub-1.4.1
 		CUDNN_PATH: c:\NVIDIA\cudnn-4.0\cuda
 		Build Branch: HEAD
-		Build SHA1: 026b1e772b963461e189f8f00aa7ed6951298f84
-		Built by svcphil on Philly-Pool1
+		Build SHA1: af96f7cce6c3c78a4f1e9315e061291c79360e12
+		Built by svcphil on cntk-muc01
 		Build Path: c:\jenkins\workspace\CNTK-Build-Windows\Source\CNTK\
 -------------------------------------------------------------------
 Changed current directory to C:\jenkins\workspace\CNTK-Test-Windows-W1\Tests\EndToEndTests\Speech\Data
@@ -26,18 +20,17 @@
 -------------------------------------------------------------------
 Build info: 
 
-		Built time: Aug 16 2016 03:09:16
-		Last modified date: Fri Aug 12 05:28:23 2016
+		Built time: May  3 2016 13:15:46
+		Last modified date: Tue Apr 26 23:35:31 2016
 		Build type: Release
 		Build target: GPU
-		With 1bit-SGD: yes
-		Math lib: mkl
+		With 1bit-SGD: no
 		CUDA_PATH: C:\Program Files\NVIDIA GPU Computing Toolkit\CUDA\v7.5
 		CUB_PATH: c:\src\cub-1.4.1
 		CUDNN_PATH: c:\NVIDIA\cudnn-4.0\cuda
 		Build Branch: HEAD
-		Build SHA1: 026b1e772b963461e189f8f00aa7ed6951298f84
-		Built by svcphil on Philly-Pool1
+		Build SHA1: af96f7cce6c3c78a4f1e9315e061291c79360e12
+		Built by svcphil on cntk-muc01
 		Build Path: c:\jenkins\workspace\CNTK-Build-Windows\Source\CNTK\
 -------------------------------------------------------------------
 Changed current directory to C:\jenkins\workspace\CNTK-Test-Windows-W1\Tests\EndToEndTests\Speech\Data
@@ -45,18 +38,17 @@
 -------------------------------------------------------------------
 Build info: 
 
-		Built time: Aug 16 2016 03:09:16
-		Last modified date: Fri Aug 12 05:28:23 2016
+		Built time: May  3 2016 13:15:46
+		Last modified date: Tue Apr 26 23:35:31 2016
 		Build type: Release
 		Build target: GPU
-		With 1bit-SGD: yes
-		Math lib: mkl
+		With 1bit-SGD: no
 		CUDA_PATH: C:\Program Files\NVIDIA GPU Computing Toolkit\CUDA\v7.5
 		CUB_PATH: c:\src\cub-1.4.1
 		CUDNN_PATH: c:\NVIDIA\cudnn-4.0\cuda
 		Build Branch: HEAD
-		Build SHA1: 026b1e772b963461e189f8f00aa7ed6951298f84
-		Built by svcphil on Philly-Pool1
+		Build SHA1: af96f7cce6c3c78a4f1e9315e061291c79360e12
+		Built by svcphil on cntk-muc01
 		Build Path: c:\jenkins\workspace\CNTK-Build-Windows\Source\CNTK\
 -------------------------------------------------------------------
 Changed current directory to C:\jenkins\workspace\CNTK-Test-Windows-W1\Tests\EndToEndTests\Speech\Data
@@ -66,18 +58,18 @@
 ping [requestnodes (before change)]: 3 nodes pinging each other
 ping [requestnodes (before change)]: all 3 nodes responded
 ping [requestnodes (before change)]: all 3 nodes responded
+ping [requestnodes (before change)]: all 3 nodes responded
 requestnodes [MPIWrapper]: using 3 out of 3 MPI nodes (3 requested); we (2) are in (participating)
-ping [requestnodes (before change)]: all 3 nodes responded
 requestnodes [MPIWrapper]: using 3 out of 3 MPI nodes (3 requested); we (1) are in (participating)
+requestnodes [MPIWrapper]: using 3 out of 3 MPI nodes (3 requested); we (0) are in (participating)
 ping [requestnodes (after change)]: 3 nodes pinging each other
-requestnodes [MPIWrapper]: using 3 out of 3 MPI nodes (3 requested); we (0) are in (participating)
 ping [requestnodes (after change)]: 3 nodes pinging each other
 ping [requestnodes (after change)]: 3 nodes pinging each other
 ping [requestnodes (after change)]: all 3 nodes responded
 ping [requestnodes (after change)]: all 3 nodes responded
 ping [requestnodes (after change)]: all 3 nodes responded
+mpihelper: we are cog 2 in a gearbox of 3
 mpihelper: we are cog 1 in a gearbox of 3
-mpihelper: we are cog 2 in a gearbox of 3
 mpihelper: we are cog 0 in a gearbox of 3
 ping [mpihelper]: 3 nodes pinging each other
 ping [mpihelper]: 3 nodes pinging each other
@@ -85,41 +77,46 @@
 ping [mpihelper]: all 3 nodes responded
 ping [mpihelper]: all 3 nodes responded
 ping [mpihelper]: all 3 nodes responded
-MPI Rank 0: 08/16/2016 03:18:55: Redirecting stderr to file C:\Users\svcphil\AppData\Local\Temp\cntk-test-20160816031852.202534\Speech\DNN_Parallel1BitQuantization@release_cpu/stderr_speechTrain.logrank0
-MPI Rank 0: 08/16/2016 03:18:55: -------------------------------------------------------------------
-MPI Rank 0: 08/16/2016 03:18:55: Build info: 
-MPI Rank 0: 
-MPI Rank 0: 08/16/2016 03:18:55: 		Built time: Aug 16 2016 03:09:16
-MPI Rank 0: 08/16/2016 03:18:55: 		Last modified date: Fri Aug 12 05:28:23 2016
-MPI Rank 0: 08/16/2016 03:18:55: 		Build type: Release
-MPI Rank 0: 08/16/2016 03:18:55: 		Build target: GPU
-MPI Rank 0: 08/16/2016 03:18:55: 		With 1bit-SGD: yes
-MPI Rank 0: 08/16/2016 03:18:55: 		Math lib: mkl
-MPI Rank 0: 08/16/2016 03:18:55: 		CUDA_PATH: C:\Program Files\NVIDIA GPU Computing Toolkit\CUDA\v7.5
-MPI Rank 0: 08/16/2016 03:18:55: 		CUB_PATH: c:\src\cub-1.4.1
-MPI Rank 0: 08/16/2016 03:18:55: 		CUDNN_PATH: c:\NVIDIA\cudnn-4.0\cuda
-MPI Rank 0: 08/16/2016 03:18:55: 		Build Branch: HEAD
-MPI Rank 0: 08/16/2016 03:18:55: 		Build SHA1: 026b1e772b963461e189f8f00aa7ed6951298f84
-MPI Rank 0: 08/16/2016 03:18:55: 		Built by svcphil on Philly-Pool1
-MPI Rank 0: 08/16/2016 03:18:55: 		Build Path: c:\jenkins\workspace\CNTK-Build-Windows\Source\CNTK\
-MPI Rank 0: 08/16/2016 03:18:55: -------------------------------------------------------------------
-MPI Rank 0: 08/16/2016 03:18:59: -------------------------------------------------------------------
-MPI Rank 0: 08/16/2016 03:18:59: GPU info:
-MPI Rank 0: 
-MPI Rank 0: 08/16/2016 03:18:59: 		Device[0]: cores = 2880; computeCapability = 3.5; type = "GeForce GTX 780 Ti"; memory = 3072 MB
-MPI Rank 0: 08/16/2016 03:18:59: 		Device[1]: cores = 2880; computeCapability = 3.5; type = "GeForce GTX 780 Ti"; memory = 3072 MB
-MPI Rank 0: 08/16/2016 03:18:59: 		Device[2]: cores = 2880; computeCapability = 3.5; type = "GeForce GTX 780 Ti"; memory = 3072 MB
-MPI Rank 0: 08/16/2016 03:18:59: 		Device[3]: cores = 2880; computeCapability = 3.5; type = "GeForce GTX 780 Ti"; memory = 3072 MB
-MPI Rank 0: 08/16/2016 03:18:59: -------------------------------------------------------------------
-MPI Rank 0: 
-MPI Rank 0: 08/16/2016 03:18:59: Running on DPHAIM-24 at 2016/08/16 03:18:59
-MPI Rank 0: 08/16/2016 03:18:59: Command line: 
-MPI Rank 0: C:\jenkins\workspace\CNTK-Test-Windows-W1\x64\release\cntk.exe  configFile=C:\jenkins\workspace\CNTK-Test-Windows-W1\Tests\EndToEndTests\Speech\DNN/cntk.cntk  currentDirectory=C:\jenkins\workspace\CNTK-Test-Windows-W1\Tests\EndToEndTests\Speech\Data  RunDir=C:\Users\svcphil\AppData\Local\Temp\cntk-test-20160816031852.202534\Speech\DNN_Parallel1BitQuantization@release_cpu  DataDir=C:\jenkins\workspace\CNTK-Test-Windows-W1\Tests\EndToEndTests\Speech\Data  ConfigDir=C:\jenkins\workspace\CNTK-Test-Windows-W1\Tests\EndToEndTests\Speech\DNN  OutputDir=C:\Users\svcphil\AppData\Local\Temp\cntk-test-20160816031852.202534\Speech\DNN_Parallel1BitQuantization@release_cpu  DeviceId=-1  timestamping=true  numCPUThreads=8  precision=double  speechTrain=[SGD=[ParallelTrain=[DataParallelSGD=[gradientBits=1]]]]  speechTrain=[SGD=[ParallelTrain=[parallelizationStartEpoch=2]]]  stderr=C:\Users\svcphil\AppData\Local\Temp\cntk-test-20160816031852.202534\Speech\DNN_Parallel1BitQuantization@release_cpu/stderr
-MPI Rank 0: 
-MPI Rank 0: 
-MPI Rank 0: 
-MPI Rank 0: 08/16/2016 03:18:59: >>>>>>>>>>>>>>>>>>>> RAW CONFIG (VARIABLES NOT RESOLVED) >>>>>>>>>>>>>>>>>>>>
-MPI Rank 0: 08/16/2016 03:18:59: precision = "float"
+
+job aborted:
+[ranks] message
+
+[0] process exited without calling finalize
+
+[1-2] terminated
+
+---- error analysis -----
+
+[0] on CNTK-MUC01
+C:\jenkins\workspace\CNTK-Test-Windows-W1\x64\release\cntk.exe ended prematurely and may have crashed. exit code 0
+
+---- error analysis -----
+MPI Rank 0: 05/03/2016 13:22:28: Redirecting stderr to file C:\Users\svcphil\AppData\Local\Temp\cntk-test-20160503132225.174972\Speech\DNN_Parallel1BitQuantization@release_cpu/stderr_speechTrain.logrank0
+MPI Rank 0: 05/03/2016 13:22:28: -------------------------------------------------------------------
+MPI Rank 0: 05/03/2016 13:22:28: Build info: 
+MPI Rank 0: 
+MPI Rank 0: 05/03/2016 13:22:28: 		Built time: May  3 2016 13:15:46
+MPI Rank 0: 05/03/2016 13:22:28: 		Last modified date: Tue Apr 26 23:35:31 2016
+MPI Rank 0: 05/03/2016 13:22:28: 		Build type: Release
+MPI Rank 0: 05/03/2016 13:22:28: 		Build target: GPU
+MPI Rank 0: 05/03/2016 13:22:28: 		With 1bit-SGD: no
+MPI Rank 0: 05/03/2016 13:22:28: 		CUDA_PATH: C:\Program Files\NVIDIA GPU Computing Toolkit\CUDA\v7.5
+MPI Rank 0: 05/03/2016 13:22:28: 		CUB_PATH: c:\src\cub-1.4.1
+MPI Rank 0: 05/03/2016 13:22:28: 		CUDNN_PATH: c:\NVIDIA\cudnn-4.0\cuda
+MPI Rank 0: 05/03/2016 13:22:28: 		Build Branch: HEAD
+MPI Rank 0: 05/03/2016 13:22:28: 		Build SHA1: af96f7cce6c3c78a4f1e9315e061291c79360e12
+MPI Rank 0: 05/03/2016 13:22:28: 		Built by svcphil on cntk-muc01
+MPI Rank 0: 05/03/2016 13:22:28: 		Build Path: c:\jenkins\workspace\CNTK-Build-Windows\Source\CNTK\
+MPI Rank 0: 05/03/2016 13:22:28: -------------------------------------------------------------------
+MPI Rank 0: 
+MPI Rank 0: 05/03/2016 13:22:28: Running on cntk-muc01 at 2016/05/03 13:22:28
+MPI Rank 0: 05/03/2016 13:22:28: Command line: 
+MPI Rank 0: C:\jenkins\workspace\CNTK-Test-Windows-W1\x64\release\cntk.exe  configFile=C:\jenkins\workspace\CNTK-Test-Windows-W1\Tests\EndToEndTests\Speech\DNN/cntk.cntk  currentDirectory=C:\jenkins\workspace\CNTK-Test-Windows-W1\Tests\EndToEndTests\Speech\Data  RunDir=C:\Users\svcphil\AppData\Local\Temp\cntk-test-20160503132225.174972\Speech\DNN_Parallel1BitQuantization@release_cpu  DataDir=C:\jenkins\workspace\CNTK-Test-Windows-W1\Tests\EndToEndTests\Speech\Data  ConfigDir=C:\jenkins\workspace\CNTK-Test-Windows-W1\Tests\EndToEndTests\Speech\DNN  OutputDir=C:\Users\svcphil\AppData\Local\Temp\cntk-test-20160503132225.174972\Speech\DNN_Parallel1BitQuantization@release_cpu  DeviceId=-1  timestamping=true  numCPUThreads=2  precision=double  speechTrain=[SGD=[ParallelTrain=[DataParallelSGD=[gradientBits=1]]]]  speechTrain=[SGD=[ParallelTrain=[parallelizationStartEpoch=2]]]  stderr=C:\Users\svcphil\AppData\Local\Temp\cntk-test-20160503132225.174972\Speech\DNN_Parallel1BitQuantization@release_cpu/stderr
+MPI Rank 0: 
+MPI Rank 0: 
+MPI Rank 0: 
+MPI Rank 0: 05/03/2016 13:22:28: >>>>>>>>>>>>>>>>>>>> RAW CONFIG (VARIABLES NOT RESOLVED) >>>>>>>>>>>>>>>>>>>>
+MPI Rank 0: 05/03/2016 13:22:28: precision = "float"
 MPI Rank 0: command = speechTrain
 MPI Rank 0: deviceId = $DeviceId$
 MPI Rank 0: parallelTrain = true
@@ -131,7 +128,7 @@
 MPI Rank 0:     SimpleNetworkBuilder = [
 MPI Rank 0:         layerSizes = 363:512:512:132
 MPI Rank 0:         trainingCriterion = "CrossEntropyWithSoftmax"
-MPI Rank 0:         evalCriterion = "ClassificationError"
+MPI Rank 0:         evalCriterion = "ErrorPrediction"
 MPI Rank 0:         layerTypes = "Sigmoid"
 MPI Rank 0:         initValueScale = 1.0
 MPI Rank 0:         applyMeanVarNorm = true
@@ -157,7 +154,7 @@
 MPI Rank 0:              then CrossEntropyWithSoftmax(labels, outZ, tag='criterion')
 MPI Rank 0:              else Fail('unknown trainingCriterion ' + trainingCriterion)
 MPI Rank 0:         Err = if evalCriterion == 'Err' then
-MPI Rank 0:               ClassificationError(labels, outZ, tag='evaluation')
+MPI Rank 0:               ErrorPrediction(labels, outZ, tag='evaluation')
 MPI Rank 0:               else Fail('unknown evalCriterion ' + evalCriterion)
 MPI Rank 0:         logPrior = LogPrior(labels)
 MPI Rank 0:         // TODO: how to add a tag to an infix operation?
@@ -195,7 +192,6 @@
 MPI Rank 0:         miniBatchMode = "partial"
 MPI Rank 0:         randomize = "auto"
 MPI Rank 0:         verbosity = 0
-MPI Rank 0:         useMersenneTwisterRand=true
 MPI Rank 0:         features = [
 MPI Rank 0:             dim = 363
 MPI Rank 0:             type = "real"
@@ -210,34 +206,34 @@
 MPI Rank 0:     ]
 MPI Rank 0: ]
 MPI Rank 0: currentDirectory=C:\jenkins\workspace\CNTK-Test-Windows-W1\Tests\EndToEndTests\Speech\Data
-MPI Rank 0: RunDir=C:\Users\svcphil\AppData\Local\Temp\cntk-test-20160816031852.202534\Speech\DNN_Parallel1BitQuantization@release_cpu
+MPI Rank 0: RunDir=C:\Users\svcphil\AppData\Local\Temp\cntk-test-20160503132225.174972\Speech\DNN_Parallel1BitQuantization@release_cpu
 MPI Rank 0: DataDir=C:\jenkins\workspace\CNTK-Test-Windows-W1\Tests\EndToEndTests\Speech\Data
 MPI Rank 0: ConfigDir=C:\jenkins\workspace\CNTK-Test-Windows-W1\Tests\EndToEndTests\Speech\DNN
-MPI Rank 0: OutputDir=C:\Users\svcphil\AppData\Local\Temp\cntk-test-20160816031852.202534\Speech\DNN_Parallel1BitQuantization@release_cpu
+MPI Rank 0: OutputDir=C:\Users\svcphil\AppData\Local\Temp\cntk-test-20160503132225.174972\Speech\DNN_Parallel1BitQuantization@release_cpu
 MPI Rank 0: DeviceId=-1
 MPI Rank 0: timestamping=true
-MPI Rank 0: numCPUThreads=8
+MPI Rank 0: numCPUThreads=2
 MPI Rank 0: precision=double
 MPI Rank 0: speechTrain=[SGD=[ParallelTrain=[DataParallelSGD=[gradientBits=1]]]]
 MPI Rank 0: speechTrain=[SGD=[ParallelTrain=[parallelizationStartEpoch=2]]]
-MPI Rank 0: stderr=C:\Users\svcphil\AppData\Local\Temp\cntk-test-20160816031852.202534\Speech\DNN_Parallel1BitQuantization@release_cpu/stderr
-MPI Rank 0: 
-MPI Rank 0: 08/16/2016 03:18:59: <<<<<<<<<<<<<<<<<<<< RAW CONFIG (VARIABLES NOT RESOLVED)  <<<<<<<<<<<<<<<<<<<<
-MPI Rank 0: 
-MPI Rank 0: 08/16/2016 03:18:59: >>>>>>>>>>>>>>>>>>>> RAW CONFIG WITH ALL VARIABLES RESOLVED >>>>>>>>>>>>>>>>>>>>
-MPI Rank 0: 08/16/2016 03:18:59: precision = "float"
+MPI Rank 0: stderr=C:\Users\svcphil\AppData\Local\Temp\cntk-test-20160503132225.174972\Speech\DNN_Parallel1BitQuantization@release_cpu/stderr
+MPI Rank 0: 
+MPI Rank 0: 05/03/2016 13:22:28: <<<<<<<<<<<<<<<<<<<< RAW CONFIG (VARIABLES NOT RESOLVED)  <<<<<<<<<<<<<<<<<<<<
+MPI Rank 0: 
+MPI Rank 0: 05/03/2016 13:22:28: >>>>>>>>>>>>>>>>>>>> RAW CONFIG WITH ALL VARIABLES RESOLVED >>>>>>>>>>>>>>>>>>>>
+MPI Rank 0: 05/03/2016 13:22:28: precision = "float"
 MPI Rank 0: command = speechTrain
 MPI Rank 0: deviceId = -1
 MPI Rank 0: parallelTrain = true
 MPI Rank 0: speechTrain = [
 MPI Rank 0:     action = "train"
-MPI Rank 0:     modelPath = "C:\Users\svcphil\AppData\Local\Temp\cntk-test-20160816031852.202534\Speech\DNN_Parallel1BitQuantization@release_cpu/models/cntkSpeech.dnn"
+MPI Rank 0:     modelPath = "C:\Users\svcphil\AppData\Local\Temp\cntk-test-20160503132225.174972\Speech\DNN_Parallel1BitQuantization@release_cpu/models/cntkSpeech.dnn"
 MPI Rank 0:     deviceId = -1
 MPI Rank 0:     traceLevel = 1
 MPI Rank 0:     SimpleNetworkBuilder = [
 MPI Rank 0:         layerSizes = 363:512:512:132
 MPI Rank 0:         trainingCriterion = "CrossEntropyWithSoftmax"
-MPI Rank 0:         evalCriterion = "ClassificationError"
+MPI Rank 0:         evalCriterion = "ErrorPrediction"
 MPI Rank 0:         layerTypes = "Sigmoid"
 MPI Rank 0:         initValueScale = 1.0
 MPI Rank 0:         applyMeanVarNorm = true
@@ -263,7 +259,7 @@
 MPI Rank 0:              then CrossEntropyWithSoftmax(labels, outZ, tag='criterion')
 MPI Rank 0:              else Fail('unknown trainingCriterion ' + trainingCriterion)
 MPI Rank 0:         Err = if evalCriterion == 'Err' then
-MPI Rank 0:               ClassificationError(labels, outZ, tag='evaluation')
+MPI Rank 0:               ErrorPrediction(labels, outZ, tag='evaluation')
 MPI Rank 0:               else Fail('unknown evalCriterion ' + evalCriterion)
 MPI Rank 0:         logPrior = LogPrior(labels)
 MPI Rank 0:         // TODO: how to add a tag to an infix operation?
@@ -301,7 +297,6 @@
 MPI Rank 0:         miniBatchMode = "partial"
 MPI Rank 0:         randomize = "auto"
 MPI Rank 0:         verbosity = 0
-MPI Rank 0:         useMersenneTwisterRand=true
 MPI Rank 0:         features = [
 MPI Rank 0:             dim = 363
 MPI Rank 0:             type = "real"
@@ -316,40 +311,40 @@
 MPI Rank 0:     ]
 MPI Rank 0: ]
 MPI Rank 0: currentDirectory=C:\jenkins\workspace\CNTK-Test-Windows-W1\Tests\EndToEndTests\Speech\Data
-MPI Rank 0: RunDir=C:\Users\svcphil\AppData\Local\Temp\cntk-test-20160816031852.202534\Speech\DNN_Parallel1BitQuantization@release_cpu
+MPI Rank 0: RunDir=C:\Users\svcphil\AppData\Local\Temp\cntk-test-20160503132225.174972\Speech\DNN_Parallel1BitQuantization@release_cpu
 MPI Rank 0: DataDir=C:\jenkins\workspace\CNTK-Test-Windows-W1\Tests\EndToEndTests\Speech\Data
 MPI Rank 0: ConfigDir=C:\jenkins\workspace\CNTK-Test-Windows-W1\Tests\EndToEndTests\Speech\DNN
-MPI Rank 0: OutputDir=C:\Users\svcphil\AppData\Local\Temp\cntk-test-20160816031852.202534\Speech\DNN_Parallel1BitQuantization@release_cpu
+MPI Rank 0: OutputDir=C:\Users\svcphil\AppData\Local\Temp\cntk-test-20160503132225.174972\Speech\DNN_Parallel1BitQuantization@release_cpu
 MPI Rank 0: DeviceId=-1
 MPI Rank 0: timestamping=true
-MPI Rank 0: numCPUThreads=8
+MPI Rank 0: numCPUThreads=2
 MPI Rank 0: precision=double
 MPI Rank 0: speechTrain=[SGD=[ParallelTrain=[DataParallelSGD=[gradientBits=1]]]]
 MPI Rank 0: speechTrain=[SGD=[ParallelTrain=[parallelizationStartEpoch=2]]]
-MPI Rank 0: stderr=C:\Users\svcphil\AppData\Local\Temp\cntk-test-20160816031852.202534\Speech\DNN_Parallel1BitQuantization@release_cpu/stderr
-MPI Rank 0: 
-MPI Rank 0: 08/16/2016 03:19:00: <<<<<<<<<<<<<<<<<<<< RAW CONFIG WITH ALL VARIABLES RESOLVED <<<<<<<<<<<<<<<<<<<<
-MPI Rank 0: 
-MPI Rank 0: 08/16/2016 03:19:00: >>>>>>>>>>>>>>>>>>>> PROCESSED CONFIG WITH ALL VARIABLES RESOLVED >>>>>>>>>>>>>>>>>>>>
+MPI Rank 0: stderr=C:\Users\svcphil\AppData\Local\Temp\cntk-test-20160503132225.174972\Speech\DNN_Parallel1BitQuantization@release_cpu/stderr
+MPI Rank 0: 
+MPI Rank 0: 05/03/2016 13:22:28: <<<<<<<<<<<<<<<<<<<< RAW CONFIG WITH ALL VARIABLES RESOLVED <<<<<<<<<<<<<<<<<<<<
+MPI Rank 0: 
+MPI Rank 0: 05/03/2016 13:22:28: >>>>>>>>>>>>>>>>>>>> PROCESSED CONFIG WITH ALL VARIABLES RESOLVED >>>>>>>>>>>>>>>>>>>>
 MPI Rank 0: configparameters: cntk.cntk:command=speechTrain
 MPI Rank 0: configparameters: cntk.cntk:ConfigDir=C:\jenkins\workspace\CNTK-Test-Windows-W1\Tests\EndToEndTests\Speech\DNN
 MPI Rank 0: configparameters: cntk.cntk:currentDirectory=C:\jenkins\workspace\CNTK-Test-Windows-W1\Tests\EndToEndTests\Speech\Data
 MPI Rank 0: configparameters: cntk.cntk:DataDir=C:\jenkins\workspace\CNTK-Test-Windows-W1\Tests\EndToEndTests\Speech\Data
 MPI Rank 0: configparameters: cntk.cntk:deviceId=-1
-MPI Rank 0: configparameters: cntk.cntk:numCPUThreads=8
-MPI Rank 0: configparameters: cntk.cntk:OutputDir=C:\Users\svcphil\AppData\Local\Temp\cntk-test-20160816031852.202534\Speech\DNN_Parallel1BitQuantization@release_cpu
+MPI Rank 0: configparameters: cntk.cntk:numCPUThreads=2
+MPI Rank 0: configparameters: cntk.cntk:OutputDir=C:\Users\svcphil\AppData\Local\Temp\cntk-test-20160503132225.174972\Speech\DNN_Parallel1BitQuantization@release_cpu
 MPI Rank 0: configparameters: cntk.cntk:parallelTrain=true
 MPI Rank 0: configparameters: cntk.cntk:precision=double
-MPI Rank 0: configparameters: cntk.cntk:RunDir=C:\Users\svcphil\AppData\Local\Temp\cntk-test-20160816031852.202534\Speech\DNN_Parallel1BitQuantization@release_cpu
+MPI Rank 0: configparameters: cntk.cntk:RunDir=C:\Users\svcphil\AppData\Local\Temp\cntk-test-20160503132225.174972\Speech\DNN_Parallel1BitQuantization@release_cpu
 MPI Rank 0: configparameters: cntk.cntk:speechTrain=[
 MPI Rank 0:     action = "train"
-MPI Rank 0:     modelPath = "C:\Users\svcphil\AppData\Local\Temp\cntk-test-20160816031852.202534\Speech\DNN_Parallel1BitQuantization@release_cpu/models/cntkSpeech.dnn"
+MPI Rank 0:     modelPath = "C:\Users\svcphil\AppData\Local\Temp\cntk-test-20160503132225.174972\Speech\DNN_Parallel1BitQuantization@release_cpu/models/cntkSpeech.dnn"
 MPI Rank 0:     deviceId = -1
 MPI Rank 0:     traceLevel = 1
 MPI Rank 0:     SimpleNetworkBuilder = [
 MPI Rank 0:         layerSizes = 363:512:512:132
 MPI Rank 0:         trainingCriterion = "CrossEntropyWithSoftmax"
-MPI Rank 0:         evalCriterion = "ClassificationError"
+MPI Rank 0:         evalCriterion = "ErrorPrediction"
 MPI Rank 0:         layerTypes = "Sigmoid"
 MPI Rank 0:         initValueScale = 1.0
 MPI Rank 0:         applyMeanVarNorm = true
@@ -375,7 +370,7 @@
 MPI Rank 0:              then CrossEntropyWithSoftmax(labels, outZ, tag='criterion')
 MPI Rank 0:              else Fail('unknown trainingCriterion ' + trainingCriterion)
 MPI Rank 0:         Err = if evalCriterion == 'Err' then
-MPI Rank 0:               ClassificationError(labels, outZ, tag='evaluation')
+MPI Rank 0:               ErrorPrediction(labels, outZ, tag='evaluation')
 MPI Rank 0:               else Fail('unknown evalCriterion ' + evalCriterion)
 MPI Rank 0:         logPrior = LogPrior(labels)
 MPI Rank 0:         // TODO: how to add a tag to an infix operation?
@@ -413,7 +408,6 @@
 MPI Rank 0:         miniBatchMode = "partial"
 MPI Rank 0:         randomize = "auto"
 MPI Rank 0:         verbosity = 0
-MPI Rank 0:         useMersenneTwisterRand=true
 MPI Rank 0:         features = [
 MPI Rank 0:             dim = 363
 MPI Rank 0:             type = "real"
@@ -428,23 +422,23 @@
 MPI Rank 0:     ]
 MPI Rank 0: ] [SGD=[ParallelTrain=[DataParallelSGD=[gradientBits=1]]]] [SGD=[ParallelTrain=[parallelizationStartEpoch=2]]]
 MPI Rank 0: 
-MPI Rank 0: configparameters: cntk.cntk:stderr=C:\Users\svcphil\AppData\Local\Temp\cntk-test-20160816031852.202534\Speech\DNN_Parallel1BitQuantization@release_cpu/stderr
+MPI Rank 0: configparameters: cntk.cntk:stderr=C:\Users\svcphil\AppData\Local\Temp\cntk-test-20160503132225.174972\Speech\DNN_Parallel1BitQuantization@release_cpu/stderr
 MPI Rank 0: configparameters: cntk.cntk:timestamping=true
-MPI Rank 0: 08/16/2016 03:19:00: <<<<<<<<<<<<<<<<<<<< PROCESSED CONFIG WITH ALL VARIABLES RESOLVED <<<<<<<<<<<<<<<<<<<<
-MPI Rank 0: 08/16/2016 03:19:00: Commands: speechTrain
-MPI Rank 0: 08/16/2016 03:19:00: Precision = "double"
-MPI Rank 0: 08/16/2016 03:19:00: Using 8 CPU threads.
-MPI Rank 0: 08/16/2016 03:19:00: CNTKModelPath: C:\Users\svcphil\AppData\Local\Temp\cntk-test-20160816031852.202534\Speech\DNN_Parallel1BitQuantization@release_cpu/models/cntkSpeech.dnn
-MPI Rank 0: 08/16/2016 03:19:00: CNTKCommandTrainInfo: speechTrain : 3
-MPI Rank 0: 08/16/2016 03:19:00: CNTKCommandTrainInfo: CNTKNoMoreCommands_Total : 3
-MPI Rank 0: 
-MPI Rank 0: 08/16/2016 03:19:00: ##############################################################################
-MPI Rank 0: 08/16/2016 03:19:00: #                                                                            #
-MPI Rank 0: 08/16/2016 03:19:00: # Action "train"                                                             #
-MPI Rank 0: 08/16/2016 03:19:00: #                                                                            #
-MPI Rank 0: 08/16/2016 03:19:00: ##############################################################################
-MPI Rank 0: 
-MPI Rank 0: 08/16/2016 03:19:00: CNTKCommandTrainBegin: speechTrain
+MPI Rank 0: 05/03/2016 13:22:28: <<<<<<<<<<<<<<<<<<<< PROCESSED CONFIG WITH ALL VARIABLES RESOLVED <<<<<<<<<<<<<<<<<<<<
+MPI Rank 0: 05/03/2016 13:22:28: Commands: speechTrain
+MPI Rank 0: 05/03/2016 13:22:28: Precision = "double"
+MPI Rank 0: 05/03/2016 13:22:28: Using 2 CPU threads.
+MPI Rank 0: 05/03/2016 13:22:28: CNTKModelPath: C:\Users\svcphil\AppData\Local\Temp\cntk-test-20160503132225.174972\Speech\DNN_Parallel1BitQuantization@release_cpu/models/cntkSpeech.dnn
+MPI Rank 0: 05/03/2016 13:22:28: CNTKCommandTrainInfo: speechTrain : 3
+MPI Rank 0: 05/03/2016 13:22:28: CNTKCommandTrainInfo: CNTKNoMoreCommands_Total : 3
+MPI Rank 0: 
+MPI Rank 0: 05/03/2016 13:22:28: ##############################################################################
+MPI Rank 0: 05/03/2016 13:22:28: #                                                                            #
+MPI Rank 0: 05/03/2016 13:22:28: # Action "train"                                                             #
+MPI Rank 0: 05/03/2016 13:22:28: #                                                                            #
+MPI Rank 0: 05/03/2016 13:22:28: ##############################################################################
+MPI Rank 0: 
+MPI Rank 0: 05/03/2016 13:22:28: CNTKCommandTrainBegin: speechTrain
 MPI Rank 0: SimpleNetworkBuilder Using CPU
 MPI Rank 0: reading script file glob_0000.scp ... 948 entries
 MPI Rank 0: total 132 state names in state list C:\jenkins\workspace\CNTK-Test-Windows-W1\Tests\EndToEndTests\Speech\Data/state.list
@@ -453,25 +447,13 @@
 MPI Rank 0: label set 0: 129 classes
 MPI Rank 0: minibatchutterancesource: 948 utterances grouped into 3 chunks, av. chunk size: 316.0 utterances, 84244.7 frames
 MPI Rank 0: 
-MPI Rank 0: 08/16/2016 03:19:00: Creating virgin network.
-MPI Rank 0: Node 'W0' (LearnableParameter operation): Initializing Parameter[512 x 363] <- 0.000000.
-MPI Rank 0: Node 'W0' (LearnableParameter operation): Initializing Parameter[512 x 363] <- uniform(seed=1, range=0.050000*1.000000, onCPU=false).
-MPI Rank 0: Node 'B0' (LearnableParameter operation): Initializing Parameter[512 x 1] <- 0.000000.
-MPI Rank 0: Node 'B0' (LearnableParameter operation): Initializing Parameter[512 x 1] <- 0.000000.
-MPI Rank 0: Node 'W1' (LearnableParameter operation): Initializing Parameter[512 x 512] <- 0.000000.
-MPI Rank 0: Node 'W1' (LearnableParameter operation): Initializing Parameter[512 x 512] <- uniform(seed=2, range=0.050000*1.000000, onCPU=false).
-MPI Rank 0: Node 'B1' (LearnableParameter operation): Initializing Parameter[512 x 1] <- 0.000000.
-MPI Rank 0: Node 'B1' (LearnableParameter operation): Initializing Parameter[512 x 1] <- 0.000000.
-MPI Rank 0: Node 'W2' (LearnableParameter operation): Initializing Parameter[132 x 512] <- 0.000000.
-MPI Rank 0: Node 'W2' (LearnableParameter operation): Initializing Parameter[132 x 512] <- uniform(seed=3, range=0.050000*1.000000, onCPU=false).
-MPI Rank 0: Node 'B2' (LearnableParameter operation): Initializing Parameter[132 x 1] <- 0.000000.
-MPI Rank 0: Node 'B2' (LearnableParameter operation): Initializing Parameter[132 x 1] <- 0.000000.
+MPI Rank 0: 05/03/2016 13:22:29: Creating virgin network.
 MPI Rank 0: 
 MPI Rank 0: Post-processing network...
 MPI Rank 0: 
 MPI Rank 0: 7 roots:
 MPI Rank 0: 	CrossEntropyWithSoftmax = CrossEntropyWithSoftmax()
-MPI Rank 0: 	EvalClassificationError = ClassificationError()
+MPI Rank 0: 	EvalErrorPrediction = ErrorPrediction()
 MPI Rank 0: 	InvStdOfFeatures = InvStdDev()
 MPI Rank 0: 	MeanOfFeatures = Mean()
 MPI Rank 0: 	PosteriorProb = Softmax()
@@ -500,7 +482,7 @@
 MPI Rank 0: Validating --> B2 = LearnableParameter() :  -> [132 x 1]
 MPI Rank 0: Validating --> HLast = Plus (W2*H1, B2) : [132 x 1 x *], [132 x 1] -> [132 x 1 x *]
 MPI Rank 0: Validating --> CrossEntropyWithSoftmax = CrossEntropyWithSoftmax (labels, HLast) : [132 x *], [132 x 1 x *] -> [1]
-MPI Rank 0: Validating --> EvalClassificationError = ClassificationError (labels, HLast) : [132 x *], [132 x 1 x *] -> [1]
+MPI Rank 0: Validating --> EvalErrorPrediction = ErrorPrediction (labels, HLast) : [132 x *], [132 x 1 x *] -> [1]
 MPI Rank 0: Validating --> PosteriorProb = Softmax (HLast) : [132 x 1 x *] -> [132 x 1 x *]
 MPI Rank 0: Validating --> Prior = Mean (labels) : [132 x *] -> [132]
 MPI Rank 0: Validating --> LogOfPrior = Log (Prior) : [132] -> [132]
@@ -517,50 +499,21 @@
 MPI Rank 0: 
 MPI Rank 0: Post-processing network complete.
 MPI Rank 0: 
-MPI Rank 0: 08/16/2016 03:19:00: Created model with 25 nodes on CPU.
-MPI Rank 0: 
-MPI Rank 0: 08/16/2016 03:19:00: Training criterion node(s):
-MPI Rank 0: 08/16/2016 03:19:00: 	CrossEntropyWithSoftmax = CrossEntropyWithSoftmax
-MPI Rank 0: 
-<<<<<<< HEAD
+MPI Rank 0: 05/03/2016 13:22:29: Created model with 25 nodes on CPU.
+MPI Rank 0: 
+MPI Rank 0: 05/03/2016 13:22:29: Training criterion node(s):
+MPI Rank 0: 05/03/2016 13:22:29: 	CrossEntropyWithSoftmax = CrossEntropyWithSoftmax
+MPI Rank 0: 
 MPI Rank 0: 05/03/2016 13:22:29: Evaluation criterion node(s):
 MPI Rank 0: 
-MPI Rank 0: 05/03/2016 13:22:29: 	EvalClassificationError = ClassificationError
-=======
-MPI Rank 0: 08/16/2016 03:19:00: Evaluation criterion node(s):
-MPI Rank 0: 08/16/2016 03:19:00: 	EvalErrorPrediction = ErrorPrediction
->>>>>>> 8493f118
+MPI Rank 0: 05/03/2016 13:22:29: 	EvalErrorPrediction = ErrorPrediction
 MPI Rank 0: 
 MPI Rank 0: 
 MPI Rank 0: Allocating matrices for forward and/or backward propagation.
 MPI Rank 0: 
-MPI Rank 0: Memory Sharing: Out of 40 matrices, 19 are shared as 8, and 21 are not shared.
-MPI Rank 0: 
-MPI Rank 0: 	{ B0 : [512 x 1] (gradient)
-MPI Rank 0: 	  H1 : [512 x 1 x *] (gradient)
-MPI Rank 0: 	  W1*H1+B1 : [512 x 1 x *] (gradient)
-MPI Rank 0: 	  W2*H1 : [132 x 1 x *] }
-MPI Rank 0: 	{ H2 : [512 x 1 x *]
-MPI Rank 0: 	  W1*H1 : [512 x 1 x *] (gradient) }
-MPI Rank 0: 	{ H1 : [512 x 1 x *]
-MPI Rank 0: 	  W0*features : [512 x *] (gradient) }
-MPI Rank 0: 	{ W1 : [512 x 512] (gradient)
-MPI Rank 0: 	  W1*H1+B1 : [512 x 1 x *] }
-MPI Rank 0: 	{ HLast : [132 x 1 x *]
-MPI Rank 0: 	  W2 : [132 x 512] (gradient) }
-MPI Rank 0: 	{ W0 : [512 x 363] (gradient)
-MPI Rank 0: 	  W0*features+B0 : [512 x 1 x *] }
-MPI Rank 0: 	{ W0*features+B0 : [512 x 1 x *] (gradient)
-MPI Rank 0: 	  W1*H1 : [512 x 1 x *] }
-MPI Rank 0: 	{ B1 : [512 x 1] (gradient)
-MPI Rank 0: 	  H2 : [512 x 1 x *] (gradient)
-MPI Rank 0: 	  HLast : [132 x 1 x *] (gradient) }
-MPI Rank 0: 
-MPI Rank 0: 
-MPI Rank 0: 08/16/2016 03:19:00: Training 516740 parameters in 6 out of 6 parameter tensors and 15 nodes with gradient:
-MPI Rank 0: 
-<<<<<<< HEAD
-MPI Rank 0: 0000000000000000: {[EvalClassificationError Gradient[1]] [InvStdOfFeatures Gradient[363]] [LogOfPrior Gradient[132]] [MVNormalizedFeatures Gradient[363 x *]] [MeanOfFeatures Gradient[363]] [PosteriorProb Gradient[132 x 1 x *]] [PosteriorProb Value[132 x 1 x *]] [Prior Gradient[132]] [ScaledLogLikelihood Gradient[132 x 1 x *]] [features Gradient[363 x *]] [labels Gradient[132 x *]] }
+MPI Rank 0: Memory Sharing Structure:
+MPI Rank 0: 
+MPI Rank 0: 0000000000000000: {[EvalErrorPrediction Gradient[1]] [InvStdOfFeatures Gradient[363]] [LogOfPrior Gradient[132]] [MVNormalizedFeatures Gradient[363 x *]] [MeanOfFeatures Gradient[363]] [PosteriorProb Gradient[132 x 1 x *]] [PosteriorProb Value[132 x 1 x *]] [Prior Gradient[132]] [ScaledLogLikelihood Gradient[132 x 1 x *]] [features Gradient[363 x *]] [labels Gradient[132 x *]] }
 MPI Rank 0: 0000009B4E3324F0: {[features Value[363 x *]] }
 MPI Rank 0: 0000009B4E332950: {[MeanOfFeatures Value[363]] }
 MPI Rank 0: 0000009B4E332B30: {[W0 Value[512 x 363]] }
@@ -580,7 +533,7 @@
 MPI Rank 0: 0000009B4E3498F0: {[H2 Value[512 x 1 x *]] [W1*H1 Gradient[512 x 1 x *]] }
 MPI Rank 0: 0000009B4E349A30: {[labels Value[132 x *]] }
 MPI Rank 0: 0000009B4E349DF0: {[W1 Value[512 x 512]] }
-MPI Rank 0: 0000009B4E349E90: {[EvalClassificationError Value[1]] }
+MPI Rank 0: 0000009B4E349E90: {[EvalErrorPrediction Value[1]] }
 MPI Rank 0: 0000009B4E34A1B0: {[W2 Value[132 x 512]] }
 MPI Rank 0: 0000009B4E34A390: {[CrossEntropyWithSoftmax Gradient[1]] }
 MPI Rank 0: 0000009B4E34A430: {[B1 Gradient[512 x 1]] [H2 Gradient[512 x 1 x *]] [HLast Gradient[132 x 1 x *]] }
@@ -589,191 +542,112 @@
 MPI Rank 0: 0000009B4E34A9D0: {[MVNormalizedFeatures Value[363 x *]] }
 MPI Rank 0: 0000009B572DBE00: {[W2*H1 Gradient[132 x 1 x *]] }
 MPI Rank 0: 0000009B572DC620: {[B2 Gradient[132 x 1]] }
-=======
-MPI Rank 0: 08/16/2016 03:19:00: 	Node 'B0' (LearnableParameter operation) : [512 x 1]
-MPI Rank 0: 08/16/2016 03:19:00: 	Node 'B1' (LearnableParameter operation) : [512 x 1]
-MPI Rank 0: 08/16/2016 03:19:00: 	Node 'B2' (LearnableParameter operation) : [132 x 1]
-MPI Rank 0: 08/16/2016 03:19:00: 	Node 'W0' (LearnableParameter operation) : [512 x 363]
-MPI Rank 0: 08/16/2016 03:19:00: 	Node 'W1' (LearnableParameter operation) : [512 x 512]
-MPI Rank 0: 08/16/2016 03:19:00: 	Node 'W2' (LearnableParameter operation) : [132 x 512]
->>>>>>> 8493f118
-MPI Rank 0: 
-MPI Rank 0: 
-MPI Rank 0: 08/16/2016 03:19:00: Precomputing --> 3 PreCompute nodes found.
-MPI Rank 0: 
-MPI Rank 0: 08/16/2016 03:19:00: 	MeanOfFeatures = Mean()
-MPI Rank 0: 08/16/2016 03:19:00: 	InvStdOfFeatures = InvStdDev()
-MPI Rank 0: 08/16/2016 03:19:00: 	Prior = Mean()
+MPI Rank 0: 
+MPI Rank 0: 
+MPI Rank 0: 05/03/2016 13:22:29: Precomputing --> 3 PreCompute nodes found.
+MPI Rank 0: 
+MPI Rank 0: 05/03/2016 13:22:29: 	MeanOfFeatures = Mean()
+MPI Rank 0: 05/03/2016 13:22:29: 	InvStdOfFeatures = InvStdDev()
+MPI Rank 0: 05/03/2016 13:22:29: 	Prior = Mean()
 MPI Rank 0: minibatchiterator: epoch 0: frames [0..252734] (first utterance at frame 0), data subset 0 of 1, with 1 datapasses
 MPI Rank 0: requiredata: determined feature kind as 33-dimensional 'USER' with frame shift 10.0 ms
 MPI Rank 0: 
-MPI Rank 0: 08/16/2016 03:19:04: Precomputing --> Completed.
-MPI Rank 0: 
-MPI Rank 0: 
-MPI Rank 0: 08/16/2016 03:19:04: Starting Epoch 1: learning rate per sample = 0.015625  effective momentum = 0.900000  momentum as time constant = 607.4 samples
+MPI Rank 0: 05/03/2016 13:22:31: Precomputing --> Completed.
+MPI Rank 0: 
+MPI Rank 0: 
+MPI Rank 0: 05/03/2016 13:22:32: Starting Epoch 1: learning rate per sample = 0.015625  effective momentum = 0.900000  momentum as time constant = 607.4 samples
 MPI Rank 0: minibatchiterator: epoch 0: frames [0..20480] (first utterance at frame 0), data subset 0 of 1, with 1 datapasses
 MPI Rank 0: 
-<<<<<<< HEAD
 MPI Rank 0: 05/03/2016 13:22:32: Starting minibatch loop.
-MPI Rank 0: 05/03/2016 13:22:32:  Epoch[ 1 of 3]-Minibatch[   1-  10, 3.13%]: CrossEntropyWithSoftmax = 4.46944908 * 640; EvalClassificationError = 0.90781250 * 640; time = 0.7082s; samplesPerSecond = 903.7
-MPI Rank 0: 05/03/2016 13:22:33:  Epoch[ 1 of 3]-Minibatch[  11-  20, 6.25%]: CrossEntropyWithSoftmax = 4.22299987 * 640; EvalClassificationError = 0.90156250 * 640; time = 0.6928s; samplesPerSecond = 923.8
-MPI Rank 0: 05/03/2016 13:22:34:  Epoch[ 1 of 3]-Minibatch[  21-  30, 9.38%]: CrossEntropyWithSoftmax = 3.93971343 * 640; EvalClassificationError = 0.84687500 * 640; time = 0.7033s; samplesPerSecond = 909.9
-MPI Rank 0: 05/03/2016 13:22:34:  Epoch[ 1 of 3]-Minibatch[  31-  40, 12.50%]: CrossEntropyWithSoftmax = 3.92341692 * 640; EvalClassificationError = 0.90468750 * 640; time = 0.6976s; samplesPerSecond = 917.5
-MPI Rank 0: 05/03/2016 13:22:35:  Epoch[ 1 of 3]-Minibatch[  41-  50, 15.63%]: CrossEntropyWithSoftmax = 3.84074483 * 640; EvalClassificationError = 0.91093750 * 640; time = 0.7471s; samplesPerSecond = 856.6
-MPI Rank 0: 05/03/2016 13:22:36:  Epoch[ 1 of 3]-Minibatch[  51-  60, 18.75%]: CrossEntropyWithSoftmax = 3.71252184 * 640; EvalClassificationError = 0.88437500 * 640; time = 0.7178s; samplesPerSecond = 891.7
-MPI Rank 0: 05/03/2016 13:22:37:  Epoch[ 1 of 3]-Minibatch[  61-  70, 21.88%]: CrossEntropyWithSoftmax = 3.51563464 * 640; EvalClassificationError = 0.82500000 * 640; time = 0.7061s; samplesPerSecond = 906.3
-MPI Rank 0: 05/03/2016 13:22:37:  Epoch[ 1 of 3]-Minibatch[  71-  80, 25.00%]: CrossEntropyWithSoftmax = 3.49349060 * 640; EvalClassificationError = 0.81093750 * 640; time = 0.7352s; samplesPerSecond = 870.5
-MPI Rank 0: 05/03/2016 13:22:38:  Epoch[ 1 of 3]-Minibatch[  81-  90, 28.13%]: CrossEntropyWithSoftmax = 3.34740070 * 640; EvalClassificationError = 0.76562500 * 640; time = 0.7215s; samplesPerSecond = 887.1
-MPI Rank 0: 05/03/2016 13:22:39:  Epoch[ 1 of 3]-Minibatch[  91- 100, 31.25%]: CrossEntropyWithSoftmax = 3.51960918 * 640; EvalClassificationError = 0.79843750 * 640; time = 0.7110s; samplesPerSecond = 900.1
-MPI Rank 0: 05/03/2016 13:22:40:  Epoch[ 1 of 3]-Minibatch[ 101- 110, 34.38%]: CrossEntropyWithSoftmax = 3.24656049 * 640; EvalClassificationError = 0.80312500 * 640; time = 0.7261s; samplesPerSecond = 881.4
-MPI Rank 0: 05/03/2016 13:22:40:  Epoch[ 1 of 3]-Minibatch[ 111- 120, 37.50%]: CrossEntropyWithSoftmax = 3.33397669 * 640; EvalClassificationError = 0.80000000 * 640; time = 0.7112s; samplesPerSecond = 899.8
-MPI Rank 0: 05/03/2016 13:22:41:  Epoch[ 1 of 3]-Minibatch[ 121- 130, 40.63%]: CrossEntropyWithSoftmax = 3.17780980 * 640; EvalClassificationError = 0.77031250 * 640; time = 0.6829s; samplesPerSecond = 937.1
-MPI Rank 0: 05/03/2016 13:22:42:  Epoch[ 1 of 3]-Minibatch[ 131- 140, 43.75%]: CrossEntropyWithSoftmax = 3.09845902 * 640; EvalClassificationError = 0.76875000 * 640; time = 0.7137s; samplesPerSecond = 896.7
-MPI Rank 0: 05/03/2016 13:22:42:  Epoch[ 1 of 3]-Minibatch[ 141- 150, 46.88%]: CrossEntropyWithSoftmax = 3.06458212 * 640; EvalClassificationError = 0.72968750 * 640; time = 0.7010s; samplesPerSecond = 913.0
-MPI Rank 0: 05/03/2016 13:22:43:  Epoch[ 1 of 3]-Minibatch[ 151- 160, 50.00%]: CrossEntropyWithSoftmax = 2.91633510 * 640; EvalClassificationError = 0.69531250 * 640; time = 0.7419s; samplesPerSecond = 862.6
-MPI Rank 0: 05/03/2016 13:22:44:  Epoch[ 1 of 3]-Minibatch[ 161- 170, 53.13%]: CrossEntropyWithSoftmax = 2.90607468 * 640; EvalClassificationError = 0.73281250 * 640; time = 0.7021s; samplesPerSecond = 911.6
-MPI Rank 0: 05/03/2016 13:22:45:  Epoch[ 1 of 3]-Minibatch[ 171- 180, 56.25%]: CrossEntropyWithSoftmax = 2.74095059 * 640; EvalClassificationError = 0.65937500 * 640; time = 0.7418s; samplesPerSecond = 862.8
-MPI Rank 0: 05/03/2016 13:22:45:  Epoch[ 1 of 3]-Minibatch[ 181- 190, 59.38%]: CrossEntropyWithSoftmax = 2.67087924 * 640; EvalClassificationError = 0.67343750 * 640; time = 0.7054s; samplesPerSecond = 907.3
-MPI Rank 0: 05/03/2016 13:22:46:  Epoch[ 1 of 3]-Minibatch[ 191- 200, 62.50%]: CrossEntropyWithSoftmax = 2.67609083 * 640; EvalClassificationError = 0.66406250 * 640; time = 0.7458s; samplesPerSecond = 858.1
-MPI Rank 0: 05/03/2016 13:22:47:  Epoch[ 1 of 3]-Minibatch[ 201- 210, 65.63%]: CrossEntropyWithSoftmax = 2.54732903 * 640; EvalClassificationError = 0.62968750 * 640; time = 0.6937s; samplesPerSecond = 922.5
-MPI Rank 0: 05/03/2016 13:22:47:  Epoch[ 1 of 3]-Minibatch[ 211- 220, 68.75%]: CrossEntropyWithSoftmax = 2.61925710 * 640; EvalClassificationError = 0.67343750 * 640; time = 0.7131s; samplesPerSecond = 897.5
-MPI Rank 0: 05/03/2016 13:22:48:  Epoch[ 1 of 3]-Minibatch[ 221- 230, 71.88%]: CrossEntropyWithSoftmax = 2.52388480 * 640; EvalClassificationError = 0.65781250 * 640; time = 0.7007s; samplesPerSecond = 913.4
-MPI Rank 0: 05/03/2016 13:22:49:  Epoch[ 1 of 3]-Minibatch[ 231- 240, 75.00%]: CrossEntropyWithSoftmax = 2.47544601 * 640; EvalClassificationError = 0.63437500 * 640; time = 0.7138s; samplesPerSecond = 896.6
-MPI Rank 0: 05/03/2016 13:22:50:  Epoch[ 1 of 3]-Minibatch[ 241- 250, 78.13%]: CrossEntropyWithSoftmax = 2.43265158 * 640; EvalClassificationError = 0.61406250 * 640; time = 0.7105s; samplesPerSecond = 900.8
-MPI Rank 0: 05/03/2016 13:22:50:  Epoch[ 1 of 3]-Minibatch[ 251- 260, 81.25%]: CrossEntropyWithSoftmax = 2.41728740 * 640; EvalClassificationError = 0.63125000 * 640; time = 0.7329s; samplesPerSecond = 873.2
-MPI Rank 0: 05/03/2016 13:22:51:  Epoch[ 1 of 3]-Minibatch[ 261- 270, 84.38%]: CrossEntropyWithSoftmax = 2.17674793 * 640; EvalClassificationError = 0.57812500 * 640; time = 0.7203s; samplesPerSecond = 888.5
-MPI Rank 0: 05/03/2016 13:22:52:  Epoch[ 1 of 3]-Minibatch[ 271- 280, 87.50%]: CrossEntropyWithSoftmax = 2.31020940 * 640; EvalClassificationError = 0.64062500 * 640; time = 0.6972s; samplesPerSecond = 918.0
-MPI Rank 0: 05/03/2016 13:22:52:  Epoch[ 1 of 3]-Minibatch[ 281- 290, 90.63%]: CrossEntropyWithSoftmax = 2.26400612 * 640; EvalClassificationError = 0.61093750 * 640; time = 0.7204s; samplesPerSecond = 888.4
-MPI Rank 0: 05/03/2016 13:22:53:  Epoch[ 1 of 3]-Minibatch[ 291- 300, 93.75%]: CrossEntropyWithSoftmax = 2.15885172 * 640; EvalClassificationError = 0.58281250 * 640; time = 0.6947s; samplesPerSecond = 921.2
-MPI Rank 0: 05/03/2016 13:22:54:  Epoch[ 1 of 3]-Minibatch[ 301- 310, 96.88%]: CrossEntropyWithSoftmax = 2.22712855 * 640; EvalClassificationError = 0.59218750 * 640; time = 0.6481s; samplesPerSecond = 987.5
-MPI Rank 0: 05/03/2016 13:22:54:  Epoch[ 1 of 3]-Minibatch[ 311- 320, 100.00%]: CrossEntropyWithSoftmax = 2.25604782 * 640; EvalClassificationError = 0.60625000 * 640; time = 0.6051s; samplesPerSecond = 1057.7
-MPI Rank 0: 05/03/2016 13:22:54: Finished Epoch[ 1 of 3]: [Training] CrossEntropyWithSoftmax = 3.00704835 * 20480; EvalClassificationError = 0.72827148 * 20480; totalSamplesSeen = 20480; learningRatePerSample = 0.015625; epochTime=22.6802s
+MPI Rank 0: 05/03/2016 13:22:32:  Epoch[ 1 of 3]-Minibatch[   1-  10, 3.13%]: CrossEntropyWithSoftmax = 4.46944908 * 640; EvalErrorPrediction = 0.90781250 * 640; time = 0.7082s; samplesPerSecond = 903.7
+MPI Rank 0: 05/03/2016 13:22:33:  Epoch[ 1 of 3]-Minibatch[  11-  20, 6.25%]: CrossEntropyWithSoftmax = 4.22299987 * 640; EvalErrorPrediction = 0.90156250 * 640; time = 0.6928s; samplesPerSecond = 923.8
+MPI Rank 0: 05/03/2016 13:22:34:  Epoch[ 1 of 3]-Minibatch[  21-  30, 9.38%]: CrossEntropyWithSoftmax = 3.93971343 * 640; EvalErrorPrediction = 0.84687500 * 640; time = 0.7033s; samplesPerSecond = 909.9
+MPI Rank 0: 05/03/2016 13:22:34:  Epoch[ 1 of 3]-Minibatch[  31-  40, 12.50%]: CrossEntropyWithSoftmax = 3.92341692 * 640; EvalErrorPrediction = 0.90468750 * 640; time = 0.6976s; samplesPerSecond = 917.5
+MPI Rank 0: 05/03/2016 13:22:35:  Epoch[ 1 of 3]-Minibatch[  41-  50, 15.63%]: CrossEntropyWithSoftmax = 3.84074483 * 640; EvalErrorPrediction = 0.91093750 * 640; time = 0.7471s; samplesPerSecond = 856.6
+MPI Rank 0: 05/03/2016 13:22:36:  Epoch[ 1 of 3]-Minibatch[  51-  60, 18.75%]: CrossEntropyWithSoftmax = 3.71252184 * 640; EvalErrorPrediction = 0.88437500 * 640; time = 0.7178s; samplesPerSecond = 891.7
+MPI Rank 0: 05/03/2016 13:22:37:  Epoch[ 1 of 3]-Minibatch[  61-  70, 21.88%]: CrossEntropyWithSoftmax = 3.51563464 * 640; EvalErrorPrediction = 0.82500000 * 640; time = 0.7061s; samplesPerSecond = 906.3
+MPI Rank 0: 05/03/2016 13:22:37:  Epoch[ 1 of 3]-Minibatch[  71-  80, 25.00%]: CrossEntropyWithSoftmax = 3.49349060 * 640; EvalErrorPrediction = 0.81093750 * 640; time = 0.7352s; samplesPerSecond = 870.5
+MPI Rank 0: 05/03/2016 13:22:38:  Epoch[ 1 of 3]-Minibatch[  81-  90, 28.13%]: CrossEntropyWithSoftmax = 3.34740070 * 640; EvalErrorPrediction = 0.76562500 * 640; time = 0.7215s; samplesPerSecond = 887.1
+MPI Rank 0: 05/03/2016 13:22:39:  Epoch[ 1 of 3]-Minibatch[  91- 100, 31.25%]: CrossEntropyWithSoftmax = 3.51960918 * 640; EvalErrorPrediction = 0.79843750 * 640; time = 0.7110s; samplesPerSecond = 900.1
+MPI Rank 0: 05/03/2016 13:22:40:  Epoch[ 1 of 3]-Minibatch[ 101- 110, 34.38%]: CrossEntropyWithSoftmax = 3.24656049 * 640; EvalErrorPrediction = 0.80312500 * 640; time = 0.7261s; samplesPerSecond = 881.4
+MPI Rank 0: 05/03/2016 13:22:40:  Epoch[ 1 of 3]-Minibatch[ 111- 120, 37.50%]: CrossEntropyWithSoftmax = 3.33397669 * 640; EvalErrorPrediction = 0.80000000 * 640; time = 0.7112s; samplesPerSecond = 899.8
+MPI Rank 0: 05/03/2016 13:22:41:  Epoch[ 1 of 3]-Minibatch[ 121- 130, 40.63%]: CrossEntropyWithSoftmax = 3.17780980 * 640; EvalErrorPrediction = 0.77031250 * 640; time = 0.6829s; samplesPerSecond = 937.1
+MPI Rank 0: 05/03/2016 13:22:42:  Epoch[ 1 of 3]-Minibatch[ 131- 140, 43.75%]: CrossEntropyWithSoftmax = 3.09845902 * 640; EvalErrorPrediction = 0.76875000 * 640; time = 0.7137s; samplesPerSecond = 896.7
+MPI Rank 0: 05/03/2016 13:22:42:  Epoch[ 1 of 3]-Minibatch[ 141- 150, 46.88%]: CrossEntropyWithSoftmax = 3.06458212 * 640; EvalErrorPrediction = 0.72968750 * 640; time = 0.7010s; samplesPerSecond = 913.0
+MPI Rank 0: 05/03/2016 13:22:43:  Epoch[ 1 of 3]-Minibatch[ 151- 160, 50.00%]: CrossEntropyWithSoftmax = 2.91633510 * 640; EvalErrorPrediction = 0.69531250 * 640; time = 0.7419s; samplesPerSecond = 862.6
+MPI Rank 0: 05/03/2016 13:22:44:  Epoch[ 1 of 3]-Minibatch[ 161- 170, 53.13%]: CrossEntropyWithSoftmax = 2.90607468 * 640; EvalErrorPrediction = 0.73281250 * 640; time = 0.7021s; samplesPerSecond = 911.6
+MPI Rank 0: 05/03/2016 13:22:45:  Epoch[ 1 of 3]-Minibatch[ 171- 180, 56.25%]: CrossEntropyWithSoftmax = 2.74095059 * 640; EvalErrorPrediction = 0.65937500 * 640; time = 0.7418s; samplesPerSecond = 862.8
+MPI Rank 0: 05/03/2016 13:22:45:  Epoch[ 1 of 3]-Minibatch[ 181- 190, 59.38%]: CrossEntropyWithSoftmax = 2.67087924 * 640; EvalErrorPrediction = 0.67343750 * 640; time = 0.7054s; samplesPerSecond = 907.3
+MPI Rank 0: 05/03/2016 13:22:46:  Epoch[ 1 of 3]-Minibatch[ 191- 200, 62.50%]: CrossEntropyWithSoftmax = 2.67609083 * 640; EvalErrorPrediction = 0.66406250 * 640; time = 0.7458s; samplesPerSecond = 858.1
+MPI Rank 0: 05/03/2016 13:22:47:  Epoch[ 1 of 3]-Minibatch[ 201- 210, 65.63%]: CrossEntropyWithSoftmax = 2.54732903 * 640; EvalErrorPrediction = 0.62968750 * 640; time = 0.6937s; samplesPerSecond = 922.5
+MPI Rank 0: 05/03/2016 13:22:47:  Epoch[ 1 of 3]-Minibatch[ 211- 220, 68.75%]: CrossEntropyWithSoftmax = 2.61925710 * 640; EvalErrorPrediction = 0.67343750 * 640; time = 0.7131s; samplesPerSecond = 897.5
+MPI Rank 0: 05/03/2016 13:22:48:  Epoch[ 1 of 3]-Minibatch[ 221- 230, 71.88%]: CrossEntropyWithSoftmax = 2.52388480 * 640; EvalErrorPrediction = 0.65781250 * 640; time = 0.7007s; samplesPerSecond = 913.4
+MPI Rank 0: 05/03/2016 13:22:49:  Epoch[ 1 of 3]-Minibatch[ 231- 240, 75.00%]: CrossEntropyWithSoftmax = 2.47544601 * 640; EvalErrorPrediction = 0.63437500 * 640; time = 0.7138s; samplesPerSecond = 896.6
+MPI Rank 0: 05/03/2016 13:22:50:  Epoch[ 1 of 3]-Minibatch[ 241- 250, 78.13%]: CrossEntropyWithSoftmax = 2.43265158 * 640; EvalErrorPrediction = 0.61406250 * 640; time = 0.7105s; samplesPerSecond = 900.8
+MPI Rank 0: 05/03/2016 13:22:50:  Epoch[ 1 of 3]-Minibatch[ 251- 260, 81.25%]: CrossEntropyWithSoftmax = 2.41728740 * 640; EvalErrorPrediction = 0.63125000 * 640; time = 0.7329s; samplesPerSecond = 873.2
+MPI Rank 0: 05/03/2016 13:22:51:  Epoch[ 1 of 3]-Minibatch[ 261- 270, 84.38%]: CrossEntropyWithSoftmax = 2.17674793 * 640; EvalErrorPrediction = 0.57812500 * 640; time = 0.7203s; samplesPerSecond = 888.5
+MPI Rank 0: 05/03/2016 13:22:52:  Epoch[ 1 of 3]-Minibatch[ 271- 280, 87.50%]: CrossEntropyWithSoftmax = 2.31020940 * 640; EvalErrorPrediction = 0.64062500 * 640; time = 0.6972s; samplesPerSecond = 918.0
+MPI Rank 0: 05/03/2016 13:22:52:  Epoch[ 1 of 3]-Minibatch[ 281- 290, 90.63%]: CrossEntropyWithSoftmax = 2.26400612 * 640; EvalErrorPrediction = 0.61093750 * 640; time = 0.7204s; samplesPerSecond = 888.4
+MPI Rank 0: 05/03/2016 13:22:53:  Epoch[ 1 of 3]-Minibatch[ 291- 300, 93.75%]: CrossEntropyWithSoftmax = 2.15885172 * 640; EvalErrorPrediction = 0.58281250 * 640; time = 0.6947s; samplesPerSecond = 921.2
+MPI Rank 0: 05/03/2016 13:22:54:  Epoch[ 1 of 3]-Minibatch[ 301- 310, 96.88%]: CrossEntropyWithSoftmax = 2.22712855 * 640; EvalErrorPrediction = 0.59218750 * 640; time = 0.6481s; samplesPerSecond = 987.5
+MPI Rank 0: 05/03/2016 13:22:54:  Epoch[ 1 of 3]-Minibatch[ 311- 320, 100.00%]: CrossEntropyWithSoftmax = 2.25604782 * 640; EvalErrorPrediction = 0.60625000 * 640; time = 0.6051s; samplesPerSecond = 1057.7
+MPI Rank 0: 05/03/2016 13:22:54: Finished Epoch[ 1 of 3]: [Training] CrossEntropyWithSoftmax = 3.00704835 * 20480; EvalErrorPrediction = 0.72827148 * 20480; totalSamplesSeen = 20480; learningRatePerSample = 0.015625; epochTime=22.6802s
 MPI Rank 0: 05/03/2016 13:22:55: SGD: Saving checkpoint model 'C:\Users\svcphil\AppData\Local\Temp\cntk-test-20160503132225.174972\Speech\DNN_Parallel1BitQuantization@release_cpu/models/cntkSpeech.dnn.1'
-=======
-MPI Rank 0: 08/16/2016 03:19:04: Starting minibatch loop.
-MPI Rank 0: 08/16/2016 03:19:04:  Epoch[ 1 of 3]-Minibatch[   1-  10, 3.13%]: CrossEntropyWithSoftmax = 4.56731190 * 640; EvalErrorPrediction = 0.91718750 * 640; time = 0.1132s; samplesPerSecond = 5655.1
-MPI Rank 0: 08/16/2016 03:19:04:  Epoch[ 1 of 3]-Minibatch[  11-  20, 6.25%]: CrossEntropyWithSoftmax = 4.31208878 * 640; EvalErrorPrediction = 0.92812500 * 640; time = 0.0982s; samplesPerSecond = 6516.7
-MPI Rank 0: 08/16/2016 03:19:04:  Epoch[ 1 of 3]-Minibatch[  21-  30, 9.38%]: CrossEntropyWithSoftmax = 3.97319840 * 640; EvalErrorPrediction = 0.87343750 * 640; time = 0.0988s; samplesPerSecond = 6478.8
-MPI Rank 0: 08/16/2016 03:19:04:  Epoch[ 1 of 3]-Minibatch[  31-  40, 12.50%]: CrossEntropyWithSoftmax = 3.73308124 * 640; EvalErrorPrediction = 0.84531250 * 640; time = 0.1000s; samplesPerSecond = 6398.8
-MPI Rank 0: 08/16/2016 03:19:04:  Epoch[ 1 of 3]-Minibatch[  41-  50, 15.63%]: CrossEntropyWithSoftmax = 3.83238242 * 640; EvalErrorPrediction = 0.86406250 * 640; time = 0.1040s; samplesPerSecond = 6154.4
-MPI Rank 0: 08/16/2016 03:19:04:  Epoch[ 1 of 3]-Minibatch[  51-  60, 18.75%]: CrossEntropyWithSoftmax = 3.69914238 * 640; EvalErrorPrediction = 0.86093750 * 640; time = 0.1033s; samplesPerSecond = 6193.7
-MPI Rank 0: 08/16/2016 03:19:04:  Epoch[ 1 of 3]-Minibatch[  61-  70, 21.88%]: CrossEntropyWithSoftmax = 3.40238588 * 640; EvalErrorPrediction = 0.77812500 * 640; time = 0.1016s; samplesPerSecond = 6297.0
-MPI Rank 0: 08/16/2016 03:19:04:  Epoch[ 1 of 3]-Minibatch[  71-  80, 25.00%]: CrossEntropyWithSoftmax = 3.51740313 * 640; EvalErrorPrediction = 0.83750000 * 640; time = 0.1058s; samplesPerSecond = 6050.7
-MPI Rank 0: 08/16/2016 03:19:05:  Epoch[ 1 of 3]-Minibatch[  81-  90, 28.13%]: CrossEntropyWithSoftmax = 3.50059778 * 640; EvalErrorPrediction = 0.81250000 * 640; time = 0.1060s; samplesPerSecond = 6035.6
-MPI Rank 0: 08/16/2016 03:19:05:  Epoch[ 1 of 3]-Minibatch[  91- 100, 31.25%]: CrossEntropyWithSoftmax = 3.39301549 * 640; EvalErrorPrediction = 0.80156250 * 640; time = 0.1048s; samplesPerSecond = 6108.5
-MPI Rank 0: 08/16/2016 03:19:05:  Epoch[ 1 of 3]-Minibatch[ 101- 110, 34.38%]: CrossEntropyWithSoftmax = 3.48832144 * 640; EvalErrorPrediction = 0.82187500 * 640; time = 0.0996s; samplesPerSecond = 6425.8
-MPI Rank 0: 08/16/2016 03:19:05:  Epoch[ 1 of 3]-Minibatch[ 111- 120, 37.50%]: CrossEntropyWithSoftmax = 3.23814723 * 640; EvalErrorPrediction = 0.77031250 * 640; time = 0.1049s; samplesPerSecond = 6101.1
-MPI Rank 0: 08/16/2016 03:19:05:  Epoch[ 1 of 3]-Minibatch[ 121- 130, 40.63%]: CrossEntropyWithSoftmax = 3.14333583 * 640; EvalErrorPrediction = 0.76093750 * 640; time = 0.1018s; samplesPerSecond = 6287.6
-MPI Rank 0: 08/16/2016 03:19:05:  Epoch[ 1 of 3]-Minibatch[ 131- 140, 43.75%]: CrossEntropyWithSoftmax = 3.01547841 * 640; EvalErrorPrediction = 0.73906250 * 640; time = 0.1019s; samplesPerSecond = 6280.1
-MPI Rank 0: 08/16/2016 03:19:05:  Epoch[ 1 of 3]-Minibatch[ 141- 150, 46.88%]: CrossEntropyWithSoftmax = 2.91114805 * 640; EvalErrorPrediction = 0.71093750 * 640; time = 0.1007s; samplesPerSecond = 6356.0
-MPI Rank 0: 08/16/2016 03:19:05:  Epoch[ 1 of 3]-Minibatch[ 151- 160, 50.00%]: CrossEntropyWithSoftmax = 3.06450741 * 640; EvalErrorPrediction = 0.74375000 * 640; time = 0.1023s; samplesPerSecond = 6253.3
-MPI Rank 0: 08/16/2016 03:19:05:  Epoch[ 1 of 3]-Minibatch[ 161- 170, 53.13%]: CrossEntropyWithSoftmax = 2.77009796 * 640; EvalErrorPrediction = 0.69531250 * 640; time = 0.1118s; samplesPerSecond = 5722.9
-MPI Rank 0: 08/16/2016 03:19:06:  Epoch[ 1 of 3]-Minibatch[ 171- 180, 56.25%]: CrossEntropyWithSoftmax = 2.67234909 * 640; EvalErrorPrediction = 0.64531250 * 640; time = 0.1048s; samplesPerSecond = 6106.2
-MPI Rank 0: 08/16/2016 03:19:06:  Epoch[ 1 of 3]-Minibatch[ 181- 190, 59.38%]: CrossEntropyWithSoftmax = 2.76324613 * 640; EvalErrorPrediction = 0.69843750 * 640; time = 0.1044s; samplesPerSecond = 6132.4
-MPI Rank 0: 08/16/2016 03:19:06:  Epoch[ 1 of 3]-Minibatch[ 191- 200, 62.50%]: CrossEntropyWithSoftmax = 2.70050608 * 640; EvalErrorPrediction = 0.68125000 * 640; time = 0.1032s; samplesPerSecond = 6199.4
-MPI Rank 0: 08/16/2016 03:19:06:  Epoch[ 1 of 3]-Minibatch[ 201- 210, 65.63%]: CrossEntropyWithSoftmax = 2.56019594 * 640; EvalErrorPrediction = 0.65312500 * 640; time = 0.1020s; samplesPerSecond = 6273.4
-MPI Rank 0: 08/16/2016 03:19:06:  Epoch[ 1 of 3]-Minibatch[ 211- 220, 68.75%]: CrossEntropyWithSoftmax = 2.56796356 * 640; EvalErrorPrediction = 0.63906250 * 640; time = 0.1006s; samplesPerSecond = 6363.6
-MPI Rank 0: 08/16/2016 03:19:06:  Epoch[ 1 of 3]-Minibatch[ 221- 230, 71.88%]: CrossEntropyWithSoftmax = 2.51054929 * 640; EvalErrorPrediction = 0.65000000 * 640; time = 0.1043s; samplesPerSecond = 6134.7
-MPI Rank 0: 08/16/2016 03:19:06:  Epoch[ 1 of 3]-Minibatch[ 231- 240, 75.00%]: CrossEntropyWithSoftmax = 2.52174700 * 640; EvalErrorPrediction = 0.65468750 * 640; time = 0.1053s; samplesPerSecond = 6076.7
-MPI Rank 0: 08/16/2016 03:19:06:  Epoch[ 1 of 3]-Minibatch[ 241- 250, 78.13%]: CrossEntropyWithSoftmax = 2.45943503 * 640; EvalErrorPrediction = 0.62812500 * 640; time = 0.1004s; samplesPerSecond = 6372.9
-MPI Rank 0: 08/16/2016 03:19:06:  Epoch[ 1 of 3]-Minibatch[ 251- 260, 81.25%]: CrossEntropyWithSoftmax = 2.36070476 * 640; EvalErrorPrediction = 0.62031250 * 640; time = 0.1007s; samplesPerSecond = 6354.1
-MPI Rank 0: 08/16/2016 03:19:06:  Epoch[ 1 of 3]-Minibatch[ 261- 270, 84.38%]: CrossEntropyWithSoftmax = 2.22167676 * 640; EvalErrorPrediction = 0.58125000 * 640; time = 0.1028s; samplesPerSecond = 6224.7
-MPI Rank 0: 08/16/2016 03:19:07:  Epoch[ 1 of 3]-Minibatch[ 271- 280, 87.50%]: CrossEntropyWithSoftmax = 2.48104909 * 640; EvalErrorPrediction = 0.66093750 * 640; time = 0.1003s; samplesPerSecond = 6380.2
-MPI Rank 0: 08/16/2016 03:19:07:  Epoch[ 1 of 3]-Minibatch[ 281- 290, 90.63%]: CrossEntropyWithSoftmax = 2.23253572 * 640; EvalErrorPrediction = 0.58906250 * 640; time = 0.0934s; samplesPerSecond = 6852.8
-MPI Rank 0: 08/16/2016 03:19:07:  Epoch[ 1 of 3]-Minibatch[ 291- 300, 93.75%]: CrossEntropyWithSoftmax = 2.22145425 * 640; EvalErrorPrediction = 0.60312500 * 640; time = 0.0901s; samplesPerSecond = 7103.6
-MPI Rank 0: 08/16/2016 03:19:07:  Epoch[ 1 of 3]-Minibatch[ 301- 310, 96.88%]: CrossEntropyWithSoftmax = 2.21771892 * 640; EvalErrorPrediction = 0.58125000 * 640; time = 0.0900s; samplesPerSecond = 7109.4
-MPI Rank 0: 08/16/2016 03:19:07:  Epoch[ 1 of 3]-Minibatch[ 311- 320, 100.00%]: CrossEntropyWithSoftmax = 2.19995645 * 640; EvalErrorPrediction = 0.59843750 * 640; time = 0.0885s; samplesPerSecond = 7231.4
-MPI Rank 0: 08/16/2016 03:19:07: Finished Epoch[ 1 of 3]: [Training] CrossEntropyWithSoftmax = 3.00789787 * 20480; EvalErrorPrediction = 0.72641602 * 20480; totalSamplesSeen = 20480; learningRatePerSample = 0.015625; epochTime=3.27512s
-MPI Rank 0: 08/16/2016 03:19:07: SGD: Saving checkpoint model 'C:\Users\svcphil\AppData\Local\Temp\cntk-test-20160816031852.202534\Speech\DNN_Parallel1BitQuantization@release_cpu/models/cntkSpeech.dnn.1'
->>>>>>> 8493f118
-MPI Rank 0: 
-MPI Rank 0: 08/16/2016 03:19:07: Starting Epoch 2: learning rate per sample = 0.001953  effective momentum = 0.656119  momentum as time constant = 607.5 samples
+MPI Rank 0: 
+MPI Rank 0: 05/03/2016 13:22:55: Starting Epoch 2: learning rate per sample = 0.001953  effective momentum = 0.656119  momentum as time constant = 607.5 samples
 MPI Rank 0: minibatchiterator: epoch 1: frames [20480..40960] (first utterance at frame 20480), data subset 0 of 3, with 1 datapasses
 MPI Rank 0: 
-<<<<<<< HEAD
 MPI Rank 0: 05/03/2016 13:22:55: Starting minibatch loop, DataParallelSGD training (MyRank = 0, NumNodes = 3, NumGradientBits = 1), distributed reading is ENABLED.
-MPI Rank 0: 05/03/2016 13:31:56:  Epoch[ 2 of 3]-Minibatch[   1-  10, 12.50%]: CrossEntropyWithSoftmax = 2.13368596 * 2560; EvalClassificationError = 0.57500000 * 2560; time = 541.5354s; samplesPerSecond = 4.7
-MPI Rank 0: 05/03/2016 13:41:11:  Epoch[ 2 of 3]-Minibatch[  11-  20, 25.00%]: CrossEntropyWithSoftmax = 2.03773809 * 2560; EvalClassificationError = 0.55898437 * 2560; time = 554.4157s; samplesPerSecond = 4.6
-MPI Rank 0: 05/03/2016 13:48:00:  Epoch[ 2 of 3]-Minibatch[  21-  30, 37.50%]: CrossEntropyWithSoftmax = 2.02936769 * 2560; EvalClassificationError = 0.55156250 * 2560; time = 409.5203s; samplesPerSecond = 6.3
-MPI Rank 0: 05/03/2016 13:54:08:  Epoch[ 2 of 3]-Minibatch[  31-  40, 50.00%]: CrossEntropyWithSoftmax = 1.93929048 * 2560; EvalClassificationError = 0.53593750 * 2560; time = 367.7873s; samplesPerSecond = 7.0
-MPI Rank 0: 05/03/2016 13:57:22:  Epoch[ 2 of 3]-Minibatch[  41-  50, 62.50%]: CrossEntropyWithSoftmax = 1.92419932 * 2560; EvalClassificationError = 0.52617187 * 2560; time = 194.0593s; samplesPerSecond = 13.2
-MPI Rank 0: 05/03/2016 14:05:15:  Epoch[ 2 of 3]-Minibatch[  51-  60, 75.00%]: CrossEntropyWithSoftmax = 1.94695921 * 2560; EvalClassificationError = 0.54648438 * 2560; time = 472.6057s; samplesPerSecond = 5.4
-MPI Rank 0: 05/03/2016 14:13:19:  Epoch[ 2 of 3]-Minibatch[  61-  70, 87.50%]: CrossEntropyWithSoftmax = 1.94673081 * 2560; EvalClassificationError = 0.53867188 * 2560; time = 484.6714s; samplesPerSecond = 5.3
-MPI Rank 0: 05/03/2016 14:17:49:  Epoch[ 2 of 3]-Minibatch[  71-  80, 100.00%]: CrossEntropyWithSoftmax = 1.91211204 * 2560; EvalClassificationError = 0.53945312 * 2560; time = 269.7641s; samplesPerSecond = 9.5
-MPI Rank 0: 05/03/2016 14:17:52: Finished Epoch[ 2 of 3]: [Training] CrossEntropyWithSoftmax = 1.98376045 * 20480; EvalClassificationError = 0.54653320 * 20480; totalSamplesSeen = 40960; learningRatePerSample = 0.001953125; epochTime=3297.57s
+MPI Rank 0: 05/03/2016 13:31:56:  Epoch[ 2 of 3]-Minibatch[   1-  10, 12.50%]: CrossEntropyWithSoftmax = 2.13368596 * 2560; EvalErrorPrediction = 0.57500000 * 2560; time = 541.5354s; samplesPerSecond = 4.7
+MPI Rank 0: 05/03/2016 13:41:11:  Epoch[ 2 of 3]-Minibatch[  11-  20, 25.00%]: CrossEntropyWithSoftmax = 2.03773809 * 2560; EvalErrorPrediction = 0.55898437 * 2560; time = 554.4157s; samplesPerSecond = 4.6
+MPI Rank 0: 05/03/2016 13:48:00:  Epoch[ 2 of 3]-Minibatch[  21-  30, 37.50%]: CrossEntropyWithSoftmax = 2.02936769 * 2560; EvalErrorPrediction = 0.55156250 * 2560; time = 409.5203s; samplesPerSecond = 6.3
+MPI Rank 0: 05/03/2016 13:54:08:  Epoch[ 2 of 3]-Minibatch[  31-  40, 50.00%]: CrossEntropyWithSoftmax = 1.93929048 * 2560; EvalErrorPrediction = 0.53593750 * 2560; time = 367.7873s; samplesPerSecond = 7.0
+MPI Rank 0: 05/03/2016 13:57:22:  Epoch[ 2 of 3]-Minibatch[  41-  50, 62.50%]: CrossEntropyWithSoftmax = 1.92419932 * 2560; EvalErrorPrediction = 0.52617187 * 2560; time = 194.0593s; samplesPerSecond = 13.2
+MPI Rank 0: 05/03/2016 14:05:15:  Epoch[ 2 of 3]-Minibatch[  51-  60, 75.00%]: CrossEntropyWithSoftmax = 1.94695921 * 2560; EvalErrorPrediction = 0.54648438 * 2560; time = 472.6057s; samplesPerSecond = 5.4
+MPI Rank 0: 05/03/2016 14:13:19:  Epoch[ 2 of 3]-Minibatch[  61-  70, 87.50%]: CrossEntropyWithSoftmax = 1.94673081 * 2560; EvalErrorPrediction = 0.53867188 * 2560; time = 484.6714s; samplesPerSecond = 5.3
+MPI Rank 0: 05/03/2016 14:17:49:  Epoch[ 2 of 3]-Minibatch[  71-  80, 100.00%]: CrossEntropyWithSoftmax = 1.91211204 * 2560; EvalErrorPrediction = 0.53945312 * 2560; time = 269.7641s; samplesPerSecond = 9.5
+MPI Rank 0: 05/03/2016 14:17:52: Finished Epoch[ 2 of 3]: [Training] CrossEntropyWithSoftmax = 1.98376045 * 20480; EvalErrorPrediction = 0.54653320 * 20480; totalSamplesSeen = 40960; learningRatePerSample = 0.001953125; epochTime=3297.57s
 MPI Rank 0: 05/03/2016 14:17:53: SGD: Saving checkpoint model 'C:\Users\svcphil\AppData\Local\Temp\cntk-test-20160503132225.174972\Speech\DNN_Parallel1BitQuantization@release_cpu/models/cntkSpeech.dnn.2'
-=======
-MPI Rank 0: 08/16/2016 03:19:07: Starting minibatch loop, DataParallelSGD training (MyRank = 0, NumNodes = 3, NumGradientBits = 1), distributed reading is ENABLED.
-MPI Rank 0: 08/16/2016 03:19:07:  Epoch[ 2 of 3]-Minibatch[   1-  10, 12.50%]: CrossEntropyWithSoftmax = 2.15042048 * 2560; EvalErrorPrediction = 0.58867187 * 2560; time = 0.3458s; samplesPerSecond = 7402.6
-MPI Rank 0: 08/16/2016 03:19:08:  Epoch[ 2 of 3]-Minibatch[  11-  20, 25.00%]: CrossEntropyWithSoftmax = 2.11694314 * 2560; EvalErrorPrediction = 0.56132812 * 2560; time = 0.3452s; samplesPerSecond = 7416.2
-MPI Rank 0: 08/16/2016 03:19:08:  Epoch[ 2 of 3]-Minibatch[  21-  30, 37.50%]: CrossEntropyWithSoftmax = 2.05986597 * 2560; EvalErrorPrediction = 0.56523437 * 2560; time = 0.3527s; samplesPerSecond = 7258.5
-MPI Rank 0: 08/16/2016 03:19:08:  Epoch[ 2 of 3]-Minibatch[  31-  40, 50.00%]: CrossEntropyWithSoftmax = 2.02348440 * 2560; EvalErrorPrediction = 0.55820313 * 2560; time = 0.3475s; samplesPerSecond = 7366.4
-MPI Rank 0: 08/16/2016 03:19:09:  Epoch[ 2 of 3]-Minibatch[  41-  50, 62.50%]: CrossEntropyWithSoftmax = 2.02257161 * 2560; EvalErrorPrediction = 0.54921875 * 2560; time = 0.3430s; samplesPerSecond = 7463.0
-MPI Rank 0: 08/16/2016 03:19:09:  Epoch[ 2 of 3]-Minibatch[  51-  60, 75.00%]: CrossEntropyWithSoftmax = 1.96745389 * 2560; EvalErrorPrediction = 0.53867188 * 2560; time = 0.3327s; samplesPerSecond = 7694.1
-MPI Rank 0: 08/16/2016 03:19:09:  Epoch[ 2 of 3]-Minibatch[  61-  70, 87.50%]: CrossEntropyWithSoftmax = 1.95891510 * 2560; EvalErrorPrediction = 0.52851563 * 2560; time = 0.3305s; samplesPerSecond = 7745.6
-MPI Rank 0: 08/16/2016 03:19:10:  Epoch[ 2 of 3]-Minibatch[  71-  80, 100.00%]: CrossEntropyWithSoftmax = 1.93032448 * 2560; EvalErrorPrediction = 0.53281250 * 2560; time = 0.3646s; samplesPerSecond = 7021.8
-MPI Rank 0: 08/16/2016 03:19:10: Finished Epoch[ 2 of 3]: [Training] CrossEntropyWithSoftmax = 2.02874738 * 20480; EvalErrorPrediction = 0.55283203 * 20480; totalSamplesSeen = 40960; learningRatePerSample = 0.001953125; epochTime=2.79211s
-MPI Rank 0: 08/16/2016 03:19:10: SGD: Saving checkpoint model 'C:\Users\svcphil\AppData\Local\Temp\cntk-test-20160816031852.202534\Speech\DNN_Parallel1BitQuantization@release_cpu/models/cntkSpeech.dnn.2'
->>>>>>> 8493f118
-MPI Rank 0: 
-MPI Rank 0: 08/16/2016 03:19:10: Starting Epoch 3: learning rate per sample = 0.000098  effective momentum = 0.656119  momentum as time constant = 2429.9 samples
+MPI Rank 0: 
+MPI Rank 0: 05/03/2016 14:17:53: Starting Epoch 3: learning rate per sample = 0.000098  effective momentum = 0.656119  momentum as time constant = 2429.9 samples
 MPI Rank 0: minibatchiterator: epoch 2: frames [40960..61440] (first utterance at frame 40960), data subset 0 of 3, with 1 datapasses
 MPI Rank 0: 
-<<<<<<< HEAD
 MPI Rank 0: 05/03/2016 14:17:53: Starting minibatch loop, DataParallelSGD training (MyRank = 0, NumNodes = 3, NumGradientBits = 1), distributed reading is ENABLED.
-MPI Rank 0: 05/03/2016 14:36:11:  Epoch[ 3 of 3]-Minibatch[   1-  10, 50.00%]: CrossEntropyWithSoftmax = 1.92705928 * 10240; EvalClassificationError = 0.54765625 * 10240; time = 1098.5768s; samplesPerSecond = 9.3
-MPI Rank 0: 05/03/2016 14:45:56:  Epoch[ 3 of 3]-Minibatch[  11-  20, 100.00%]: CrossEntropyWithSoftmax = 1.90745194 * 10240; EvalClassificationError = 0.52822266 * 10240; time = 584.9987s; samplesPerSecond = 17.5
-MPI Rank 0: 05/03/2016 14:45:58: Finished Epoch[ 3 of 3]: [Training] CrossEntropyWithSoftmax = 1.91725561 * 20480; EvalClassificationError = 0.53793945 * 20480; totalSamplesSeen = 61440; learningRatePerSample = 9.7656251e-005; epochTime=1685.83s
+MPI Rank 0: 05/03/2016 14:36:11:  Epoch[ 3 of 3]-Minibatch[   1-  10, 50.00%]: CrossEntropyWithSoftmax = 1.92705928 * 10240; EvalErrorPrediction = 0.54765625 * 10240; time = 1098.5768s; samplesPerSecond = 9.3
+MPI Rank 0: 05/03/2016 14:45:56:  Epoch[ 3 of 3]-Minibatch[  11-  20, 100.00%]: CrossEntropyWithSoftmax = 1.90745194 * 10240; EvalErrorPrediction = 0.52822266 * 10240; time = 584.9987s; samplesPerSecond = 17.5
+MPI Rank 0: 05/03/2016 14:45:58: Finished Epoch[ 3 of 3]: [Training] CrossEntropyWithSoftmax = 1.91725561 * 20480; EvalErrorPrediction = 0.53793945 * 20480; totalSamplesSeen = 61440; learningRatePerSample = 9.7656251e-005; epochTime=1685.83s
 MPI Rank 0: 05/03/2016 14:45:58: SGD: Saving checkpoint model 'C:\Users\svcphil\AppData\Local\Temp\cntk-test-20160503132225.174972\Speech\DNN_Parallel1BitQuantization@release_cpu/models/cntkSpeech.dnn'
 MPI Rank 0: 05/03/2016 14:45:58: CNTKCommandTrainEnd: speechTrain
-=======
-MPI Rank 0: 08/16/2016 03:19:10: Starting minibatch loop, DataParallelSGD training (MyRank = 0, NumNodes = 3, NumGradientBits = 1), distributed reading is ENABLED.
-MPI Rank 0: 08/16/2016 03:19:11:  Epoch[ 3 of 3]-Minibatch[   1-  10, 50.00%]: CrossEntropyWithSoftmax = 1.95622782 * 10240; EvalErrorPrediction = 0.54609375 * 10240; time = 0.6987s; samplesPerSecond = 14654.8
-MPI Rank 0: 08/16/2016 03:19:11:  Epoch[ 3 of 3]-Minibatch[  11-  20, 100.00%]: CrossEntropyWithSoftmax = 1.95081435 * 10240; EvalErrorPrediction = 0.54355469 * 10240; time = 0.6563s; samplesPerSecond = 15601.8
-MPI Rank 0: 08/16/2016 03:19:11: Finished Epoch[ 3 of 3]: [Training] CrossEntropyWithSoftmax = 1.95352108 * 20480; EvalErrorPrediction = 0.54482422 * 20480; totalSamplesSeen = 61440; learningRatePerSample = 9.7656251e-005; epochTime=1.38257s
-MPI Rank 0: 08/16/2016 03:19:11: SGD: Saving checkpoint model 'C:\Users\svcphil\AppData\Local\Temp\cntk-test-20160816031852.202534\Speech\DNN_Parallel1BitQuantization@release_cpu/models/cntkSpeech.dnn'
-MPI Rank 0: 08/16/2016 03:19:12: CNTKCommandTrainEnd: speechTrain
->>>>>>> 8493f118
-MPI Rank 0: 
-MPI Rank 0: 08/16/2016 03:19:12: Action "train" complete.
-MPI Rank 0: 
-MPI Rank 0: 08/16/2016 03:19:12: __COMPLETED__
-MPI Rank 0: ~MPIWrapper
-MPI Rank 1: 08/16/2016 03:18:55: Redirecting stderr to file C:\Users\svcphil\AppData\Local\Temp\cntk-test-20160816031852.202534\Speech\DNN_Parallel1BitQuantization@release_cpu/stderr_speechTrain.logrank1
-MPI Rank 1: 08/16/2016 03:18:55: -------------------------------------------------------------------
-MPI Rank 1: 08/16/2016 03:18:55: Build info: 
-MPI Rank 1: 
-MPI Rank 1: 08/16/2016 03:18:55: 		Built time: Aug 16 2016 03:09:16
-MPI Rank 1: 08/16/2016 03:18:55: 		Last modified date: Fri Aug 12 05:28:23 2016
-MPI Rank 1: 08/16/2016 03:18:55: 		Build type: Release
-MPI Rank 1: 08/16/2016 03:18:55: 		Build target: GPU
-MPI Rank 1: 08/16/2016 03:18:55: 		With 1bit-SGD: yes
-MPI Rank 1: 08/16/2016 03:18:55: 		Math lib: mkl
-MPI Rank 1: 08/16/2016 03:18:55: 		CUDA_PATH: C:\Program Files\NVIDIA GPU Computing Toolkit\CUDA\v7.5
-MPI Rank 1: 08/16/2016 03:18:55: 		CUB_PATH: c:\src\cub-1.4.1
-MPI Rank 1: 08/16/2016 03:18:55: 		CUDNN_PATH: c:\NVIDIA\cudnn-4.0\cuda
-MPI Rank 1: 08/16/2016 03:18:55: 		Build Branch: HEAD
-MPI Rank 1: 08/16/2016 03:18:55: 		Build SHA1: 026b1e772b963461e189f8f00aa7ed6951298f84
-MPI Rank 1: 08/16/2016 03:18:55: 		Built by svcphil on Philly-Pool1
-MPI Rank 1: 08/16/2016 03:18:55: 		Build Path: c:\jenkins\workspace\CNTK-Build-Windows\Source\CNTK\
-MPI Rank 1: 08/16/2016 03:18:55: -------------------------------------------------------------------
-MPI Rank 1: 08/16/2016 03:18:59: -------------------------------------------------------------------
-MPI Rank 1: 08/16/2016 03:18:59: GPU info:
-MPI Rank 1: 
-MPI Rank 1: 08/16/2016 03:18:59: 		Device[0]: cores = 2880; computeCapability = 3.5; type = "GeForce GTX 780 Ti"; memory = 3072 MB
-MPI Rank 1: 08/16/2016 03:18:59: 		Device[1]: cores = 2880; computeCapability = 3.5; type = "GeForce GTX 780 Ti"; memory = 3072 MB
-MPI Rank 1: 08/16/2016 03:18:59: 		Device[2]: cores = 2880; computeCapability = 3.5; type = "GeForce GTX 780 Ti"; memory = 3072 MB
-MPI Rank 1: 08/16/2016 03:18:59: 		Device[3]: cores = 2880; computeCapability = 3.5; type = "GeForce GTX 780 Ti"; memory = 3072 MB
-MPI Rank 1: 08/16/2016 03:18:59: -------------------------------------------------------------------
-MPI Rank 1: 
-MPI Rank 1: 08/16/2016 03:18:59: Running on DPHAIM-24 at 2016/08/16 03:18:59
-MPI Rank 1: 08/16/2016 03:18:59: Command line: 
-MPI Rank 1: C:\jenkins\workspace\CNTK-Test-Windows-W1\x64\release\cntk.exe  configFile=C:\jenkins\workspace\CNTK-Test-Windows-W1\Tests\EndToEndTests\Speech\DNN/cntk.cntk  currentDirectory=C:\jenkins\workspace\CNTK-Test-Windows-W1\Tests\EndToEndTests\Speech\Data  RunDir=C:\Users\svcphil\AppData\Local\Temp\cntk-test-20160816031852.202534\Speech\DNN_Parallel1BitQuantization@release_cpu  DataDir=C:\jenkins\workspace\CNTK-Test-Windows-W1\Tests\EndToEndTests\Speech\Data  ConfigDir=C:\jenkins\workspace\CNTK-Test-Windows-W1\Tests\EndToEndTests\Speech\DNN  OutputDir=C:\Users\svcphil\AppData\Local\Temp\cntk-test-20160816031852.202534\Speech\DNN_Parallel1BitQuantization@release_cpu  DeviceId=-1  timestamping=true  numCPUThreads=8  precision=double  speechTrain=[SGD=[ParallelTrain=[DataParallelSGD=[gradientBits=1]]]]  speechTrain=[SGD=[ParallelTrain=[parallelizationStartEpoch=2]]]  stderr=C:\Users\svcphil\AppData\Local\Temp\cntk-test-20160816031852.202534\Speech\DNN_Parallel1BitQuantization@release_cpu/stderr
-MPI Rank 1: 
-MPI Rank 1: 
-MPI Rank 1: 
-MPI Rank 1: 08/16/2016 03:18:59: >>>>>>>>>>>>>>>>>>>> RAW CONFIG (VARIABLES NOT RESOLVED) >>>>>>>>>>>>>>>>>>>>
-MPI Rank 1: 08/16/2016 03:18:59: precision = "float"
+MPI Rank 0: 
+MPI Rank 0: 05/03/2016 14:45:58: Action "train" complete.
+MPI Rank 0: 
+MPI Rank 0: 05/03/2016 14:45:58: __COMPLETED__
+MPI Rank 1: 05/03/2016 13:22:28: Redirecting stderr to file C:\Users\svcphil\AppData\Local\Temp\cntk-test-20160503132225.174972\Speech\DNN_Parallel1BitQuantization@release_cpu/stderr_speechTrain.logrank1
+MPI Rank 1: 05/03/2016 13:22:28: -------------------------------------------------------------------
+MPI Rank 1: 05/03/2016 13:22:28: Build info: 
+MPI Rank 1: 
+MPI Rank 1: 05/03/2016 13:22:28: 		Built time: May  3 2016 13:15:46
+MPI Rank 1: 05/03/2016 13:22:28: 		Last modified date: Tue Apr 26 23:35:31 2016
+MPI Rank 1: 05/03/2016 13:22:28: 		Build type: Release
+MPI Rank 1: 05/03/2016 13:22:28: 		Build target: GPU
+MPI Rank 1: 05/03/2016 13:22:28: 		With 1bit-SGD: no
+MPI Rank 1: 05/03/2016 13:22:28: 		CUDA_PATH: C:\Program Files\NVIDIA GPU Computing Toolkit\CUDA\v7.5
+MPI Rank 1: 05/03/2016 13:22:28: 		CUB_PATH: c:\src\cub-1.4.1
+MPI Rank 1: 05/03/2016 13:22:28: 		CUDNN_PATH: c:\NVIDIA\cudnn-4.0\cuda
+MPI Rank 1: 05/03/2016 13:22:28: 		Build Branch: HEAD
+MPI Rank 1: 05/03/2016 13:22:28: 		Build SHA1: af96f7cce6c3c78a4f1e9315e061291c79360e12
+MPI Rank 1: 05/03/2016 13:22:28: 		Built by svcphil on cntk-muc01
+MPI Rank 1: 05/03/2016 13:22:28: 		Build Path: c:\jenkins\workspace\CNTK-Build-Windows\Source\CNTK\
+MPI Rank 1: 05/03/2016 13:22:28: -------------------------------------------------------------------
+MPI Rank 1: 
+MPI Rank 1: 05/03/2016 13:22:28: Running on cntk-muc01 at 2016/05/03 13:22:28
+MPI Rank 1: 05/03/2016 13:22:28: Command line: 
+MPI Rank 1: C:\jenkins\workspace\CNTK-Test-Windows-W1\x64\release\cntk.exe  configFile=C:\jenkins\workspace\CNTK-Test-Windows-W1\Tests\EndToEndTests\Speech\DNN/cntk.cntk  currentDirectory=C:\jenkins\workspace\CNTK-Test-Windows-W1\Tests\EndToEndTests\Speech\Data  RunDir=C:\Users\svcphil\AppData\Local\Temp\cntk-test-20160503132225.174972\Speech\DNN_Parallel1BitQuantization@release_cpu  DataDir=C:\jenkins\workspace\CNTK-Test-Windows-W1\Tests\EndToEndTests\Speech\Data  ConfigDir=C:\jenkins\workspace\CNTK-Test-Windows-W1\Tests\EndToEndTests\Speech\DNN  OutputDir=C:\Users\svcphil\AppData\Local\Temp\cntk-test-20160503132225.174972\Speech\DNN_Parallel1BitQuantization@release_cpu  DeviceId=-1  timestamping=true  numCPUThreads=2  precision=double  speechTrain=[SGD=[ParallelTrain=[DataParallelSGD=[gradientBits=1]]]]  speechTrain=[SGD=[ParallelTrain=[parallelizationStartEpoch=2]]]  stderr=C:\Users\svcphil\AppData\Local\Temp\cntk-test-20160503132225.174972\Speech\DNN_Parallel1BitQuantization@release_cpu/stderr
+MPI Rank 1: 
+MPI Rank 1: 
+MPI Rank 1: 
+MPI Rank 1: 05/03/2016 13:22:28: >>>>>>>>>>>>>>>>>>>> RAW CONFIG (VARIABLES NOT RESOLVED) >>>>>>>>>>>>>>>>>>>>
+MPI Rank 1: 05/03/2016 13:22:28: precision = "float"
 MPI Rank 1: command = speechTrain
 MPI Rank 1: deviceId = $DeviceId$
 MPI Rank 1: parallelTrain = true
@@ -785,7 +659,7 @@
 MPI Rank 1:     SimpleNetworkBuilder = [
 MPI Rank 1:         layerSizes = 363:512:512:132
 MPI Rank 1:         trainingCriterion = "CrossEntropyWithSoftmax"
-MPI Rank 1:         evalCriterion = "ClassificationError"
+MPI Rank 1:         evalCriterion = "ErrorPrediction"
 MPI Rank 1:         layerTypes = "Sigmoid"
 MPI Rank 1:         initValueScale = 1.0
 MPI Rank 1:         applyMeanVarNorm = true
@@ -811,7 +685,7 @@
 MPI Rank 1:              then CrossEntropyWithSoftmax(labels, outZ, tag='criterion')
 MPI Rank 1:              else Fail('unknown trainingCriterion ' + trainingCriterion)
 MPI Rank 1:         Err = if evalCriterion == 'Err' then
-MPI Rank 1:               ClassificationError(labels, outZ, tag='evaluation')
+MPI Rank 1:               ErrorPrediction(labels, outZ, tag='evaluation')
 MPI Rank 1:               else Fail('unknown evalCriterion ' + evalCriterion)
 MPI Rank 1:         logPrior = LogPrior(labels)
 MPI Rank 1:         // TODO: how to add a tag to an infix operation?
@@ -849,7 +723,6 @@
 MPI Rank 1:         miniBatchMode = "partial"
 MPI Rank 1:         randomize = "auto"
 MPI Rank 1:         verbosity = 0
-MPI Rank 1:         useMersenneTwisterRand=true
 MPI Rank 1:         features = [
 MPI Rank 1:             dim = 363
 MPI Rank 1:             type = "real"
@@ -864,34 +737,34 @@
 MPI Rank 1:     ]
 MPI Rank 1: ]
 MPI Rank 1: currentDirectory=C:\jenkins\workspace\CNTK-Test-Windows-W1\Tests\EndToEndTests\Speech\Data
-MPI Rank 1: RunDir=C:\Users\svcphil\AppData\Local\Temp\cntk-test-20160816031852.202534\Speech\DNN_Parallel1BitQuantization@release_cpu
+MPI Rank 1: RunDir=C:\Users\svcphil\AppData\Local\Temp\cntk-test-20160503132225.174972\Speech\DNN_Parallel1BitQuantization@release_cpu
 MPI Rank 1: DataDir=C:\jenkins\workspace\CNTK-Test-Windows-W1\Tests\EndToEndTests\Speech\Data
 MPI Rank 1: ConfigDir=C:\jenkins\workspace\CNTK-Test-Windows-W1\Tests\EndToEndTests\Speech\DNN
-MPI Rank 1: OutputDir=C:\Users\svcphil\AppData\Local\Temp\cntk-test-20160816031852.202534\Speech\DNN_Parallel1BitQuantization@release_cpu
+MPI Rank 1: OutputDir=C:\Users\svcphil\AppData\Local\Temp\cntk-test-20160503132225.174972\Speech\DNN_Parallel1BitQuantization@release_cpu
 MPI Rank 1: DeviceId=-1
 MPI Rank 1: timestamping=true
-MPI Rank 1: numCPUThreads=8
+MPI Rank 1: numCPUThreads=2
 MPI Rank 1: precision=double
 MPI Rank 1: speechTrain=[SGD=[ParallelTrain=[DataParallelSGD=[gradientBits=1]]]]
 MPI Rank 1: speechTrain=[SGD=[ParallelTrain=[parallelizationStartEpoch=2]]]
-MPI Rank 1: stderr=C:\Users\svcphil\AppData\Local\Temp\cntk-test-20160816031852.202534\Speech\DNN_Parallel1BitQuantization@release_cpu/stderr
-MPI Rank 1: 
-MPI Rank 1: 08/16/2016 03:18:59: <<<<<<<<<<<<<<<<<<<< RAW CONFIG (VARIABLES NOT RESOLVED)  <<<<<<<<<<<<<<<<<<<<
-MPI Rank 1: 
-MPI Rank 1: 08/16/2016 03:18:59: >>>>>>>>>>>>>>>>>>>> RAW CONFIG WITH ALL VARIABLES RESOLVED >>>>>>>>>>>>>>>>>>>>
-MPI Rank 1: 08/16/2016 03:18:59: precision = "float"
+MPI Rank 1: stderr=C:\Users\svcphil\AppData\Local\Temp\cntk-test-20160503132225.174972\Speech\DNN_Parallel1BitQuantization@release_cpu/stderr
+MPI Rank 1: 
+MPI Rank 1: 05/03/2016 13:22:28: <<<<<<<<<<<<<<<<<<<< RAW CONFIG (VARIABLES NOT RESOLVED)  <<<<<<<<<<<<<<<<<<<<
+MPI Rank 1: 
+MPI Rank 1: 05/03/2016 13:22:28: >>>>>>>>>>>>>>>>>>>> RAW CONFIG WITH ALL VARIABLES RESOLVED >>>>>>>>>>>>>>>>>>>>
+MPI Rank 1: 05/03/2016 13:22:28: precision = "float"
 MPI Rank 1: command = speechTrain
 MPI Rank 1: deviceId = -1
 MPI Rank 1: parallelTrain = true
 MPI Rank 1: speechTrain = [
 MPI Rank 1:     action = "train"
-MPI Rank 1:     modelPath = "C:\Users\svcphil\AppData\Local\Temp\cntk-test-20160816031852.202534\Speech\DNN_Parallel1BitQuantization@release_cpu/models/cntkSpeech.dnn"
+MPI Rank 1:     modelPath = "C:\Users\svcphil\AppData\Local\Temp\cntk-test-20160503132225.174972\Speech\DNN_Parallel1BitQuantization@release_cpu/models/cntkSpeech.dnn"
 MPI Rank 1:     deviceId = -1
 MPI Rank 1:     traceLevel = 1
 MPI Rank 1:     SimpleNetworkBuilder = [
 MPI Rank 1:         layerSizes = 363:512:512:132
 MPI Rank 1:         trainingCriterion = "CrossEntropyWithSoftmax"
-MPI Rank 1:         evalCriterion = "ClassificationError"
+MPI Rank 1:         evalCriterion = "ErrorPrediction"
 MPI Rank 1:         layerTypes = "Sigmoid"
 MPI Rank 1:         initValueScale = 1.0
 MPI Rank 1:         applyMeanVarNorm = true
@@ -917,7 +790,7 @@
 MPI Rank 1:              then CrossEntropyWithSoftmax(labels, outZ, tag='criterion')
 MPI Rank 1:              else Fail('unknown trainingCriterion ' + trainingCriterion)
 MPI Rank 1:         Err = if evalCriterion == 'Err' then
-MPI Rank 1:               ClassificationError(labels, outZ, tag='evaluation')
+MPI Rank 1:               ErrorPrediction(labels, outZ, tag='evaluation')
 MPI Rank 1:               else Fail('unknown evalCriterion ' + evalCriterion)
 MPI Rank 1:         logPrior = LogPrior(labels)
 MPI Rank 1:         // TODO: how to add a tag to an infix operation?
@@ -955,7 +828,6 @@
 MPI Rank 1:         miniBatchMode = "partial"
 MPI Rank 1:         randomize = "auto"
 MPI Rank 1:         verbosity = 0
-MPI Rank 1:         useMersenneTwisterRand=true
 MPI Rank 1:         features = [
 MPI Rank 1:             dim = 363
 MPI Rank 1:             type = "real"
@@ -970,40 +842,40 @@
 MPI Rank 1:     ]
 MPI Rank 1: ]
 MPI Rank 1: currentDirectory=C:\jenkins\workspace\CNTK-Test-Windows-W1\Tests\EndToEndTests\Speech\Data
-MPI Rank 1: RunDir=C:\Users\svcphil\AppData\Local\Temp\cntk-test-20160816031852.202534\Speech\DNN_Parallel1BitQuantization@release_cpu
+MPI Rank 1: RunDir=C:\Users\svcphil\AppData\Local\Temp\cntk-test-20160503132225.174972\Speech\DNN_Parallel1BitQuantization@release_cpu
 MPI Rank 1: DataDir=C:\jenkins\workspace\CNTK-Test-Windows-W1\Tests\EndToEndTests\Speech\Data
 MPI Rank 1: ConfigDir=C:\jenkins\workspace\CNTK-Test-Windows-W1\Tests\EndToEndTests\Speech\DNN
-MPI Rank 1: OutputDir=C:\Users\svcphil\AppData\Local\Temp\cntk-test-20160816031852.202534\Speech\DNN_Parallel1BitQuantization@release_cpu
+MPI Rank 1: OutputDir=C:\Users\svcphil\AppData\Local\Temp\cntk-test-20160503132225.174972\Speech\DNN_Parallel1BitQuantization@release_cpu
 MPI Rank 1: DeviceId=-1
 MPI Rank 1: timestamping=true
-MPI Rank 1: numCPUThreads=8
+MPI Rank 1: numCPUThreads=2
 MPI Rank 1: precision=double
 MPI Rank 1: speechTrain=[SGD=[ParallelTrain=[DataParallelSGD=[gradientBits=1]]]]
 MPI Rank 1: speechTrain=[SGD=[ParallelTrain=[parallelizationStartEpoch=2]]]
-MPI Rank 1: stderr=C:\Users\svcphil\AppData\Local\Temp\cntk-test-20160816031852.202534\Speech\DNN_Parallel1BitQuantization@release_cpu/stderr
-MPI Rank 1: 
-MPI Rank 1: 08/16/2016 03:19:00: <<<<<<<<<<<<<<<<<<<< RAW CONFIG WITH ALL VARIABLES RESOLVED <<<<<<<<<<<<<<<<<<<<
-MPI Rank 1: 
-MPI Rank 1: 08/16/2016 03:19:00: >>>>>>>>>>>>>>>>>>>> PROCESSED CONFIG WITH ALL VARIABLES RESOLVED >>>>>>>>>>>>>>>>>>>>
+MPI Rank 1: stderr=C:\Users\svcphil\AppData\Local\Temp\cntk-test-20160503132225.174972\Speech\DNN_Parallel1BitQuantization@release_cpu/stderr
+MPI Rank 1: 
+MPI Rank 1: 05/03/2016 13:22:28: <<<<<<<<<<<<<<<<<<<< RAW CONFIG WITH ALL VARIABLES RESOLVED <<<<<<<<<<<<<<<<<<<<
+MPI Rank 1: 
+MPI Rank 1: 05/03/2016 13:22:28: >>>>>>>>>>>>>>>>>>>> PROCESSED CONFIG WITH ALL VARIABLES RESOLVED >>>>>>>>>>>>>>>>>>>>
 MPI Rank 1: configparameters: cntk.cntk:command=speechTrain
 MPI Rank 1: configparameters: cntk.cntk:ConfigDir=C:\jenkins\workspace\CNTK-Test-Windows-W1\Tests\EndToEndTests\Speech\DNN
 MPI Rank 1: configparameters: cntk.cntk:currentDirectory=C:\jenkins\workspace\CNTK-Test-Windows-W1\Tests\EndToEndTests\Speech\Data
 MPI Rank 1: configparameters: cntk.cntk:DataDir=C:\jenkins\workspace\CNTK-Test-Windows-W1\Tests\EndToEndTests\Speech\Data
 MPI Rank 1: configparameters: cntk.cntk:deviceId=-1
-MPI Rank 1: configparameters: cntk.cntk:numCPUThreads=8
-MPI Rank 1: configparameters: cntk.cntk:OutputDir=C:\Users\svcphil\AppData\Local\Temp\cntk-test-20160816031852.202534\Speech\DNN_Parallel1BitQuantization@release_cpu
+MPI Rank 1: configparameters: cntk.cntk:numCPUThreads=2
+MPI Rank 1: configparameters: cntk.cntk:OutputDir=C:\Users\svcphil\AppData\Local\Temp\cntk-test-20160503132225.174972\Speech\DNN_Parallel1BitQuantization@release_cpu
 MPI Rank 1: configparameters: cntk.cntk:parallelTrain=true
 MPI Rank 1: configparameters: cntk.cntk:precision=double
-MPI Rank 1: configparameters: cntk.cntk:RunDir=C:\Users\svcphil\AppData\Local\Temp\cntk-test-20160816031852.202534\Speech\DNN_Parallel1BitQuantization@release_cpu
+MPI Rank 1: configparameters: cntk.cntk:RunDir=C:\Users\svcphil\AppData\Local\Temp\cntk-test-20160503132225.174972\Speech\DNN_Parallel1BitQuantization@release_cpu
 MPI Rank 1: configparameters: cntk.cntk:speechTrain=[
 MPI Rank 1:     action = "train"
-MPI Rank 1:     modelPath = "C:\Users\svcphil\AppData\Local\Temp\cntk-test-20160816031852.202534\Speech\DNN_Parallel1BitQuantization@release_cpu/models/cntkSpeech.dnn"
+MPI Rank 1:     modelPath = "C:\Users\svcphil\AppData\Local\Temp\cntk-test-20160503132225.174972\Speech\DNN_Parallel1BitQuantization@release_cpu/models/cntkSpeech.dnn"
 MPI Rank 1:     deviceId = -1
 MPI Rank 1:     traceLevel = 1
 MPI Rank 1:     SimpleNetworkBuilder = [
 MPI Rank 1:         layerSizes = 363:512:512:132
 MPI Rank 1:         trainingCriterion = "CrossEntropyWithSoftmax"
-MPI Rank 1:         evalCriterion = "ClassificationError"
+MPI Rank 1:         evalCriterion = "ErrorPrediction"
 MPI Rank 1:         layerTypes = "Sigmoid"
 MPI Rank 1:         initValueScale = 1.0
 MPI Rank 1:         applyMeanVarNorm = true
@@ -1029,7 +901,7 @@
 MPI Rank 1:              then CrossEntropyWithSoftmax(labels, outZ, tag='criterion')
 MPI Rank 1:              else Fail('unknown trainingCriterion ' + trainingCriterion)
 MPI Rank 1:         Err = if evalCriterion == 'Err' then
-MPI Rank 1:               ClassificationError(labels, outZ, tag='evaluation')
+MPI Rank 1:               ErrorPrediction(labels, outZ, tag='evaluation')
 MPI Rank 1:               else Fail('unknown evalCriterion ' + evalCriterion)
 MPI Rank 1:         logPrior = LogPrior(labels)
 MPI Rank 1:         // TODO: how to add a tag to an infix operation?
@@ -1067,7 +939,6 @@
 MPI Rank 1:         miniBatchMode = "partial"
 MPI Rank 1:         randomize = "auto"
 MPI Rank 1:         verbosity = 0
-MPI Rank 1:         useMersenneTwisterRand=true
 MPI Rank 1:         features = [
 MPI Rank 1:             dim = 363
 MPI Rank 1:             type = "real"
@@ -1082,23 +953,23 @@
 MPI Rank 1:     ]
 MPI Rank 1: ] [SGD=[ParallelTrain=[DataParallelSGD=[gradientBits=1]]]] [SGD=[ParallelTrain=[parallelizationStartEpoch=2]]]
 MPI Rank 1: 
-MPI Rank 1: configparameters: cntk.cntk:stderr=C:\Users\svcphil\AppData\Local\Temp\cntk-test-20160816031852.202534\Speech\DNN_Parallel1BitQuantization@release_cpu/stderr
+MPI Rank 1: configparameters: cntk.cntk:stderr=C:\Users\svcphil\AppData\Local\Temp\cntk-test-20160503132225.174972\Speech\DNN_Parallel1BitQuantization@release_cpu/stderr
 MPI Rank 1: configparameters: cntk.cntk:timestamping=true
-MPI Rank 1: 08/16/2016 03:19:00: <<<<<<<<<<<<<<<<<<<< PROCESSED CONFIG WITH ALL VARIABLES RESOLVED <<<<<<<<<<<<<<<<<<<<
-MPI Rank 1: 08/16/2016 03:19:00: Commands: speechTrain
-MPI Rank 1: 08/16/2016 03:19:00: Precision = "double"
-MPI Rank 1: 08/16/2016 03:19:00: Using 8 CPU threads.
-MPI Rank 1: 08/16/2016 03:19:00: CNTKModelPath: C:\Users\svcphil\AppData\Local\Temp\cntk-test-20160816031852.202534\Speech\DNN_Parallel1BitQuantization@release_cpu/models/cntkSpeech.dnn
-MPI Rank 1: 08/16/2016 03:19:00: CNTKCommandTrainInfo: speechTrain : 3
-MPI Rank 1: 08/16/2016 03:19:00: CNTKCommandTrainInfo: CNTKNoMoreCommands_Total : 3
-MPI Rank 1: 
-MPI Rank 1: 08/16/2016 03:19:00: ##############################################################################
-MPI Rank 1: 08/16/2016 03:19:00: #                                                                            #
-MPI Rank 1: 08/16/2016 03:19:00: # Action "train"                                                             #
-MPI Rank 1: 08/16/2016 03:19:00: #                                                                            #
-MPI Rank 1: 08/16/2016 03:19:00: ##############################################################################
-MPI Rank 1: 
-MPI Rank 1: 08/16/2016 03:19:00: CNTKCommandTrainBegin: speechTrain
+MPI Rank 1: 05/03/2016 13:22:28: <<<<<<<<<<<<<<<<<<<< PROCESSED CONFIG WITH ALL VARIABLES RESOLVED <<<<<<<<<<<<<<<<<<<<
+MPI Rank 1: 05/03/2016 13:22:28: Commands: speechTrain
+MPI Rank 1: 05/03/2016 13:22:28: Precision = "double"
+MPI Rank 1: 05/03/2016 13:22:28: Using 2 CPU threads.
+MPI Rank 1: 05/03/2016 13:22:28: CNTKModelPath: C:\Users\svcphil\AppData\Local\Temp\cntk-test-20160503132225.174972\Speech\DNN_Parallel1BitQuantization@release_cpu/models/cntkSpeech.dnn
+MPI Rank 1: 05/03/2016 13:22:28: CNTKCommandTrainInfo: speechTrain : 3
+MPI Rank 1: 05/03/2016 13:22:28: CNTKCommandTrainInfo: CNTKNoMoreCommands_Total : 3
+MPI Rank 1: 
+MPI Rank 1: 05/03/2016 13:22:28: ##############################################################################
+MPI Rank 1: 05/03/2016 13:22:28: #                                                                            #
+MPI Rank 1: 05/03/2016 13:22:28: # Action "train"                                                             #
+MPI Rank 1: 05/03/2016 13:22:28: #                                                                            #
+MPI Rank 1: 05/03/2016 13:22:28: ##############################################################################
+MPI Rank 1: 
+MPI Rank 1: 05/03/2016 13:22:28: CNTKCommandTrainBegin: speechTrain
 MPI Rank 1: SimpleNetworkBuilder Using CPU
 MPI Rank 1: reading script file glob_0000.scp ... 948 entries
 MPI Rank 1: total 132 state names in state list C:\jenkins\workspace\CNTK-Test-Windows-W1\Tests\EndToEndTests\Speech\Data/state.list
@@ -1107,25 +978,13 @@
 MPI Rank 1: label set 0: 129 classes
 MPI Rank 1: minibatchutterancesource: 948 utterances grouped into 3 chunks, av. chunk size: 316.0 utterances, 84244.7 frames
 MPI Rank 1: 
-MPI Rank 1: 08/16/2016 03:19:00: Creating virgin network.
-MPI Rank 1: Node 'W0' (LearnableParameter operation): Initializing Parameter[512 x 363] <- 0.000000.
-MPI Rank 1: Node 'W0' (LearnableParameter operation): Initializing Parameter[512 x 363] <- uniform(seed=1, range=0.050000*1.000000, onCPU=false).
-MPI Rank 1: Node 'B0' (LearnableParameter operation): Initializing Parameter[512 x 1] <- 0.000000.
-MPI Rank 1: Node 'B0' (LearnableParameter operation): Initializing Parameter[512 x 1] <- 0.000000.
-MPI Rank 1: Node 'W1' (LearnableParameter operation): Initializing Parameter[512 x 512] <- 0.000000.
-MPI Rank 1: Node 'W1' (LearnableParameter operation): Initializing Parameter[512 x 512] <- uniform(seed=2, range=0.050000*1.000000, onCPU=false).
-MPI Rank 1: Node 'B1' (LearnableParameter operation): Initializing Parameter[512 x 1] <- 0.000000.
-MPI Rank 1: Node 'B1' (LearnableParameter operation): Initializing Parameter[512 x 1] <- 0.000000.
-MPI Rank 1: Node 'W2' (LearnableParameter operation): Initializing Parameter[132 x 512] <- 0.000000.
-MPI Rank 1: Node 'W2' (LearnableParameter operation): Initializing Parameter[132 x 512] <- uniform(seed=3, range=0.050000*1.000000, onCPU=false).
-MPI Rank 1: Node 'B2' (LearnableParameter operation): Initializing Parameter[132 x 1] <- 0.000000.
-MPI Rank 1: Node 'B2' (LearnableParameter operation): Initializing Parameter[132 x 1] <- 0.000000.
+MPI Rank 1: 05/03/2016 13:22:29: Creating virgin network.
 MPI Rank 1: 
 MPI Rank 1: Post-processing network...
 MPI Rank 1: 
 MPI Rank 1: 7 roots:
 MPI Rank 1: 	CrossEntropyWithSoftmax = CrossEntropyWithSoftmax()
-MPI Rank 1: 	EvalClassificationError = ClassificationError()
+MPI Rank 1: 	EvalErrorPrediction = ErrorPrediction()
 MPI Rank 1: 	InvStdOfFeatures = InvStdDev()
 MPI Rank 1: 	MeanOfFeatures = Mean()
 MPI Rank 1: 	PosteriorProb = Softmax()
@@ -1154,7 +1013,7 @@
 MPI Rank 1: Validating --> B2 = LearnableParameter() :  -> [132 x 1]
 MPI Rank 1: Validating --> HLast = Plus (W2*H1, B2) : [132 x 1 x *], [132 x 1] -> [132 x 1 x *]
 MPI Rank 1: Validating --> CrossEntropyWithSoftmax = CrossEntropyWithSoftmax (labels, HLast) : [132 x *], [132 x 1 x *] -> [1]
-MPI Rank 1: Validating --> EvalClassificationError = ClassificationError (labels, HLast) : [132 x *], [132 x 1 x *] -> [1]
+MPI Rank 1: Validating --> EvalErrorPrediction = ErrorPrediction (labels, HLast) : [132 x *], [132 x 1 x *] -> [1]
 MPI Rank 1: Validating --> PosteriorProb = Softmax (HLast) : [132 x 1 x *] -> [132 x 1 x *]
 MPI Rank 1: Validating --> Prior = Mean (labels) : [132 x *] -> [132]
 MPI Rank 1: Validating --> LogOfPrior = Log (Prior) : [132] -> [132]
@@ -1171,45 +1030,21 @@
 MPI Rank 1: 
 MPI Rank 1: Post-processing network complete.
 MPI Rank 1: 
-MPI Rank 1: 08/16/2016 03:19:00: Created model with 25 nodes on CPU.
-MPI Rank 1: 
-MPI Rank 1: 08/16/2016 03:19:00: Training criterion node(s):
-MPI Rank 1: 08/16/2016 03:19:00: 	CrossEntropyWithSoftmax = CrossEntropyWithSoftmax
-MPI Rank 1: 
-<<<<<<< HEAD
-MPI Rank 1: 05/03/2016 13:22:29: 	EvalClassificationError = ClassificationError
-=======
-MPI Rank 1: 08/16/2016 03:19:00: Evaluation criterion node(s):
-MPI Rank 1: 08/16/2016 03:19:00: 	EvalErrorPrediction = ErrorPrediction
->>>>>>> 8493f118
+MPI Rank 1: 05/03/2016 13:22:29: Created model with 25 nodes on CPU.
+MPI Rank 1: 
+MPI Rank 1: 05/03/2016 13:22:29: Training criterion node(s):
+MPI Rank 1: 05/03/2016 13:22:29: 	CrossEntropyWithSoftmax = CrossEntropyWithSoftmax
+MPI Rank 1: 
+MPI Rank 1: 05/03/2016 13:22:29: Evaluation criterion node(s):
+MPI Rank 1: 
+MPI Rank 1: 05/03/2016 13:22:29: 	EvalErrorPrediction = ErrorPrediction
 MPI Rank 1: 
 MPI Rank 1: 
 MPI Rank 1: Allocating matrices for forward and/or backward propagation.
 MPI Rank 1: 
-MPI Rank 1: Memory Sharing: Out of 40 matrices, 19 are shared as 8, and 21 are not shared.
-MPI Rank 1: 
-MPI Rank 1: 	{ B1 : [512 x 1] (gradient)
-MPI Rank 1: 	  H2 : [512 x 1 x *] (gradient)
-MPI Rank 1: 	  HLast : [132 x 1 x *] (gradient) }
-MPI Rank 1: 	{ B0 : [512 x 1] (gradient)
-MPI Rank 1: 	  H1 : [512 x 1 x *] (gradient)
-MPI Rank 1: 	  W1*H1+B1 : [512 x 1 x *] (gradient)
-MPI Rank 1: 	  W2*H1 : [132 x 1 x *] }
-MPI Rank 1: 	{ HLast : [132 x 1 x *]
-MPI Rank 1: 	  W2 : [132 x 512] (gradient) }
-MPI Rank 1: 	{ H2 : [512 x 1 x *]
-MPI Rank 1: 	  W1*H1 : [512 x 1 x *] (gradient) }
-MPI Rank 1: 	{ H1 : [512 x 1 x *]
-MPI Rank 1: 	  W0*features : [512 x *] (gradient) }
-MPI Rank 1: 	{ W0 : [512 x 363] (gradient)
-MPI Rank 1: 	  W0*features+B0 : [512 x 1 x *] }
-MPI Rank 1: 	{ W0*features+B0 : [512 x 1 x *] (gradient)
-MPI Rank 1: 	  W1*H1 : [512 x 1 x *] }
-MPI Rank 1: 	{ W1 : [512 x 512] (gradient)
-MPI Rank 1: 	  W1*H1+B1 : [512 x 1 x *] }
-MPI Rank 1: 
-<<<<<<< HEAD
-MPI Rank 1: 0000000000000000: {[EvalClassificationError Gradient[1]] [InvStdOfFeatures Gradient[363]] [LogOfPrior Gradient[132]] [MVNormalizedFeatures Gradient[363 x *]] [MeanOfFeatures Gradient[363]] [PosteriorProb Gradient[132 x 1 x *]] [PosteriorProb Value[132 x 1 x *]] [Prior Gradient[132]] [ScaledLogLikelihood Gradient[132 x 1 x *]] [features Gradient[363 x *]] [labels Gradient[132 x *]] }
+MPI Rank 1: Memory Sharing Structure:
+MPI Rank 1: 
+MPI Rank 1: 0000000000000000: {[EvalErrorPrediction Gradient[1]] [InvStdOfFeatures Gradient[363]] [LogOfPrior Gradient[132]] [MVNormalizedFeatures Gradient[363 x *]] [MeanOfFeatures Gradient[363]] [PosteriorProb Gradient[132 x 1 x *]] [PosteriorProb Value[132 x 1 x *]] [Prior Gradient[132]] [ScaledLogLikelihood Gradient[132 x 1 x *]] [features Gradient[363 x *]] [labels Gradient[132 x *]] }
 MPI Rank 1: 0000008599E01660: {[features Value[363 x *]] }
 MPI Rank 1: 0000008599E01980: {[MeanOfFeatures Value[363]] }
 MPI Rank 1: 0000008599E01AC0: {[W0 Value[512 x 363]] }
@@ -1224,7 +1059,7 @@
 MPI Rank 1: 0000008599E167E0: {[B0 Gradient[512 x 1]] [H1 Gradient[512 x 1 x *]] [W1*H1+B1 Gradient[512 x 1 x *]] [W2*H1 Value[132 x 1 x *]] }
 MPI Rank 1: 0000008599E169C0: {[CrossEntropyWithSoftmax Gradient[1]] }
 MPI Rank 1: 0000008599E16A60: {[B1 Gradient[512 x 1]] [H2 Gradient[512 x 1 x *]] [HLast Gradient[132 x 1 x *]] }
-MPI Rank 1: 0000008599E16B00: {[EvalClassificationError Value[1]] }
+MPI Rank 1: 0000008599E16B00: {[EvalErrorPrediction Value[1]] }
 MPI Rank 1: 0000008599E16EC0: {[B1 Value[512 x 1]] }
 MPI Rank 1: 0000008599E170A0: {[B2 Value[132 x 1]] }
 MPI Rank 1: 0000008599E171E0: {[W1 Value[512 x 512]] }
@@ -1238,188 +1073,109 @@
 MPI Rank 1: 0000008599E17BE0: {[labels Value[132 x *]] }
 MPI Rank 1: 0000008599E34360: {[B2 Gradient[132 x 1]] }
 MPI Rank 1: 0000008599E35DA0: {[W2*H1 Gradient[132 x 1 x *]] }
-=======
->>>>>>> 8493f118
-MPI Rank 1: 
-MPI Rank 1: 08/16/2016 03:19:00: Training 516740 parameters in 6 out of 6 parameter tensors and 15 nodes with gradient:
-MPI Rank 1: 
-MPI Rank 1: 08/16/2016 03:19:00: 	Node 'B0' (LearnableParameter operation) : [512 x 1]
-MPI Rank 1: 08/16/2016 03:19:00: 	Node 'B1' (LearnableParameter operation) : [512 x 1]
-MPI Rank 1: 08/16/2016 03:19:00: 	Node 'B2' (LearnableParameter operation) : [132 x 1]
-MPI Rank 1: 08/16/2016 03:19:00: 	Node 'W0' (LearnableParameter operation) : [512 x 363]
-MPI Rank 1: 08/16/2016 03:19:00: 	Node 'W1' (LearnableParameter operation) : [512 x 512]
-MPI Rank 1: 08/16/2016 03:19:00: 	Node 'W2' (LearnableParameter operation) : [132 x 512]
-MPI Rank 1: 
-MPI Rank 1: 
-MPI Rank 1: 08/16/2016 03:19:00: Precomputing --> 3 PreCompute nodes found.
-MPI Rank 1: 
-MPI Rank 1: 08/16/2016 03:19:00: 	MeanOfFeatures = Mean()
-MPI Rank 1: 08/16/2016 03:19:00: 	InvStdOfFeatures = InvStdDev()
-MPI Rank 1: 08/16/2016 03:19:00: 	Prior = Mean()
+MPI Rank 1: 
+MPI Rank 1: 
+MPI Rank 1: 05/03/2016 13:22:29: Precomputing --> 3 PreCompute nodes found.
+MPI Rank 1: 
+MPI Rank 1: 05/03/2016 13:22:29: 	MeanOfFeatures = Mean()
+MPI Rank 1: 05/03/2016 13:22:29: 	InvStdOfFeatures = InvStdDev()
+MPI Rank 1: 05/03/2016 13:22:29: 	Prior = Mean()
 MPI Rank 1: minibatchiterator: epoch 0: frames [0..252734] (first utterance at frame 0), data subset 0 of 1, with 1 datapasses
 MPI Rank 1: requiredata: determined feature kind as 33-dimensional 'USER' with frame shift 10.0 ms
 MPI Rank 1: 
-MPI Rank 1: 08/16/2016 03:19:04: Precomputing --> Completed.
-MPI Rank 1: 
-MPI Rank 1: 
-MPI Rank 1: 08/16/2016 03:19:04: Starting Epoch 1: learning rate per sample = 0.015625  effective momentum = 0.900000  momentum as time constant = 607.4 samples
+MPI Rank 1: 05/03/2016 13:22:32: Precomputing --> Completed.
+MPI Rank 1: 
+MPI Rank 1: 
+MPI Rank 1: 05/03/2016 13:22:32: Starting Epoch 1: learning rate per sample = 0.015625  effective momentum = 0.900000  momentum as time constant = 607.4 samples
 MPI Rank 1: minibatchiterator: epoch 0: frames [0..20480] (first utterance at frame 0), data subset 0 of 1, with 1 datapasses
 MPI Rank 1: 
-<<<<<<< HEAD
 MPI Rank 1: 05/03/2016 13:22:32: Starting minibatch loop.
-MPI Rank 1: 05/03/2016 13:22:32:  Epoch[ 1 of 3]-Minibatch[   1-  10, 3.13%]: CrossEntropyWithSoftmax = 4.46944908 * 640; EvalClassificationError = 0.90781250 * 640; time = 0.7625s; samplesPerSecond = 839.4
-MPI Rank 1: 05/03/2016 13:22:33:  Epoch[ 1 of 3]-Minibatch[  11-  20, 6.25%]: CrossEntropyWithSoftmax = 4.22299987 * 640; EvalClassificationError = 0.90156250 * 640; time = 0.7673s; samplesPerSecond = 834.1
-MPI Rank 1: 05/03/2016 13:22:34:  Epoch[ 1 of 3]-Minibatch[  21-  30, 9.38%]: CrossEntropyWithSoftmax = 3.93971343 * 640; EvalClassificationError = 0.84687500 * 640; time = 0.7499s; samplesPerSecond = 853.4
-MPI Rank 1: 05/03/2016 13:22:35:  Epoch[ 1 of 3]-Minibatch[  31-  40, 12.50%]: CrossEntropyWithSoftmax = 3.92341692 * 640; EvalClassificationError = 0.90468750 * 640; time = 0.7636s; samplesPerSecond = 838.1
-MPI Rank 1: 05/03/2016 13:22:35:  Epoch[ 1 of 3]-Minibatch[  41-  50, 15.63%]: CrossEntropyWithSoftmax = 3.84074483 * 640; EvalClassificationError = 0.91093750 * 640; time = 0.7485s; samplesPerSecond = 855.0
-MPI Rank 1: 05/03/2016 13:22:36:  Epoch[ 1 of 3]-Minibatch[  51-  60, 18.75%]: CrossEntropyWithSoftmax = 3.71252184 * 640; EvalClassificationError = 0.88437500 * 640; time = 0.7642s; samplesPerSecond = 837.5
-MPI Rank 1: 05/03/2016 13:22:37:  Epoch[ 1 of 3]-Minibatch[  61-  70, 21.88%]: CrossEntropyWithSoftmax = 3.51563464 * 640; EvalClassificationError = 0.82500000 * 640; time = 0.7354s; samplesPerSecond = 870.2
-MPI Rank 1: 05/03/2016 13:22:38:  Epoch[ 1 of 3]-Minibatch[  71-  80, 25.00%]: CrossEntropyWithSoftmax = 3.49349060 * 640; EvalClassificationError = 0.81093750 * 640; time = 0.7195s; samplesPerSecond = 889.5
-MPI Rank 1: 05/03/2016 13:22:38:  Epoch[ 1 of 3]-Minibatch[  81-  90, 28.13%]: CrossEntropyWithSoftmax = 3.34740070 * 640; EvalClassificationError = 0.76562500 * 640; time = 0.7305s; samplesPerSecond = 876.1
-MPI Rank 1: 05/03/2016 13:22:39:  Epoch[ 1 of 3]-Minibatch[  91- 100, 31.25%]: CrossEntropyWithSoftmax = 3.51960918 * 640; EvalClassificationError = 0.79843750 * 640; time = 0.7650s; samplesPerSecond = 836.5
-MPI Rank 1: 05/03/2016 13:22:40:  Epoch[ 1 of 3]-Minibatch[ 101- 110, 34.38%]: CrossEntropyWithSoftmax = 3.24656049 * 640; EvalClassificationError = 0.80312500 * 640; time = 0.7467s; samplesPerSecond = 857.1
-MPI Rank 1: 05/03/2016 13:22:41:  Epoch[ 1 of 3]-Minibatch[ 111- 120, 37.50%]: CrossEntropyWithSoftmax = 3.33397669 * 640; EvalClassificationError = 0.80000000 * 640; time = 0.7897s; samplesPerSecond = 810.4
-MPI Rank 1: 05/03/2016 13:22:41:  Epoch[ 1 of 3]-Minibatch[ 121- 130, 40.63%]: CrossEntropyWithSoftmax = 3.17780980 * 640; EvalClassificationError = 0.77031250 * 640; time = 0.7444s; samplesPerSecond = 859.8
-MPI Rank 1: 05/03/2016 13:22:42:  Epoch[ 1 of 3]-Minibatch[ 131- 140, 43.75%]: CrossEntropyWithSoftmax = 3.09845902 * 640; EvalClassificationError = 0.76875000 * 640; time = 0.7452s; samplesPerSecond = 858.8
-MPI Rank 1: 05/03/2016 13:22:43:  Epoch[ 1 of 3]-Minibatch[ 141- 150, 46.88%]: CrossEntropyWithSoftmax = 3.06458212 * 640; EvalClassificationError = 0.72968750 * 640; time = 0.7058s; samplesPerSecond = 906.8
-MPI Rank 1: 05/03/2016 13:22:44:  Epoch[ 1 of 3]-Minibatch[ 151- 160, 50.00%]: CrossEntropyWithSoftmax = 2.91633510 * 640; EvalClassificationError = 0.69531250 * 640; time = 0.7217s; samplesPerSecond = 886.8
-MPI Rank 1: 05/03/2016 13:22:44:  Epoch[ 1 of 3]-Minibatch[ 161- 170, 53.13%]: CrossEntropyWithSoftmax = 2.90607468 * 640; EvalClassificationError = 0.73281250 * 640; time = 0.7888s; samplesPerSecond = 811.4
-MPI Rank 1: 05/03/2016 13:22:45:  Epoch[ 1 of 3]-Minibatch[ 171- 180, 56.25%]: CrossEntropyWithSoftmax = 2.74095059 * 640; EvalClassificationError = 0.65937500 * 640; time = 0.7427s; samplesPerSecond = 861.7
-MPI Rank 1: 05/03/2016 13:22:46:  Epoch[ 1 of 3]-Minibatch[ 181- 190, 59.38%]: CrossEntropyWithSoftmax = 2.67087924 * 640; EvalClassificationError = 0.67343750 * 640; time = 0.7223s; samplesPerSecond = 886.1
-MPI Rank 1: 05/03/2016 13:22:47:  Epoch[ 1 of 3]-Minibatch[ 191- 200, 62.50%]: CrossEntropyWithSoftmax = 2.67609083 * 640; EvalClassificationError = 0.66406250 * 640; time = 0.7241s; samplesPerSecond = 883.8
-MPI Rank 1: 05/03/2016 13:22:47:  Epoch[ 1 of 3]-Minibatch[ 201- 210, 65.63%]: CrossEntropyWithSoftmax = 2.54732903 * 640; EvalClassificationError = 0.62968750 * 640; time = 0.7480s; samplesPerSecond = 855.6
-MPI Rank 1: 05/03/2016 13:22:48:  Epoch[ 1 of 3]-Minibatch[ 211- 220, 68.75%]: CrossEntropyWithSoftmax = 2.61925710 * 640; EvalClassificationError = 0.67343750 * 640; time = 0.7535s; samplesPerSecond = 849.4
-MPI Rank 1: 05/03/2016 13:22:49:  Epoch[ 1 of 3]-Minibatch[ 221- 230, 71.88%]: CrossEntropyWithSoftmax = 2.52388480 * 640; EvalClassificationError = 0.65781250 * 640; time = 0.7494s; samplesPerSecond = 854.1
-MPI Rank 1: 05/03/2016 13:22:50:  Epoch[ 1 of 3]-Minibatch[ 231- 240, 75.00%]: CrossEntropyWithSoftmax = 2.47544601 * 640; EvalClassificationError = 0.63437500 * 640; time = 0.7593s; samplesPerSecond = 842.9
-MPI Rank 1: 05/03/2016 13:22:50:  Epoch[ 1 of 3]-Minibatch[ 241- 250, 78.13%]: CrossEntropyWithSoftmax = 2.43265158 * 640; EvalClassificationError = 0.61406250 * 640; time = 0.7290s; samplesPerSecond = 877.9
-MPI Rank 1: 05/03/2016 13:22:51:  Epoch[ 1 of 3]-Minibatch[ 251- 260, 81.25%]: CrossEntropyWithSoftmax = 2.41728740 * 640; EvalClassificationError = 0.63125000 * 640; time = 0.7203s; samplesPerSecond = 888.5
-MPI Rank 1: 05/03/2016 13:22:52:  Epoch[ 1 of 3]-Minibatch[ 261- 270, 84.38%]: CrossEntropyWithSoftmax = 2.17674793 * 640; EvalClassificationError = 0.57812500 * 640; time = 0.7572s; samplesPerSecond = 845.2
-MPI Rank 1: 05/03/2016 13:22:53:  Epoch[ 1 of 3]-Minibatch[ 271- 280, 87.50%]: CrossEntropyWithSoftmax = 2.31020940 * 640; EvalClassificationError = 0.64062500 * 640; time = 0.7505s; samplesPerSecond = 852.8
-MPI Rank 1: 05/03/2016 13:22:53:  Epoch[ 1 of 3]-Minibatch[ 281- 290, 90.63%]: CrossEntropyWithSoftmax = 2.26400612 * 640; EvalClassificationError = 0.61093750 * 640; time = 0.7677s; samplesPerSecond = 833.7
-MPI Rank 1: 05/03/2016 13:22:54:  Epoch[ 1 of 3]-Minibatch[ 291- 300, 93.75%]: CrossEntropyWithSoftmax = 2.15885172 * 640; EvalClassificationError = 0.58281250 * 640; time = 0.7958s; samplesPerSecond = 804.2
-MPI Rank 1: 05/03/2016 13:22:55:  Epoch[ 1 of 3]-Minibatch[ 301- 310, 96.88%]: CrossEntropyWithSoftmax = 2.22712855 * 640; EvalClassificationError = 0.59218750 * 640; time = 0.3579s; samplesPerSecond = 1788.1
-MPI Rank 1: 05/03/2016 13:22:55:  Epoch[ 1 of 3]-Minibatch[ 311- 320, 100.00%]: CrossEntropyWithSoftmax = 2.25604782 * 640; EvalClassificationError = 0.60625000 * 640; time = 0.2411s; samplesPerSecond = 2655.0
-MPI Rank 1: 05/03/2016 13:22:55: Finished Epoch[ 1 of 3]: [Training] CrossEntropyWithSoftmax = 3.00704835 * 20480; EvalClassificationError = 0.72827148 * 20480; totalSamplesSeen = 20480; learningRatePerSample = 0.015625; epochTime=23.0846s
-=======
-MPI Rank 1: 08/16/2016 03:19:04: Starting minibatch loop.
-MPI Rank 1: 08/16/2016 03:19:04:  Epoch[ 1 of 3]-Minibatch[   1-  10, 3.13%]: CrossEntropyWithSoftmax = 4.56731190 * 640; EvalErrorPrediction = 0.91718750 * 640; time = 0.1184s; samplesPerSecond = 5404.2
-MPI Rank 1: 08/16/2016 03:19:04:  Epoch[ 1 of 3]-Minibatch[  11-  20, 6.25%]: CrossEntropyWithSoftmax = 4.31208878 * 640; EvalErrorPrediction = 0.92812500 * 640; time = 0.0985s; samplesPerSecond = 6499.5
-MPI Rank 1: 08/16/2016 03:19:04:  Epoch[ 1 of 3]-Minibatch[  21-  30, 9.38%]: CrossEntropyWithSoftmax = 3.97319840 * 640; EvalErrorPrediction = 0.87343750 * 640; time = 0.1028s; samplesPerSecond = 6226.7
-MPI Rank 1: 08/16/2016 03:19:04:  Epoch[ 1 of 3]-Minibatch[  31-  40, 12.50%]: CrossEntropyWithSoftmax = 3.73308124 * 640; EvalErrorPrediction = 0.84531250 * 640; time = 0.0998s; samplesPerSecond = 6412.8
-MPI Rank 1: 08/16/2016 03:19:04:  Epoch[ 1 of 3]-Minibatch[  41-  50, 15.63%]: CrossEntropyWithSoftmax = 3.83238242 * 640; EvalErrorPrediction = 0.86406250 * 640; time = 0.0983s; samplesPerSecond = 6513.6
-MPI Rank 1: 08/16/2016 03:19:04:  Epoch[ 1 of 3]-Minibatch[  51-  60, 18.75%]: CrossEntropyWithSoftmax = 3.69914238 * 640; EvalErrorPrediction = 0.86093750 * 640; time = 0.0977s; samplesPerSecond = 6550.6
-MPI Rank 1: 08/16/2016 03:19:04:  Epoch[ 1 of 3]-Minibatch[  61-  70, 21.88%]: CrossEntropyWithSoftmax = 3.40238588 * 640; EvalErrorPrediction = 0.77812500 * 640; time = 0.1028s; samplesPerSecond = 6224.5
-MPI Rank 1: 08/16/2016 03:19:04:  Epoch[ 1 of 3]-Minibatch[  71-  80, 25.00%]: CrossEntropyWithSoftmax = 3.51740313 * 640; EvalErrorPrediction = 0.83750000 * 640; time = 0.0998s; samplesPerSecond = 6411.4
-MPI Rank 1: 08/16/2016 03:19:05:  Epoch[ 1 of 3]-Minibatch[  81-  90, 28.13%]: CrossEntropyWithSoftmax = 3.50059778 * 640; EvalErrorPrediction = 0.81250000 * 640; time = 0.1033s; samplesPerSecond = 6193.1
-MPI Rank 1: 08/16/2016 03:19:05:  Epoch[ 1 of 3]-Minibatch[  91- 100, 31.25%]: CrossEntropyWithSoftmax = 3.39301549 * 640; EvalErrorPrediction = 0.80156250 * 640; time = 0.1021s; samplesPerSecond = 6270.7
-MPI Rank 1: 08/16/2016 03:19:05:  Epoch[ 1 of 3]-Minibatch[ 101- 110, 34.38%]: CrossEntropyWithSoftmax = 3.48832144 * 640; EvalErrorPrediction = 0.82187500 * 640; time = 0.0947s; samplesPerSecond = 6757.0
-MPI Rank 1: 08/16/2016 03:19:05:  Epoch[ 1 of 3]-Minibatch[ 111- 120, 37.50%]: CrossEntropyWithSoftmax = 3.23814723 * 640; EvalErrorPrediction = 0.77031250 * 640; time = 0.0993s; samplesPerSecond = 6443.8
-MPI Rank 1: 08/16/2016 03:19:05:  Epoch[ 1 of 3]-Minibatch[ 121- 130, 40.63%]: CrossEntropyWithSoftmax = 3.14333583 * 640; EvalErrorPrediction = 0.76093750 * 640; time = 0.1026s; samplesPerSecond = 6236.5
-MPI Rank 1: 08/16/2016 03:19:05:  Epoch[ 1 of 3]-Minibatch[ 131- 140, 43.75%]: CrossEntropyWithSoftmax = 3.01547841 * 640; EvalErrorPrediction = 0.73906250 * 640; time = 0.1053s; samplesPerSecond = 6079.8
-MPI Rank 1: 08/16/2016 03:19:05:  Epoch[ 1 of 3]-Minibatch[ 141- 150, 46.88%]: CrossEntropyWithSoftmax = 2.91114805 * 640; EvalErrorPrediction = 0.71093750 * 640; time = 0.1079s; samplesPerSecond = 5929.4
-MPI Rank 1: 08/16/2016 03:19:05:  Epoch[ 1 of 3]-Minibatch[ 151- 160, 50.00%]: CrossEntropyWithSoftmax = 3.06450741 * 640; EvalErrorPrediction = 0.74375000 * 640; time = 0.1038s; samplesPerSecond = 6167.4
-MPI Rank 1: 08/16/2016 03:19:05:  Epoch[ 1 of 3]-Minibatch[ 161- 170, 53.13%]: CrossEntropyWithSoftmax = 2.77009796 * 640; EvalErrorPrediction = 0.69531250 * 640; time = 0.1006s; samplesPerSecond = 6362.9
-MPI Rank 1: 08/16/2016 03:19:05:  Epoch[ 1 of 3]-Minibatch[ 171- 180, 56.25%]: CrossEntropyWithSoftmax = 2.67234909 * 640; EvalErrorPrediction = 0.64531250 * 640; time = 0.1004s; samplesPerSecond = 6372.7
-MPI Rank 1: 08/16/2016 03:19:06:  Epoch[ 1 of 3]-Minibatch[ 181- 190, 59.38%]: CrossEntropyWithSoftmax = 2.76324613 * 640; EvalErrorPrediction = 0.69843750 * 640; time = 0.0987s; samplesPerSecond = 6481.9
-MPI Rank 1: 08/16/2016 03:19:06:  Epoch[ 1 of 3]-Minibatch[ 191- 200, 62.50%]: CrossEntropyWithSoftmax = 2.70050608 * 640; EvalErrorPrediction = 0.68125000 * 640; time = 0.0996s; samplesPerSecond = 6428.0
-MPI Rank 1: 08/16/2016 03:19:06:  Epoch[ 1 of 3]-Minibatch[ 201- 210, 65.63%]: CrossEntropyWithSoftmax = 2.56019594 * 640; EvalErrorPrediction = 0.65312500 * 640; time = 0.1059s; samplesPerSecond = 6041.7
-MPI Rank 1: 08/16/2016 03:19:06:  Epoch[ 1 of 3]-Minibatch[ 211- 220, 68.75%]: CrossEntropyWithSoftmax = 2.56796356 * 640; EvalErrorPrediction = 0.63906250 * 640; time = 0.1059s; samplesPerSecond = 6044.4
-MPI Rank 1: 08/16/2016 03:19:06:  Epoch[ 1 of 3]-Minibatch[ 221- 230, 71.88%]: CrossEntropyWithSoftmax = 2.51054929 * 640; EvalErrorPrediction = 0.65000000 * 640; time = 0.1055s; samplesPerSecond = 6067.4
-MPI Rank 1: 08/16/2016 03:19:06:  Epoch[ 1 of 3]-Minibatch[ 231- 240, 75.00%]: CrossEntropyWithSoftmax = 2.52174700 * 640; EvalErrorPrediction = 0.65468750 * 640; time = 0.1031s; samplesPerSecond = 6207.6
-MPI Rank 1: 08/16/2016 03:19:06:  Epoch[ 1 of 3]-Minibatch[ 241- 250, 78.13%]: CrossEntropyWithSoftmax = 2.45943503 * 640; EvalErrorPrediction = 0.62812500 * 640; time = 0.1068s; samplesPerSecond = 5994.6
-MPI Rank 1: 08/16/2016 03:19:06:  Epoch[ 1 of 3]-Minibatch[ 251- 260, 81.25%]: CrossEntropyWithSoftmax = 2.36070476 * 640; EvalErrorPrediction = 0.62031250 * 640; time = 0.1001s; samplesPerSecond = 6392.7
-MPI Rank 1: 08/16/2016 03:19:06:  Epoch[ 1 of 3]-Minibatch[ 261- 270, 84.38%]: CrossEntropyWithSoftmax = 2.22167676 * 640; EvalErrorPrediction = 0.58125000 * 640; time = 0.1046s; samplesPerSecond = 6118.6
-MPI Rank 1: 08/16/2016 03:19:07:  Epoch[ 1 of 3]-Minibatch[ 271- 280, 87.50%]: CrossEntropyWithSoftmax = 2.48104909 * 640; EvalErrorPrediction = 0.66093750 * 640; time = 0.1057s; samplesPerSecond = 6053.9
-MPI Rank 1: 08/16/2016 03:19:07:  Epoch[ 1 of 3]-Minibatch[ 281- 290, 90.63%]: CrossEntropyWithSoftmax = 2.23253572 * 640; EvalErrorPrediction = 0.58906250 * 640; time = 0.1048s; samplesPerSecond = 6105.4
-MPI Rank 1: 08/16/2016 03:19:07:  Epoch[ 1 of 3]-Minibatch[ 291- 300, 93.75%]: CrossEntropyWithSoftmax = 2.22145425 * 640; EvalErrorPrediction = 0.60312500 * 640; time = 0.0922s; samplesPerSecond = 6938.0
-MPI Rank 1: 08/16/2016 03:19:07:  Epoch[ 1 of 3]-Minibatch[ 301- 310, 96.88%]: CrossEntropyWithSoftmax = 2.21771892 * 640; EvalErrorPrediction = 0.58125000 * 640; time = 0.0938s; samplesPerSecond = 6824.1
-MPI Rank 1: 08/16/2016 03:19:07:  Epoch[ 1 of 3]-Minibatch[ 311- 320, 100.00%]: CrossEntropyWithSoftmax = 2.19995645 * 640; EvalErrorPrediction = 0.59843750 * 640; time = 0.0847s; samplesPerSecond = 7551.9
-MPI Rank 1: 08/16/2016 03:19:07: Finished Epoch[ 1 of 3]: [Training] CrossEntropyWithSoftmax = 3.00789787 * 20480; EvalErrorPrediction = 0.72641602 * 20480; totalSamplesSeen = 20480; learningRatePerSample = 0.015625; epochTime=3.27584s
->>>>>>> 8493f118
-MPI Rank 1: 
-MPI Rank 1: 08/16/2016 03:19:07: Starting Epoch 2: learning rate per sample = 0.001953  effective momentum = 0.656119  momentum as time constant = 607.5 samples
+MPI Rank 1: 05/03/2016 13:22:32:  Epoch[ 1 of 3]-Minibatch[   1-  10, 3.13%]: CrossEntropyWithSoftmax = 4.46944908 * 640; EvalErrorPrediction = 0.90781250 * 640; time = 0.7625s; samplesPerSecond = 839.4
+MPI Rank 1: 05/03/2016 13:22:33:  Epoch[ 1 of 3]-Minibatch[  11-  20, 6.25%]: CrossEntropyWithSoftmax = 4.22299987 * 640; EvalErrorPrediction = 0.90156250 * 640; time = 0.7673s; samplesPerSecond = 834.1
+MPI Rank 1: 05/03/2016 13:22:34:  Epoch[ 1 of 3]-Minibatch[  21-  30, 9.38%]: CrossEntropyWithSoftmax = 3.93971343 * 640; EvalErrorPrediction = 0.84687500 * 640; time = 0.7499s; samplesPerSecond = 853.4
+MPI Rank 1: 05/03/2016 13:22:35:  Epoch[ 1 of 3]-Minibatch[  31-  40, 12.50%]: CrossEntropyWithSoftmax = 3.92341692 * 640; EvalErrorPrediction = 0.90468750 * 640; time = 0.7636s; samplesPerSecond = 838.1
+MPI Rank 1: 05/03/2016 13:22:35:  Epoch[ 1 of 3]-Minibatch[  41-  50, 15.63%]: CrossEntropyWithSoftmax = 3.84074483 * 640; EvalErrorPrediction = 0.91093750 * 640; time = 0.7485s; samplesPerSecond = 855.0
+MPI Rank 1: 05/03/2016 13:22:36:  Epoch[ 1 of 3]-Minibatch[  51-  60, 18.75%]: CrossEntropyWithSoftmax = 3.71252184 * 640; EvalErrorPrediction = 0.88437500 * 640; time = 0.7642s; samplesPerSecond = 837.5
+MPI Rank 1: 05/03/2016 13:22:37:  Epoch[ 1 of 3]-Minibatch[  61-  70, 21.88%]: CrossEntropyWithSoftmax = 3.51563464 * 640; EvalErrorPrediction = 0.82500000 * 640; time = 0.7354s; samplesPerSecond = 870.2
+MPI Rank 1: 05/03/2016 13:22:38:  Epoch[ 1 of 3]-Minibatch[  71-  80, 25.00%]: CrossEntropyWithSoftmax = 3.49349060 * 640; EvalErrorPrediction = 0.81093750 * 640; time = 0.7195s; samplesPerSecond = 889.5
+MPI Rank 1: 05/03/2016 13:22:38:  Epoch[ 1 of 3]-Minibatch[  81-  90, 28.13%]: CrossEntropyWithSoftmax = 3.34740070 * 640; EvalErrorPrediction = 0.76562500 * 640; time = 0.7305s; samplesPerSecond = 876.1
+MPI Rank 1: 05/03/2016 13:22:39:  Epoch[ 1 of 3]-Minibatch[  91- 100, 31.25%]: CrossEntropyWithSoftmax = 3.51960918 * 640; EvalErrorPrediction = 0.79843750 * 640; time = 0.7650s; samplesPerSecond = 836.5
+MPI Rank 1: 05/03/2016 13:22:40:  Epoch[ 1 of 3]-Minibatch[ 101- 110, 34.38%]: CrossEntropyWithSoftmax = 3.24656049 * 640; EvalErrorPrediction = 0.80312500 * 640; time = 0.7467s; samplesPerSecond = 857.1
+MPI Rank 1: 05/03/2016 13:22:41:  Epoch[ 1 of 3]-Minibatch[ 111- 120, 37.50%]: CrossEntropyWithSoftmax = 3.33397669 * 640; EvalErrorPrediction = 0.80000000 * 640; time = 0.7897s; samplesPerSecond = 810.4
+MPI Rank 1: 05/03/2016 13:22:41:  Epoch[ 1 of 3]-Minibatch[ 121- 130, 40.63%]: CrossEntropyWithSoftmax = 3.17780980 * 640; EvalErrorPrediction = 0.77031250 * 640; time = 0.7444s; samplesPerSecond = 859.8
+MPI Rank 1: 05/03/2016 13:22:42:  Epoch[ 1 of 3]-Minibatch[ 131- 140, 43.75%]: CrossEntropyWithSoftmax = 3.09845902 * 640; EvalErrorPrediction = 0.76875000 * 640; time = 0.7452s; samplesPerSecond = 858.8
+MPI Rank 1: 05/03/2016 13:22:43:  Epoch[ 1 of 3]-Minibatch[ 141- 150, 46.88%]: CrossEntropyWithSoftmax = 3.06458212 * 640; EvalErrorPrediction = 0.72968750 * 640; time = 0.7058s; samplesPerSecond = 906.8
+MPI Rank 1: 05/03/2016 13:22:44:  Epoch[ 1 of 3]-Minibatch[ 151- 160, 50.00%]: CrossEntropyWithSoftmax = 2.91633510 * 640; EvalErrorPrediction = 0.69531250 * 640; time = 0.7217s; samplesPerSecond = 886.8
+MPI Rank 1: 05/03/2016 13:22:44:  Epoch[ 1 of 3]-Minibatch[ 161- 170, 53.13%]: CrossEntropyWithSoftmax = 2.90607468 * 640; EvalErrorPrediction = 0.73281250 * 640; time = 0.7888s; samplesPerSecond = 811.4
+MPI Rank 1: 05/03/2016 13:22:45:  Epoch[ 1 of 3]-Minibatch[ 171- 180, 56.25%]: CrossEntropyWithSoftmax = 2.74095059 * 640; EvalErrorPrediction = 0.65937500 * 640; time = 0.7427s; samplesPerSecond = 861.7
+MPI Rank 1: 05/03/2016 13:22:46:  Epoch[ 1 of 3]-Minibatch[ 181- 190, 59.38%]: CrossEntropyWithSoftmax = 2.67087924 * 640; EvalErrorPrediction = 0.67343750 * 640; time = 0.7223s; samplesPerSecond = 886.1
+MPI Rank 1: 05/03/2016 13:22:47:  Epoch[ 1 of 3]-Minibatch[ 191- 200, 62.50%]: CrossEntropyWithSoftmax = 2.67609083 * 640; EvalErrorPrediction = 0.66406250 * 640; time = 0.7241s; samplesPerSecond = 883.8
+MPI Rank 1: 05/03/2016 13:22:47:  Epoch[ 1 of 3]-Minibatch[ 201- 210, 65.63%]: CrossEntropyWithSoftmax = 2.54732903 * 640; EvalErrorPrediction = 0.62968750 * 640; time = 0.7480s; samplesPerSecond = 855.6
+MPI Rank 1: 05/03/2016 13:22:48:  Epoch[ 1 of 3]-Minibatch[ 211- 220, 68.75%]: CrossEntropyWithSoftmax = 2.61925710 * 640; EvalErrorPrediction = 0.67343750 * 640; time = 0.7535s; samplesPerSecond = 849.4
+MPI Rank 1: 05/03/2016 13:22:49:  Epoch[ 1 of 3]-Minibatch[ 221- 230, 71.88%]: CrossEntropyWithSoftmax = 2.52388480 * 640; EvalErrorPrediction = 0.65781250 * 640; time = 0.7494s; samplesPerSecond = 854.1
+MPI Rank 1: 05/03/2016 13:22:50:  Epoch[ 1 of 3]-Minibatch[ 231- 240, 75.00%]: CrossEntropyWithSoftmax = 2.47544601 * 640; EvalErrorPrediction = 0.63437500 * 640; time = 0.7593s; samplesPerSecond = 842.9
+MPI Rank 1: 05/03/2016 13:22:50:  Epoch[ 1 of 3]-Minibatch[ 241- 250, 78.13%]: CrossEntropyWithSoftmax = 2.43265158 * 640; EvalErrorPrediction = 0.61406250 * 640; time = 0.7290s; samplesPerSecond = 877.9
+MPI Rank 1: 05/03/2016 13:22:51:  Epoch[ 1 of 3]-Minibatch[ 251- 260, 81.25%]: CrossEntropyWithSoftmax = 2.41728740 * 640; EvalErrorPrediction = 0.63125000 * 640; time = 0.7203s; samplesPerSecond = 888.5
+MPI Rank 1: 05/03/2016 13:22:52:  Epoch[ 1 of 3]-Minibatch[ 261- 270, 84.38%]: CrossEntropyWithSoftmax = 2.17674793 * 640; EvalErrorPrediction = 0.57812500 * 640; time = 0.7572s; samplesPerSecond = 845.2
+MPI Rank 1: 05/03/2016 13:22:53:  Epoch[ 1 of 3]-Minibatch[ 271- 280, 87.50%]: CrossEntropyWithSoftmax = 2.31020940 * 640; EvalErrorPrediction = 0.64062500 * 640; time = 0.7505s; samplesPerSecond = 852.8
+MPI Rank 1: 05/03/2016 13:22:53:  Epoch[ 1 of 3]-Minibatch[ 281- 290, 90.63%]: CrossEntropyWithSoftmax = 2.26400612 * 640; EvalErrorPrediction = 0.61093750 * 640; time = 0.7677s; samplesPerSecond = 833.7
+MPI Rank 1: 05/03/2016 13:22:54:  Epoch[ 1 of 3]-Minibatch[ 291- 300, 93.75%]: CrossEntropyWithSoftmax = 2.15885172 * 640; EvalErrorPrediction = 0.58281250 * 640; time = 0.7958s; samplesPerSecond = 804.2
+MPI Rank 1: 05/03/2016 13:22:55:  Epoch[ 1 of 3]-Minibatch[ 301- 310, 96.88%]: CrossEntropyWithSoftmax = 2.22712855 * 640; EvalErrorPrediction = 0.59218750 * 640; time = 0.3579s; samplesPerSecond = 1788.1
+MPI Rank 1: 05/03/2016 13:22:55:  Epoch[ 1 of 3]-Minibatch[ 311- 320, 100.00%]: CrossEntropyWithSoftmax = 2.25604782 * 640; EvalErrorPrediction = 0.60625000 * 640; time = 0.2411s; samplesPerSecond = 2655.0
+MPI Rank 1: 05/03/2016 13:22:55: Finished Epoch[ 1 of 3]: [Training] CrossEntropyWithSoftmax = 3.00704835 * 20480; EvalErrorPrediction = 0.72827148 * 20480; totalSamplesSeen = 20480; learningRatePerSample = 0.015625; epochTime=23.0846s
+MPI Rank 1: 
+MPI Rank 1: 05/03/2016 13:22:55: Starting Epoch 2: learning rate per sample = 0.001953  effective momentum = 0.656119  momentum as time constant = 607.5 samples
 MPI Rank 1: minibatchiterator: epoch 1: frames [20480..40960] (first utterance at frame 20480), data subset 1 of 3, with 1 datapasses
 MPI Rank 1: 
-<<<<<<< HEAD
 MPI Rank 1: 05/03/2016 13:22:55: Starting minibatch loop, DataParallelSGD training (MyRank = 1, NumNodes = 3, NumGradientBits = 1), distributed reading is ENABLED.
-MPI Rank 1: 05/03/2016 13:31:56:  Epoch[ 2 of 3]-Minibatch[   1-  10, 12.50%]: CrossEntropyWithSoftmax = 2.13368596 * 2560; EvalClassificationError = 0.57500000 * 2560; time = 541.5471s; samplesPerSecond = 4.7
-MPI Rank 1: 05/03/2016 13:41:11:  Epoch[ 2 of 3]-Minibatch[  11-  20, 25.00%]: CrossEntropyWithSoftmax = 2.03773809 * 2560; EvalClassificationError = 0.55898437 * 2560; time = 554.4160s; samplesPerSecond = 4.6
-MPI Rank 1: 05/03/2016 13:48:00:  Epoch[ 2 of 3]-Minibatch[  21-  30, 37.50%]: CrossEntropyWithSoftmax = 2.02936769 * 2560; EvalClassificationError = 0.55156250 * 2560; time = 409.5195s; samplesPerSecond = 6.3
-MPI Rank 1: 05/03/2016 13:54:08:  Epoch[ 2 of 3]-Minibatch[  31-  40, 50.00%]: CrossEntropyWithSoftmax = 1.93929048 * 2560; EvalClassificationError = 0.53593750 * 2560; time = 367.7872s; samplesPerSecond = 7.0
-MPI Rank 1: 05/03/2016 13:57:22:  Epoch[ 2 of 3]-Minibatch[  41-  50, 62.50%]: CrossEntropyWithSoftmax = 1.92419932 * 2560; EvalClassificationError = 0.52617187 * 2560; time = 194.0591s; samplesPerSecond = 13.2
-MPI Rank 1: 05/03/2016 14:05:15:  Epoch[ 2 of 3]-Minibatch[  51-  60, 75.00%]: CrossEntropyWithSoftmax = 1.94695921 * 2560; EvalClassificationError = 0.54648438 * 2560; time = 472.6055s; samplesPerSecond = 5.4
-MPI Rank 1: 05/03/2016 14:13:20:  Epoch[ 2 of 3]-Minibatch[  61-  70, 87.50%]: CrossEntropyWithSoftmax = 1.94673081 * 2560; EvalClassificationError = 0.53867188 * 2560; time = 484.6720s; samplesPerSecond = 5.3
-MPI Rank 1: 05/03/2016 14:17:50:  Epoch[ 2 of 3]-Minibatch[  71-  80, 100.00%]: CrossEntropyWithSoftmax = 1.91211204 * 2560; EvalClassificationError = 0.53945312 * 2560; time = 270.8972s; samplesPerSecond = 9.5
-MPI Rank 1: 05/03/2016 14:17:52: Finished Epoch[ 2 of 3]: [Training] CrossEntropyWithSoftmax = 1.98376045 * 20480; EvalClassificationError = 0.54653320 * 20480; totalSamplesSeen = 40960; learningRatePerSample = 0.001953125; epochTime=3297.58s
-=======
-MPI Rank 1: 08/16/2016 03:19:07: Starting minibatch loop, DataParallelSGD training (MyRank = 1, NumNodes = 3, NumGradientBits = 1), distributed reading is ENABLED.
-MPI Rank 1: 08/16/2016 03:19:07:  Epoch[ 2 of 3]-Minibatch[   1-  10, 12.50%]: CrossEntropyWithSoftmax = 2.15042048 * 2560; EvalErrorPrediction = 0.58867187 * 2560; time = 0.3464s; samplesPerSecond = 7390.3
-MPI Rank 1: 08/16/2016 03:19:08:  Epoch[ 2 of 3]-Minibatch[  11-  20, 25.00%]: CrossEntropyWithSoftmax = 2.11694314 * 2560; EvalErrorPrediction = 0.56132812 * 2560; time = 0.3453s; samplesPerSecond = 7413.0
-MPI Rank 1: 08/16/2016 03:19:08:  Epoch[ 2 of 3]-Minibatch[  21-  30, 37.50%]: CrossEntropyWithSoftmax = 2.05986597 * 2560; EvalErrorPrediction = 0.56523437 * 2560; time = 0.3528s; samplesPerSecond = 7255.6
-MPI Rank 1: 08/16/2016 03:19:08:  Epoch[ 2 of 3]-Minibatch[  31-  40, 50.00%]: CrossEntropyWithSoftmax = 2.02348440 * 2560; EvalErrorPrediction = 0.55820313 * 2560; time = 0.3493s; samplesPerSecond = 7329.5
-MPI Rank 1: 08/16/2016 03:19:09:  Epoch[ 2 of 3]-Minibatch[  41-  50, 62.50%]: CrossEntropyWithSoftmax = 2.02257161 * 2560; EvalErrorPrediction = 0.54921875 * 2560; time = 0.3430s; samplesPerSecond = 7464.6
-MPI Rank 1: 08/16/2016 03:19:09:  Epoch[ 2 of 3]-Minibatch[  51-  60, 75.00%]: CrossEntropyWithSoftmax = 1.96745389 * 2560; EvalErrorPrediction = 0.53867188 * 2560; time = 0.3326s; samplesPerSecond = 7696.2
-MPI Rank 1: 08/16/2016 03:19:09:  Epoch[ 2 of 3]-Minibatch[  61-  70, 87.50%]: CrossEntropyWithSoftmax = 1.95891510 * 2560; EvalErrorPrediction = 0.52851563 * 2560; time = 0.3306s; samplesPerSecond = 7743.2
-MPI Rank 1: 08/16/2016 03:19:10:  Epoch[ 2 of 3]-Minibatch[  71-  80, 100.00%]: CrossEntropyWithSoftmax = 1.93032448 * 2560; EvalErrorPrediction = 0.53281250 * 2560; time = 0.3643s; samplesPerSecond = 7026.8
-MPI Rank 1: 08/16/2016 03:19:10: Finished Epoch[ 2 of 3]: [Training] CrossEntropyWithSoftmax = 2.02874738 * 20480; EvalErrorPrediction = 0.55283203 * 20480; totalSamplesSeen = 40960; learningRatePerSample = 0.001953125; epochTime=2.79338s
->>>>>>> 8493f118
-MPI Rank 1: 
-MPI Rank 1: 08/16/2016 03:19:10: Starting Epoch 3: learning rate per sample = 0.000098  effective momentum = 0.656119  momentum as time constant = 2429.9 samples
+MPI Rank 1: 05/03/2016 13:31:56:  Epoch[ 2 of 3]-Minibatch[   1-  10, 12.50%]: CrossEntropyWithSoftmax = 2.13368596 * 2560; EvalErrorPrediction = 0.57500000 * 2560; time = 541.5471s; samplesPerSecond = 4.7
+MPI Rank 1: 05/03/2016 13:41:11:  Epoch[ 2 of 3]-Minibatch[  11-  20, 25.00%]: CrossEntropyWithSoftmax = 2.03773809 * 2560; EvalErrorPrediction = 0.55898437 * 2560; time = 554.4160s; samplesPerSecond = 4.6
+MPI Rank 1: 05/03/2016 13:48:00:  Epoch[ 2 of 3]-Minibatch[  21-  30, 37.50%]: CrossEntropyWithSoftmax = 2.02936769 * 2560; EvalErrorPrediction = 0.55156250 * 2560; time = 409.5195s; samplesPerSecond = 6.3
+MPI Rank 1: 05/03/2016 13:54:08:  Epoch[ 2 of 3]-Minibatch[  31-  40, 50.00%]: CrossEntropyWithSoftmax = 1.93929048 * 2560; EvalErrorPrediction = 0.53593750 * 2560; time = 367.7872s; samplesPerSecond = 7.0
+MPI Rank 1: 05/03/2016 13:57:22:  Epoch[ 2 of 3]-Minibatch[  41-  50, 62.50%]: CrossEntropyWithSoftmax = 1.92419932 * 2560; EvalErrorPrediction = 0.52617187 * 2560; time = 194.0591s; samplesPerSecond = 13.2
+MPI Rank 1: 05/03/2016 14:05:15:  Epoch[ 2 of 3]-Minibatch[  51-  60, 75.00%]: CrossEntropyWithSoftmax = 1.94695921 * 2560; EvalErrorPrediction = 0.54648438 * 2560; time = 472.6055s; samplesPerSecond = 5.4
+MPI Rank 1: 05/03/2016 14:13:20:  Epoch[ 2 of 3]-Minibatch[  61-  70, 87.50%]: CrossEntropyWithSoftmax = 1.94673081 * 2560; EvalErrorPrediction = 0.53867188 * 2560; time = 484.6720s; samplesPerSecond = 5.3
+MPI Rank 1: 05/03/2016 14:17:50:  Epoch[ 2 of 3]-Minibatch[  71-  80, 100.00%]: CrossEntropyWithSoftmax = 1.91211204 * 2560; EvalErrorPrediction = 0.53945312 * 2560; time = 270.8972s; samplesPerSecond = 9.5
+MPI Rank 1: 05/03/2016 14:17:52: Finished Epoch[ 2 of 3]: [Training] CrossEntropyWithSoftmax = 1.98376045 * 20480; EvalErrorPrediction = 0.54653320 * 20480; totalSamplesSeen = 40960; learningRatePerSample = 0.001953125; epochTime=3297.58s
+MPI Rank 1: 
+MPI Rank 1: 05/03/2016 14:17:53: Starting Epoch 3: learning rate per sample = 0.000098  effective momentum = 0.656119  momentum as time constant = 2429.9 samples
 MPI Rank 1: minibatchiterator: epoch 2: frames [40960..61440] (first utterance at frame 40960), data subset 1 of 3, with 1 datapasses
 MPI Rank 1: 
-<<<<<<< HEAD
 MPI Rank 1: 05/03/2016 14:17:53: Starting minibatch loop, DataParallelSGD training (MyRank = 1, NumNodes = 3, NumGradientBits = 1), distributed reading is ENABLED.
-MPI Rank 1: 05/03/2016 14:36:11:  Epoch[ 3 of 3]-Minibatch[   1-  10, 50.00%]: CrossEntropyWithSoftmax = 1.92705928 * 10240; EvalClassificationError = 0.54765625 * 10240; time = 1098.5950s; samplesPerSecond = 9.3
-MPI Rank 1: 05/03/2016 14:45:57:  Epoch[ 3 of 3]-Minibatch[  11-  20, 100.00%]: CrossEntropyWithSoftmax = 1.90745194 * 10240; EvalClassificationError = 0.52822266 * 10240; time = 585.3804s; samplesPerSecond = 17.5
-MPI Rank 1: 05/03/2016 14:45:58: Finished Epoch[ 3 of 3]: [Training] CrossEntropyWithSoftmax = 1.91725561 * 20480; EvalClassificationError = 0.53793945 * 20480; totalSamplesSeen = 61440; learningRatePerSample = 9.7656251e-005; epochTime=1685.85s
+MPI Rank 1: 05/03/2016 14:36:11:  Epoch[ 3 of 3]-Minibatch[   1-  10, 50.00%]: CrossEntropyWithSoftmax = 1.92705928 * 10240; EvalErrorPrediction = 0.54765625 * 10240; time = 1098.5950s; samplesPerSecond = 9.3
+MPI Rank 1: 05/03/2016 14:45:57:  Epoch[ 3 of 3]-Minibatch[  11-  20, 100.00%]: CrossEntropyWithSoftmax = 1.90745194 * 10240; EvalErrorPrediction = 0.52822266 * 10240; time = 585.3804s; samplesPerSecond = 17.5
+MPI Rank 1: 05/03/2016 14:45:58: Finished Epoch[ 3 of 3]: [Training] CrossEntropyWithSoftmax = 1.91725561 * 20480; EvalErrorPrediction = 0.53793945 * 20480; totalSamplesSeen = 61440; learningRatePerSample = 9.7656251e-005; epochTime=1685.85s
 MPI Rank 1: 05/03/2016 14:45:58: CNTKCommandTrainEnd: speechTrain
-=======
-MPI Rank 1: 08/16/2016 03:19:10: Starting minibatch loop, DataParallelSGD training (MyRank = 1, NumNodes = 3, NumGradientBits = 1), distributed reading is ENABLED.
-MPI Rank 1: 08/16/2016 03:19:11:  Epoch[ 3 of 3]-Minibatch[   1-  10, 50.00%]: CrossEntropyWithSoftmax = 1.95622782 * 10240; EvalErrorPrediction = 0.54609375 * 10240; time = 0.7010s; samplesPerSecond = 14607.7
-MPI Rank 1: 08/16/2016 03:19:11:  Epoch[ 3 of 3]-Minibatch[  11-  20, 100.00%]: CrossEntropyWithSoftmax = 1.95081435 * 10240; EvalErrorPrediction = 0.54355469 * 10240; time = 0.6562s; samplesPerSecond = 15604.6
-MPI Rank 1: 08/16/2016 03:19:11: Finished Epoch[ 3 of 3]: [Training] CrossEntropyWithSoftmax = 1.95352108 * 20480; EvalErrorPrediction = 0.54482422 * 20480; totalSamplesSeen = 61440; learningRatePerSample = 9.7656251e-005; epochTime=1.38447s
-MPI Rank 1: 08/16/2016 03:19:12: CNTKCommandTrainEnd: speechTrain
->>>>>>> 8493f118
-MPI Rank 1: 
-MPI Rank 1: 08/16/2016 03:19:12: Action "train" complete.
-MPI Rank 1: 
-MPI Rank 1: 08/16/2016 03:19:12: __COMPLETED__
-MPI Rank 1: ~MPIWrapper
-MPI Rank 2: 08/16/2016 03:18:55: Redirecting stderr to file C:\Users\svcphil\AppData\Local\Temp\cntk-test-20160816031852.202534\Speech\DNN_Parallel1BitQuantization@release_cpu/stderr_speechTrain.logrank2
-MPI Rank 2: 08/16/2016 03:18:55: -------------------------------------------------------------------
-MPI Rank 2: 08/16/2016 03:18:55: Build info: 
-MPI Rank 2: 
-MPI Rank 2: 08/16/2016 03:18:55: 		Built time: Aug 16 2016 03:09:16
-MPI Rank 2: 08/16/2016 03:18:55: 		Last modified date: Fri Aug 12 05:28:23 2016
-MPI Rank 2: 08/16/2016 03:18:55: 		Build type: Release
-MPI Rank 2: 08/16/2016 03:18:55: 		Build target: GPU
-MPI Rank 2: 08/16/2016 03:18:55: 		With 1bit-SGD: yes
-MPI Rank 2: 08/16/2016 03:18:55: 		Math lib: mkl
-MPI Rank 2: 08/16/2016 03:18:55: 		CUDA_PATH: C:\Program Files\NVIDIA GPU Computing Toolkit\CUDA\v7.5
-MPI Rank 2: 08/16/2016 03:18:55: 		CUB_PATH: c:\src\cub-1.4.1
-MPI Rank 2: 08/16/2016 03:18:55: 		CUDNN_PATH: c:\NVIDIA\cudnn-4.0\cuda
-MPI Rank 2: 08/16/2016 03:18:55: 		Build Branch: HEAD
-MPI Rank 2: 08/16/2016 03:18:55: 		Build SHA1: 026b1e772b963461e189f8f00aa7ed6951298f84
-MPI Rank 2: 08/16/2016 03:18:55: 		Built by svcphil on Philly-Pool1
-MPI Rank 2: 08/16/2016 03:18:55: 		Build Path: c:\jenkins\workspace\CNTK-Build-Windows\Source\CNTK\
-MPI Rank 2: 08/16/2016 03:18:55: -------------------------------------------------------------------
-MPI Rank 2: 08/16/2016 03:19:00: -------------------------------------------------------------------
-MPI Rank 2: 08/16/2016 03:19:00: GPU info:
-MPI Rank 2: 
-MPI Rank 2: 08/16/2016 03:19:00: 		Device[0]: cores = 2880; computeCapability = 3.5; type = "GeForce GTX 780 Ti"; memory = 3072 MB
-MPI Rank 2: 08/16/2016 03:19:00: 		Device[1]: cores = 2880; computeCapability = 3.5; type = "GeForce GTX 780 Ti"; memory = 3072 MB
-MPI Rank 2: 08/16/2016 03:19:00: 		Device[2]: cores = 2880; computeCapability = 3.5; type = "GeForce GTX 780 Ti"; memory = 3072 MB
-MPI Rank 2: 08/16/2016 03:19:00: 		Device[3]: cores = 2880; computeCapability = 3.5; type = "GeForce GTX 780 Ti"; memory = 3072 MB
-MPI Rank 2: 08/16/2016 03:19:00: -------------------------------------------------------------------
-MPI Rank 2: 
-MPI Rank 2: 08/16/2016 03:19:00: Running on DPHAIM-24 at 2016/08/16 03:19:00
-MPI Rank 2: 08/16/2016 03:19:00: Command line: 
-MPI Rank 2: C:\jenkins\workspace\CNTK-Test-Windows-W1\x64\release\cntk.exe  configFile=C:\jenkins\workspace\CNTK-Test-Windows-W1\Tests\EndToEndTests\Speech\DNN/cntk.cntk  currentDirectory=C:\jenkins\workspace\CNTK-Test-Windows-W1\Tests\EndToEndTests\Speech\Data  RunDir=C:\Users\svcphil\AppData\Local\Temp\cntk-test-20160816031852.202534\Speech\DNN_Parallel1BitQuantization@release_cpu  DataDir=C:\jenkins\workspace\CNTK-Test-Windows-W1\Tests\EndToEndTests\Speech\Data  ConfigDir=C:\jenkins\workspace\CNTK-Test-Windows-W1\Tests\EndToEndTests\Speech\DNN  OutputDir=C:\Users\svcphil\AppData\Local\Temp\cntk-test-20160816031852.202534\Speech\DNN_Parallel1BitQuantization@release_cpu  DeviceId=-1  timestamping=true  numCPUThreads=8  precision=double  speechTrain=[SGD=[ParallelTrain=[DataParallelSGD=[gradientBits=1]]]]  speechTrain=[SGD=[ParallelTrain=[parallelizationStartEpoch=2]]]  stderr=C:\Users\svcphil\AppData\Local\Temp\cntk-test-20160816031852.202534\Speech\DNN_Parallel1BitQuantization@release_cpu/stderr
-MPI Rank 2: 
-MPI Rank 2: 
-MPI Rank 2: 
-MPI Rank 2: 08/16/2016 03:19:00: >>>>>>>>>>>>>>>>>>>> RAW CONFIG (VARIABLES NOT RESOLVED) >>>>>>>>>>>>>>>>>>>>
-MPI Rank 2: 08/16/2016 03:19:00: precision = "float"
+MPI Rank 1: 
+MPI Rank 1: 05/03/2016 14:45:58: Action "train" complete.
+MPI Rank 1: 
+MPI Rank 1: 05/03/2016 14:45:58: __COMPLETED__
+MPI Rank 2: 05/03/2016 13:22:28: Redirecting stderr to file C:\Users\svcphil\AppData\Local\Temp\cntk-test-20160503132225.174972\Speech\DNN_Parallel1BitQuantization@release_cpu/stderr_speechTrain.logrank2
+MPI Rank 2: 05/03/2016 13:22:28: -------------------------------------------------------------------
+MPI Rank 2: 05/03/2016 13:22:28: Build info: 
+MPI Rank 2: 
+MPI Rank 2: 05/03/2016 13:22:28: 		Built time: May  3 2016 13:15:46
+MPI Rank 2: 05/03/2016 13:22:28: 		Last modified date: Tue Apr 26 23:35:31 2016
+MPI Rank 2: 05/03/2016 13:22:28: 		Build type: Release
+MPI Rank 2: 05/03/2016 13:22:28: 		Build target: GPU
+MPI Rank 2: 05/03/2016 13:22:28: 		With 1bit-SGD: no
+MPI Rank 2: 05/03/2016 13:22:28: 		CUDA_PATH: C:\Program Files\NVIDIA GPU Computing Toolkit\CUDA\v7.5
+MPI Rank 2: 05/03/2016 13:22:28: 		CUB_PATH: c:\src\cub-1.4.1
+MPI Rank 2: 05/03/2016 13:22:28: 		CUDNN_PATH: c:\NVIDIA\cudnn-4.0\cuda
+MPI Rank 2: 05/03/2016 13:22:28: 		Build Branch: HEAD
+MPI Rank 2: 05/03/2016 13:22:28: 		Build SHA1: af96f7cce6c3c78a4f1e9315e061291c79360e12
+MPI Rank 2: 05/03/2016 13:22:28: 		Built by svcphil on cntk-muc01
+MPI Rank 2: 05/03/2016 13:22:28: 		Build Path: c:\jenkins\workspace\CNTK-Build-Windows\Source\CNTK\
+MPI Rank 2: 05/03/2016 13:22:28: -------------------------------------------------------------------
+MPI Rank 2: 
+MPI Rank 2: 05/03/2016 13:22:28: Running on cntk-muc01 at 2016/05/03 13:22:28
+MPI Rank 2: 05/03/2016 13:22:28: Command line: 
+MPI Rank 2: C:\jenkins\workspace\CNTK-Test-Windows-W1\x64\release\cntk.exe  configFile=C:\jenkins\workspace\CNTK-Test-Windows-W1\Tests\EndToEndTests\Speech\DNN/cntk.cntk  currentDirectory=C:\jenkins\workspace\CNTK-Test-Windows-W1\Tests\EndToEndTests\Speech\Data  RunDir=C:\Users\svcphil\AppData\Local\Temp\cntk-test-20160503132225.174972\Speech\DNN_Parallel1BitQuantization@release_cpu  DataDir=C:\jenkins\workspace\CNTK-Test-Windows-W1\Tests\EndToEndTests\Speech\Data  ConfigDir=C:\jenkins\workspace\CNTK-Test-Windows-W1\Tests\EndToEndTests\Speech\DNN  OutputDir=C:\Users\svcphil\AppData\Local\Temp\cntk-test-20160503132225.174972\Speech\DNN_Parallel1BitQuantization@release_cpu  DeviceId=-1  timestamping=true  numCPUThreads=2  precision=double  speechTrain=[SGD=[ParallelTrain=[DataParallelSGD=[gradientBits=1]]]]  speechTrain=[SGD=[ParallelTrain=[parallelizationStartEpoch=2]]]  stderr=C:\Users\svcphil\AppData\Local\Temp\cntk-test-20160503132225.174972\Speech\DNN_Parallel1BitQuantization@release_cpu/stderr
+MPI Rank 2: 
+MPI Rank 2: 
+MPI Rank 2: 
+MPI Rank 2: 05/03/2016 13:22:28: >>>>>>>>>>>>>>>>>>>> RAW CONFIG (VARIABLES NOT RESOLVED) >>>>>>>>>>>>>>>>>>>>
+MPI Rank 2: 05/03/2016 13:22:28: precision = "float"
 MPI Rank 2: command = speechTrain
 MPI Rank 2: deviceId = $DeviceId$
 MPI Rank 2: parallelTrain = true
@@ -1431,7 +1187,7 @@
 MPI Rank 2:     SimpleNetworkBuilder = [
 MPI Rank 2:         layerSizes = 363:512:512:132
 MPI Rank 2:         trainingCriterion = "CrossEntropyWithSoftmax"
-MPI Rank 2:         evalCriterion = "ClassificationError"
+MPI Rank 2:         evalCriterion = "ErrorPrediction"
 MPI Rank 2:         layerTypes = "Sigmoid"
 MPI Rank 2:         initValueScale = 1.0
 MPI Rank 2:         applyMeanVarNorm = true
@@ -1457,7 +1213,7 @@
 MPI Rank 2:              then CrossEntropyWithSoftmax(labels, outZ, tag='criterion')
 MPI Rank 2:              else Fail('unknown trainingCriterion ' + trainingCriterion)
 MPI Rank 2:         Err = if evalCriterion == 'Err' then
-MPI Rank 2:               ClassificationError(labels, outZ, tag='evaluation')
+MPI Rank 2:               ErrorPrediction(labels, outZ, tag='evaluation')
 MPI Rank 2:               else Fail('unknown evalCriterion ' + evalCriterion)
 MPI Rank 2:         logPrior = LogPrior(labels)
 MPI Rank 2:         // TODO: how to add a tag to an infix operation?
@@ -1495,7 +1251,6 @@
 MPI Rank 2:         miniBatchMode = "partial"
 MPI Rank 2:         randomize = "auto"
 MPI Rank 2:         verbosity = 0
-MPI Rank 2:         useMersenneTwisterRand=true
 MPI Rank 2:         features = [
 MPI Rank 2:             dim = 363
 MPI Rank 2:             type = "real"
@@ -1510,34 +1265,34 @@
 MPI Rank 2:     ]
 MPI Rank 2: ]
 MPI Rank 2: currentDirectory=C:\jenkins\workspace\CNTK-Test-Windows-W1\Tests\EndToEndTests\Speech\Data
-MPI Rank 2: RunDir=C:\Users\svcphil\AppData\Local\Temp\cntk-test-20160816031852.202534\Speech\DNN_Parallel1BitQuantization@release_cpu
+MPI Rank 2: RunDir=C:\Users\svcphil\AppData\Local\Temp\cntk-test-20160503132225.174972\Speech\DNN_Parallel1BitQuantization@release_cpu
 MPI Rank 2: DataDir=C:\jenkins\workspace\CNTK-Test-Windows-W1\Tests\EndToEndTests\Speech\Data
 MPI Rank 2: ConfigDir=C:\jenkins\workspace\CNTK-Test-Windows-W1\Tests\EndToEndTests\Speech\DNN
-MPI Rank 2: OutputDir=C:\Users\svcphil\AppData\Local\Temp\cntk-test-20160816031852.202534\Speech\DNN_Parallel1BitQuantization@release_cpu
+MPI Rank 2: OutputDir=C:\Users\svcphil\AppData\Local\Temp\cntk-test-20160503132225.174972\Speech\DNN_Parallel1BitQuantization@release_cpu
 MPI Rank 2: DeviceId=-1
 MPI Rank 2: timestamping=true
-MPI Rank 2: numCPUThreads=8
+MPI Rank 2: numCPUThreads=2
 MPI Rank 2: precision=double
 MPI Rank 2: speechTrain=[SGD=[ParallelTrain=[DataParallelSGD=[gradientBits=1]]]]
 MPI Rank 2: speechTrain=[SGD=[ParallelTrain=[parallelizationStartEpoch=2]]]
-MPI Rank 2: stderr=C:\Users\svcphil\AppData\Local\Temp\cntk-test-20160816031852.202534\Speech\DNN_Parallel1BitQuantization@release_cpu/stderr
-MPI Rank 2: 
-MPI Rank 2: 08/16/2016 03:19:00: <<<<<<<<<<<<<<<<<<<< RAW CONFIG (VARIABLES NOT RESOLVED)  <<<<<<<<<<<<<<<<<<<<
-MPI Rank 2: 
-MPI Rank 2: 08/16/2016 03:19:00: >>>>>>>>>>>>>>>>>>>> RAW CONFIG WITH ALL VARIABLES RESOLVED >>>>>>>>>>>>>>>>>>>>
-MPI Rank 2: 08/16/2016 03:19:00: precision = "float"
+MPI Rank 2: stderr=C:\Users\svcphil\AppData\Local\Temp\cntk-test-20160503132225.174972\Speech\DNN_Parallel1BitQuantization@release_cpu/stderr
+MPI Rank 2: 
+MPI Rank 2: 05/03/2016 13:22:28: <<<<<<<<<<<<<<<<<<<< RAW CONFIG (VARIABLES NOT RESOLVED)  <<<<<<<<<<<<<<<<<<<<
+MPI Rank 2: 
+MPI Rank 2: 05/03/2016 13:22:28: >>>>>>>>>>>>>>>>>>>> RAW CONFIG WITH ALL VARIABLES RESOLVED >>>>>>>>>>>>>>>>>>>>
+MPI Rank 2: 05/03/2016 13:22:28: precision = "float"
 MPI Rank 2: command = speechTrain
 MPI Rank 2: deviceId = -1
 MPI Rank 2: parallelTrain = true
 MPI Rank 2: speechTrain = [
 MPI Rank 2:     action = "train"
-MPI Rank 2:     modelPath = "C:\Users\svcphil\AppData\Local\Temp\cntk-test-20160816031852.202534\Speech\DNN_Parallel1BitQuantization@release_cpu/models/cntkSpeech.dnn"
+MPI Rank 2:     modelPath = "C:\Users\svcphil\AppData\Local\Temp\cntk-test-20160503132225.174972\Speech\DNN_Parallel1BitQuantization@release_cpu/models/cntkSpeech.dnn"
 MPI Rank 2:     deviceId = -1
 MPI Rank 2:     traceLevel = 1
 MPI Rank 2:     SimpleNetworkBuilder = [
 MPI Rank 2:         layerSizes = 363:512:512:132
 MPI Rank 2:         trainingCriterion = "CrossEntropyWithSoftmax"
-MPI Rank 2:         evalCriterion = "ClassificationError"
+MPI Rank 2:         evalCriterion = "ErrorPrediction"
 MPI Rank 2:         layerTypes = "Sigmoid"
 MPI Rank 2:         initValueScale = 1.0
 MPI Rank 2:         applyMeanVarNorm = true
@@ -1563,7 +1318,7 @@
 MPI Rank 2:              then CrossEntropyWithSoftmax(labels, outZ, tag='criterion')
 MPI Rank 2:              else Fail('unknown trainingCriterion ' + trainingCriterion)
 MPI Rank 2:         Err = if evalCriterion == 'Err' then
-MPI Rank 2:               ClassificationError(labels, outZ, tag='evaluation')
+MPI Rank 2:               ErrorPrediction(labels, outZ, tag='evaluation')
 MPI Rank 2:               else Fail('unknown evalCriterion ' + evalCriterion)
 MPI Rank 2:         logPrior = LogPrior(labels)
 MPI Rank 2:         // TODO: how to add a tag to an infix operation?
@@ -1601,7 +1356,6 @@
 MPI Rank 2:         miniBatchMode = "partial"
 MPI Rank 2:         randomize = "auto"
 MPI Rank 2:         verbosity = 0
-MPI Rank 2:         useMersenneTwisterRand=true
 MPI Rank 2:         features = [
 MPI Rank 2:             dim = 363
 MPI Rank 2:             type = "real"
@@ -1616,40 +1370,40 @@
 MPI Rank 2:     ]
 MPI Rank 2: ]
 MPI Rank 2: currentDirectory=C:\jenkins\workspace\CNTK-Test-Windows-W1\Tests\EndToEndTests\Speech\Data
-MPI Rank 2: RunDir=C:\Users\svcphil\AppData\Local\Temp\cntk-test-20160816031852.202534\Speech\DNN_Parallel1BitQuantization@release_cpu
+MPI Rank 2: RunDir=C:\Users\svcphil\AppData\Local\Temp\cntk-test-20160503132225.174972\Speech\DNN_Parallel1BitQuantization@release_cpu
 MPI Rank 2: DataDir=C:\jenkins\workspace\CNTK-Test-Windows-W1\Tests\EndToEndTests\Speech\Data
 MPI Rank 2: ConfigDir=C:\jenkins\workspace\CNTK-Test-Windows-W1\Tests\EndToEndTests\Speech\DNN
-MPI Rank 2: OutputDir=C:\Users\svcphil\AppData\Local\Temp\cntk-test-20160816031852.202534\Speech\DNN_Parallel1BitQuantization@release_cpu
+MPI Rank 2: OutputDir=C:\Users\svcphil\AppData\Local\Temp\cntk-test-20160503132225.174972\Speech\DNN_Parallel1BitQuantization@release_cpu
 MPI Rank 2: DeviceId=-1
 MPI Rank 2: timestamping=true
-MPI Rank 2: numCPUThreads=8
+MPI Rank 2: numCPUThreads=2
 MPI Rank 2: precision=double
 MPI Rank 2: speechTrain=[SGD=[ParallelTrain=[DataParallelSGD=[gradientBits=1]]]]
 MPI Rank 2: speechTrain=[SGD=[ParallelTrain=[parallelizationStartEpoch=2]]]
-MPI Rank 2: stderr=C:\Users\svcphil\AppData\Local\Temp\cntk-test-20160816031852.202534\Speech\DNN_Parallel1BitQuantization@release_cpu/stderr
-MPI Rank 2: 
-MPI Rank 2: 08/16/2016 03:19:00: <<<<<<<<<<<<<<<<<<<< RAW CONFIG WITH ALL VARIABLES RESOLVED <<<<<<<<<<<<<<<<<<<<
-MPI Rank 2: 
-MPI Rank 2: 08/16/2016 03:19:00: >>>>>>>>>>>>>>>>>>>> PROCESSED CONFIG WITH ALL VARIABLES RESOLVED >>>>>>>>>>>>>>>>>>>>
+MPI Rank 2: stderr=C:\Users\svcphil\AppData\Local\Temp\cntk-test-20160503132225.174972\Speech\DNN_Parallel1BitQuantization@release_cpu/stderr
+MPI Rank 2: 
+MPI Rank 2: 05/03/2016 13:22:28: <<<<<<<<<<<<<<<<<<<< RAW CONFIG WITH ALL VARIABLES RESOLVED <<<<<<<<<<<<<<<<<<<<
+MPI Rank 2: 
+MPI Rank 2: 05/03/2016 13:22:28: >>>>>>>>>>>>>>>>>>>> PROCESSED CONFIG WITH ALL VARIABLES RESOLVED >>>>>>>>>>>>>>>>>>>>
 MPI Rank 2: configparameters: cntk.cntk:command=speechTrain
 MPI Rank 2: configparameters: cntk.cntk:ConfigDir=C:\jenkins\workspace\CNTK-Test-Windows-W1\Tests\EndToEndTests\Speech\DNN
 MPI Rank 2: configparameters: cntk.cntk:currentDirectory=C:\jenkins\workspace\CNTK-Test-Windows-W1\Tests\EndToEndTests\Speech\Data
 MPI Rank 2: configparameters: cntk.cntk:DataDir=C:\jenkins\workspace\CNTK-Test-Windows-W1\Tests\EndToEndTests\Speech\Data
 MPI Rank 2: configparameters: cntk.cntk:deviceId=-1
-MPI Rank 2: configparameters: cntk.cntk:numCPUThreads=8
-MPI Rank 2: configparameters: cntk.cntk:OutputDir=C:\Users\svcphil\AppData\Local\Temp\cntk-test-20160816031852.202534\Speech\DNN_Parallel1BitQuantization@release_cpu
+MPI Rank 2: configparameters: cntk.cntk:numCPUThreads=2
+MPI Rank 2: configparameters: cntk.cntk:OutputDir=C:\Users\svcphil\AppData\Local\Temp\cntk-test-20160503132225.174972\Speech\DNN_Parallel1BitQuantization@release_cpu
 MPI Rank 2: configparameters: cntk.cntk:parallelTrain=true
 MPI Rank 2: configparameters: cntk.cntk:precision=double
-MPI Rank 2: configparameters: cntk.cntk:RunDir=C:\Users\svcphil\AppData\Local\Temp\cntk-test-20160816031852.202534\Speech\DNN_Parallel1BitQuantization@release_cpu
+MPI Rank 2: configparameters: cntk.cntk:RunDir=C:\Users\svcphil\AppData\Local\Temp\cntk-test-20160503132225.174972\Speech\DNN_Parallel1BitQuantization@release_cpu
 MPI Rank 2: configparameters: cntk.cntk:speechTrain=[
 MPI Rank 2:     action = "train"
-MPI Rank 2:     modelPath = "C:\Users\svcphil\AppData\Local\Temp\cntk-test-20160816031852.202534\Speech\DNN_Parallel1BitQuantization@release_cpu/models/cntkSpeech.dnn"
+MPI Rank 2:     modelPath = "C:\Users\svcphil\AppData\Local\Temp\cntk-test-20160503132225.174972\Speech\DNN_Parallel1BitQuantization@release_cpu/models/cntkSpeech.dnn"
 MPI Rank 2:     deviceId = -1
 MPI Rank 2:     traceLevel = 1
 MPI Rank 2:     SimpleNetworkBuilder = [
 MPI Rank 2:         layerSizes = 363:512:512:132
 MPI Rank 2:         trainingCriterion = "CrossEntropyWithSoftmax"
-MPI Rank 2:         evalCriterion = "ClassificationError"
+MPI Rank 2:         evalCriterion = "ErrorPrediction"
 MPI Rank 2:         layerTypes = "Sigmoid"
 MPI Rank 2:         initValueScale = 1.0
 MPI Rank 2:         applyMeanVarNorm = true
@@ -1675,7 +1429,7 @@
 MPI Rank 2:              then CrossEntropyWithSoftmax(labels, outZ, tag='criterion')
 MPI Rank 2:              else Fail('unknown trainingCriterion ' + trainingCriterion)
 MPI Rank 2:         Err = if evalCriterion == 'Err' then
-MPI Rank 2:               ClassificationError(labels, outZ, tag='evaluation')
+MPI Rank 2:               ErrorPrediction(labels, outZ, tag='evaluation')
 MPI Rank 2:               else Fail('unknown evalCriterion ' + evalCriterion)
 MPI Rank 2:         logPrior = LogPrior(labels)
 MPI Rank 2:         // TODO: how to add a tag to an infix operation?
@@ -1713,7 +1467,6 @@
 MPI Rank 2:         miniBatchMode = "partial"
 MPI Rank 2:         randomize = "auto"
 MPI Rank 2:         verbosity = 0
-MPI Rank 2:         useMersenneTwisterRand=true
 MPI Rank 2:         features = [
 MPI Rank 2:             dim = 363
 MPI Rank 2:             type = "real"
@@ -1728,23 +1481,23 @@
 MPI Rank 2:     ]
 MPI Rank 2: ] [SGD=[ParallelTrain=[DataParallelSGD=[gradientBits=1]]]] [SGD=[ParallelTrain=[parallelizationStartEpoch=2]]]
 MPI Rank 2: 
-MPI Rank 2: configparameters: cntk.cntk:stderr=C:\Users\svcphil\AppData\Local\Temp\cntk-test-20160816031852.202534\Speech\DNN_Parallel1BitQuantization@release_cpu/stderr
+MPI Rank 2: configparameters: cntk.cntk:stderr=C:\Users\svcphil\AppData\Local\Temp\cntk-test-20160503132225.174972\Speech\DNN_Parallel1BitQuantization@release_cpu/stderr
 MPI Rank 2: configparameters: cntk.cntk:timestamping=true
-MPI Rank 2: 08/16/2016 03:19:00: <<<<<<<<<<<<<<<<<<<< PROCESSED CONFIG WITH ALL VARIABLES RESOLVED <<<<<<<<<<<<<<<<<<<<
-MPI Rank 2: 08/16/2016 03:19:00: Commands: speechTrain
-MPI Rank 2: 08/16/2016 03:19:00: Precision = "double"
-MPI Rank 2: 08/16/2016 03:19:00: Using 8 CPU threads.
-MPI Rank 2: 08/16/2016 03:19:00: CNTKModelPath: C:\Users\svcphil\AppData\Local\Temp\cntk-test-20160816031852.202534\Speech\DNN_Parallel1BitQuantization@release_cpu/models/cntkSpeech.dnn
-MPI Rank 2: 08/16/2016 03:19:00: CNTKCommandTrainInfo: speechTrain : 3
-MPI Rank 2: 08/16/2016 03:19:00: CNTKCommandTrainInfo: CNTKNoMoreCommands_Total : 3
-MPI Rank 2: 
-MPI Rank 2: 08/16/2016 03:19:00: ##############################################################################
-MPI Rank 2: 08/16/2016 03:19:00: #                                                                            #
-MPI Rank 2: 08/16/2016 03:19:00: # Action "train"                                                             #
-MPI Rank 2: 08/16/2016 03:19:00: #                                                                            #
-MPI Rank 2: 08/16/2016 03:19:00: ##############################################################################
-MPI Rank 2: 
-MPI Rank 2: 08/16/2016 03:19:00: CNTKCommandTrainBegin: speechTrain
+MPI Rank 2: 05/03/2016 13:22:28: <<<<<<<<<<<<<<<<<<<< PROCESSED CONFIG WITH ALL VARIABLES RESOLVED <<<<<<<<<<<<<<<<<<<<
+MPI Rank 2: 05/03/2016 13:22:28: Commands: speechTrain
+MPI Rank 2: 05/03/2016 13:22:28: Precision = "double"
+MPI Rank 2: 05/03/2016 13:22:28: Using 2 CPU threads.
+MPI Rank 2: 05/03/2016 13:22:28: CNTKModelPath: C:\Users\svcphil\AppData\Local\Temp\cntk-test-20160503132225.174972\Speech\DNN_Parallel1BitQuantization@release_cpu/models/cntkSpeech.dnn
+MPI Rank 2: 05/03/2016 13:22:28: CNTKCommandTrainInfo: speechTrain : 3
+MPI Rank 2: 05/03/2016 13:22:28: CNTKCommandTrainInfo: CNTKNoMoreCommands_Total : 3
+MPI Rank 2: 
+MPI Rank 2: 05/03/2016 13:22:28: ##############################################################################
+MPI Rank 2: 05/03/2016 13:22:28: #                                                                            #
+MPI Rank 2: 05/03/2016 13:22:28: # Action "train"                                                             #
+MPI Rank 2: 05/03/2016 13:22:28: #                                                                            #
+MPI Rank 2: 05/03/2016 13:22:28: ##############################################################################
+MPI Rank 2: 
+MPI Rank 2: 05/03/2016 13:22:28: CNTKCommandTrainBegin: speechTrain
 MPI Rank 2: SimpleNetworkBuilder Using CPU
 MPI Rank 2: reading script file glob_0000.scp ... 948 entries
 MPI Rank 2: total 132 state names in state list C:\jenkins\workspace\CNTK-Test-Windows-W1\Tests\EndToEndTests\Speech\Data/state.list
@@ -1753,25 +1506,13 @@
 MPI Rank 2: label set 0: 129 classes
 MPI Rank 2: minibatchutterancesource: 948 utterances grouped into 3 chunks, av. chunk size: 316.0 utterances, 84244.7 frames
 MPI Rank 2: 
-MPI Rank 2: 08/16/2016 03:19:00: Creating virgin network.
-MPI Rank 2: Node 'W0' (LearnableParameter operation): Initializing Parameter[512 x 363] <- 0.000000.
-MPI Rank 2: Node 'W0' (LearnableParameter operation): Initializing Parameter[512 x 363] <- uniform(seed=1, range=0.050000*1.000000, onCPU=false).
-MPI Rank 2: Node 'B0' (LearnableParameter operation): Initializing Parameter[512 x 1] <- 0.000000.
-MPI Rank 2: Node 'B0' (LearnableParameter operation): Initializing Parameter[512 x 1] <- 0.000000.
-MPI Rank 2: Node 'W1' (LearnableParameter operation): Initializing Parameter[512 x 512] <- 0.000000.
-MPI Rank 2: Node 'W1' (LearnableParameter operation): Initializing Parameter[512 x 512] <- uniform(seed=2, range=0.050000*1.000000, onCPU=false).
-MPI Rank 2: Node 'B1' (LearnableParameter operation): Initializing Parameter[512 x 1] <- 0.000000.
-MPI Rank 2: Node 'B1' (LearnableParameter operation): Initializing Parameter[512 x 1] <- 0.000000.
-MPI Rank 2: Node 'W2' (LearnableParameter operation): Initializing Parameter[132 x 512] <- 0.000000.
-MPI Rank 2: Node 'W2' (LearnableParameter operation): Initializing Parameter[132 x 512] <- uniform(seed=3, range=0.050000*1.000000, onCPU=false).
-MPI Rank 2: Node 'B2' (LearnableParameter operation): Initializing Parameter[132 x 1] <- 0.000000.
-MPI Rank 2: Node 'B2' (LearnableParameter operation): Initializing Parameter[132 x 1] <- 0.000000.
+MPI Rank 2: 05/03/2016 13:22:29: Creating virgin network.
 MPI Rank 2: 
 MPI Rank 2: Post-processing network...
 MPI Rank 2: 
 MPI Rank 2: 7 roots:
 MPI Rank 2: 	CrossEntropyWithSoftmax = CrossEntropyWithSoftmax()
-MPI Rank 2: 	EvalClassificationError = ClassificationError()
+MPI Rank 2: 	EvalErrorPrediction = ErrorPrediction()
 MPI Rank 2: 	InvStdOfFeatures = InvStdDev()
 MPI Rank 2: 	MeanOfFeatures = Mean()
 MPI Rank 2: 	PosteriorProb = Softmax()
@@ -1800,7 +1541,7 @@
 MPI Rank 2: Validating --> B2 = LearnableParameter() :  -> [132 x 1]
 MPI Rank 2: Validating --> HLast = Plus (W2*H1, B2) : [132 x 1 x *], [132 x 1] -> [132 x 1 x *]
 MPI Rank 2: Validating --> CrossEntropyWithSoftmax = CrossEntropyWithSoftmax (labels, HLast) : [132 x *], [132 x 1 x *] -> [1]
-MPI Rank 2: Validating --> EvalClassificationError = ClassificationError (labels, HLast) : [132 x *], [132 x 1 x *] -> [1]
+MPI Rank 2: Validating --> EvalErrorPrediction = ErrorPrediction (labels, HLast) : [132 x *], [132 x 1 x *] -> [1]
 MPI Rank 2: Validating --> PosteriorProb = Softmax (HLast) : [132 x 1 x *] -> [132 x 1 x *]
 MPI Rank 2: Validating --> Prior = Mean (labels) : [132 x *] -> [132]
 MPI Rank 2: Validating --> LogOfPrior = Log (Prior) : [132] -> [132]
@@ -1817,48 +1558,21 @@
 MPI Rank 2: 
 MPI Rank 2: Post-processing network complete.
 MPI Rank 2: 
-MPI Rank 2: 08/16/2016 03:19:00: Created model with 25 nodes on CPU.
-MPI Rank 2: 
-MPI Rank 2: 08/16/2016 03:19:00: Training criterion node(s):
-MPI Rank 2: 08/16/2016 03:19:00: 	CrossEntropyWithSoftmax = CrossEntropyWithSoftmax
-MPI Rank 2: 
-<<<<<<< HEAD
-MPI Rank 2: 05/03/2016 13:22:29: 	EvalClassificationError = ClassificationError
-=======
-MPI Rank 2: 08/16/2016 03:19:00: Evaluation criterion node(s):
-MPI Rank 2: 08/16/2016 03:19:00: 	EvalErrorPrediction = ErrorPrediction
->>>>>>> 8493f118
+MPI Rank 2: 05/03/2016 13:22:29: Created model with 25 nodes on CPU.
+MPI Rank 2: 
+MPI Rank 2: 05/03/2016 13:22:29: Training criterion node(s):
+MPI Rank 2: 05/03/2016 13:22:29: 	CrossEntropyWithSoftmax = CrossEntropyWithSoftmax
+MPI Rank 2: 
+MPI Rank 2: 05/03/2016 13:22:29: Evaluation criterion node(s):
+MPI Rank 2: 
+MPI Rank 2: 05/03/2016 13:22:29: 	EvalErrorPrediction = ErrorPrediction
 MPI Rank 2: 
 MPI Rank 2: 
 MPI Rank 2: Allocating matrices for forward and/or backward propagation.
 MPI Rank 2: 
-MPI Rank 2: Memory Sharing: Out of 40 matrices, 19 are shared as 8, and 21 are not shared.
-MPI Rank 2: 
-MPI Rank 2: 	{ B1 : [512 x 1] (gradient)
-MPI Rank 2: 	  H2 : [512 x 1 x *] (gradient)
-MPI Rank 2: 	  HLast : [132 x 1 x *] (gradient) }
-MPI Rank 2: 	{ W0 : [512 x 363] (gradient)
-MPI Rank 2: 	  W0*features+B0 : [512 x 1 x *] }
-MPI Rank 2: 	{ W0*features+B0 : [512 x 1 x *] (gradient)
-MPI Rank 2: 	  W1*H1 : [512 x 1 x *] }
-MPI Rank 2: 	{ W1 : [512 x 512] (gradient)
-MPI Rank 2: 	  W1*H1+B1 : [512 x 1 x *] }
-MPI Rank 2: 	{ B0 : [512 x 1] (gradient)
-MPI Rank 2: 	  H1 : [512 x 1 x *] (gradient)
-MPI Rank 2: 	  W1*H1+B1 : [512 x 1 x *] (gradient)
-MPI Rank 2: 	  W2*H1 : [132 x 1 x *] }
-MPI Rank 2: 	{ H1 : [512 x 1 x *]
-MPI Rank 2: 	  W0*features : [512 x *] (gradient) }
-MPI Rank 2: 	{ HLast : [132 x 1 x *]
-MPI Rank 2: 	  W2 : [132 x 512] (gradient) }
-MPI Rank 2: 	{ H2 : [512 x 1 x *]
-MPI Rank 2: 	  W1*H1 : [512 x 1 x *] (gradient) }
-MPI Rank 2: 
-MPI Rank 2: 
-MPI Rank 2: 08/16/2016 03:19:00: Training 516740 parameters in 6 out of 6 parameter tensors and 15 nodes with gradient:
-MPI Rank 2: 
-<<<<<<< HEAD
-MPI Rank 2: 0000000000000000: {[EvalClassificationError Gradient[1]] [InvStdOfFeatures Gradient[363]] [LogOfPrior Gradient[132]] [MVNormalizedFeatures Gradient[363 x *]] [MeanOfFeatures Gradient[363]] [PosteriorProb Gradient[132 x 1 x *]] [PosteriorProb Value[132 x 1 x *]] [Prior Gradient[132]] [ScaledLogLikelihood Gradient[132 x 1 x *]] [features Gradient[363 x *]] [labels Gradient[132 x *]] }
+MPI Rank 2: Memory Sharing Structure:
+MPI Rank 2: 
+MPI Rank 2: 0000000000000000: {[EvalErrorPrediction Gradient[1]] [InvStdOfFeatures Gradient[363]] [LogOfPrior Gradient[132]] [MVNormalizedFeatures Gradient[363 x *]] [MeanOfFeatures Gradient[363]] [PosteriorProb Gradient[132 x 1 x *]] [PosteriorProb Value[132 x 1 x *]] [Prior Gradient[132]] [ScaledLogLikelihood Gradient[132 x 1 x *]] [features Gradient[363 x *]] [labels Gradient[132 x *]] }
 MPI Rank 2: 000000D12CFB13F0: {[features Value[363 x *]] }
 MPI Rank 2: 000000D12CFB1670: {[W0 Value[512 x 363]] }
 MPI Rank 2: 000000D12CFB1850: {[InvStdOfFeatures Value[363]] }
@@ -1869,7 +1583,7 @@
 MPI Rank 2: 000000D1363DA9F0: {[B0 Gradient[512 x 1]] [H1 Gradient[512 x 1 x *]] [W1*H1+B1 Gradient[512 x 1 x *]] [W2*H1 Value[132 x 1 x *]] }
 MPI Rank 2: 000000D1363DAB30: {[ScaledLogLikelihood Value[132 x 1 x *]] }
 MPI Rank 2: 000000D1363DADB0: {[W1 Gradient[512 x 512]] [W1*H1+B1 Value[512 x 1 x *]] }
-MPI Rank 2: 000000D1363DAE50: {[EvalClassificationError Value[1]] }
+MPI Rank 2: 000000D1363DAE50: {[EvalErrorPrediction Value[1]] }
 MPI Rank 2: 000000D1363DB030: {[W2 Value[132 x 512]] }
 MPI Rank 2: 000000D1363DB0D0: {[CrossEntropyWithSoftmax Value[1]] }
 MPI Rank 2: 000000D1363DB170: {[HLast Value[132 x 1 x *]] [W2 Gradient[132 x 512]] }
@@ -1887,147 +1601,80 @@
 MPI Rank 2: 000000D1363DC2F0: {[B1 Gradient[512 x 1]] [H2 Gradient[512 x 1 x *]] [HLast Gradient[132 x 1 x *]] }
 MPI Rank 2: 000000D1363DC750: {[W0*features+B0 Gradient[512 x 1 x *]] [W1*H1 Value[512 x 1 x *]] }
 MPI Rank 2: 000000D1363DC890: {[LogOfPrior Value[132]] }
-=======
-MPI Rank 2: 08/16/2016 03:19:00: 	Node 'B0' (LearnableParameter operation) : [512 x 1]
-MPI Rank 2: 08/16/2016 03:19:00: 	Node 'B1' (LearnableParameter operation) : [512 x 1]
-MPI Rank 2: 08/16/2016 03:19:00: 	Node 'B2' (LearnableParameter operation) : [132 x 1]
-MPI Rank 2: 08/16/2016 03:19:00: 	Node 'W0' (LearnableParameter operation) : [512 x 363]
-MPI Rank 2: 08/16/2016 03:19:00: 	Node 'W1' (LearnableParameter operation) : [512 x 512]
-MPI Rank 2: 08/16/2016 03:19:00: 	Node 'W2' (LearnableParameter operation) : [132 x 512]
->>>>>>> 8493f118
-MPI Rank 2: 
-MPI Rank 2: 
-MPI Rank 2: 08/16/2016 03:19:00: Precomputing --> 3 PreCompute nodes found.
-MPI Rank 2: 
-MPI Rank 2: 08/16/2016 03:19:00: 	MeanOfFeatures = Mean()
-MPI Rank 2: 08/16/2016 03:19:00: 	InvStdOfFeatures = InvStdDev()
-MPI Rank 2: 08/16/2016 03:19:00: 	Prior = Mean()
+MPI Rank 2: 
+MPI Rank 2: 
+MPI Rank 2: 05/03/2016 13:22:29: Precomputing --> 3 PreCompute nodes found.
+MPI Rank 2: 
+MPI Rank 2: 05/03/2016 13:22:29: 	MeanOfFeatures = Mean()
+MPI Rank 2: 05/03/2016 13:22:29: 	InvStdOfFeatures = InvStdDev()
+MPI Rank 2: 05/03/2016 13:22:29: 	Prior = Mean()
 MPI Rank 2: minibatchiterator: epoch 0: frames [0..252734] (first utterance at frame 0), data subset 0 of 1, with 1 datapasses
 MPI Rank 2: requiredata: determined feature kind as 33-dimensional 'USER' with frame shift 10.0 ms
 MPI Rank 2: 
-MPI Rank 2: 08/16/2016 03:19:03: Precomputing --> Completed.
-MPI Rank 2: 
-MPI Rank 2: 
-MPI Rank 2: 08/16/2016 03:19:04: Starting Epoch 1: learning rate per sample = 0.015625  effective momentum = 0.900000  momentum as time constant = 607.4 samples
+MPI Rank 2: 05/03/2016 13:22:31: Precomputing --> Completed.
+MPI Rank 2: 
+MPI Rank 2: 
+MPI Rank 2: 05/03/2016 13:22:32: Starting Epoch 1: learning rate per sample = 0.015625  effective momentum = 0.900000  momentum as time constant = 607.4 samples
 MPI Rank 2: minibatchiterator: epoch 0: frames [0..20480] (first utterance at frame 0), data subset 0 of 1, with 1 datapasses
 MPI Rank 2: 
-<<<<<<< HEAD
 MPI Rank 2: 05/03/2016 13:22:32: Starting minibatch loop.
-MPI Rank 2: 05/03/2016 13:22:32:  Epoch[ 1 of 3]-Minibatch[   1-  10, 3.13%]: CrossEntropyWithSoftmax = 4.46944908 * 640; EvalClassificationError = 0.90781250 * 640; time = 0.6684s; samplesPerSecond = 957.5
-MPI Rank 2: 05/03/2016 13:22:33:  Epoch[ 1 of 3]-Minibatch[  11-  20, 6.25%]: CrossEntropyWithSoftmax = 4.22299987 * 640; EvalClassificationError = 0.90156250 * 640; time = 0.7143s; samplesPerSecond = 896.0
-MPI Rank 2: 05/03/2016 13:22:34:  Epoch[ 1 of 3]-Minibatch[  21-  30, 9.38%]: CrossEntropyWithSoftmax = 3.93971343 * 640; EvalClassificationError = 0.84687500 * 640; time = 0.7016s; samplesPerSecond = 912.3
-MPI Rank 2: 05/03/2016 13:22:34:  Epoch[ 1 of 3]-Minibatch[  31-  40, 12.50%]: CrossEntropyWithSoftmax = 3.92341692 * 640; EvalClassificationError = 0.90468750 * 640; time = 0.7022s; samplesPerSecond = 911.4
-MPI Rank 2: 05/03/2016 13:22:35:  Epoch[ 1 of 3]-Minibatch[  41-  50, 15.63%]: CrossEntropyWithSoftmax = 3.84074483 * 640; EvalClassificationError = 0.91093750 * 640; time = 0.6733s; samplesPerSecond = 950.5
-MPI Rank 2: 05/03/2016 13:22:36:  Epoch[ 1 of 3]-Minibatch[  51-  60, 18.75%]: CrossEntropyWithSoftmax = 3.71252184 * 640; EvalClassificationError = 0.88437500 * 640; time = 0.6912s; samplesPerSecond = 926.0
-MPI Rank 2: 05/03/2016 13:22:37:  Epoch[ 1 of 3]-Minibatch[  61-  70, 21.88%]: CrossEntropyWithSoftmax = 3.51563464 * 640; EvalClassificationError = 0.82500000 * 640; time = 0.7058s; samplesPerSecond = 906.8
-MPI Rank 2: 05/03/2016 13:22:37:  Epoch[ 1 of 3]-Minibatch[  71-  80, 25.00%]: CrossEntropyWithSoftmax = 3.49349060 * 640; EvalClassificationError = 0.81093750 * 640; time = 0.6903s; samplesPerSecond = 927.1
-MPI Rank 2: 05/03/2016 13:22:38:  Epoch[ 1 of 3]-Minibatch[  81-  90, 28.13%]: CrossEntropyWithSoftmax = 3.34740070 * 640; EvalClassificationError = 0.76562500 * 640; time = 0.7189s; samplesPerSecond = 890.3
-MPI Rank 2: 05/03/2016 13:22:39:  Epoch[ 1 of 3]-Minibatch[  91- 100, 31.25%]: CrossEntropyWithSoftmax = 3.51960918 * 640; EvalClassificationError = 0.79843750 * 640; time = 0.6956s; samplesPerSecond = 920.1
-MPI Rank 2: 05/03/2016 13:22:39:  Epoch[ 1 of 3]-Minibatch[ 101- 110, 34.38%]: CrossEntropyWithSoftmax = 3.24656049 * 640; EvalClassificationError = 0.80312500 * 640; time = 0.6890s; samplesPerSecond = 928.8
-MPI Rank 2: 05/03/2016 13:22:40:  Epoch[ 1 of 3]-Minibatch[ 111- 120, 37.50%]: CrossEntropyWithSoftmax = 3.33397669 * 640; EvalClassificationError = 0.80000000 * 640; time = 0.6941s; samplesPerSecond = 922.1
-MPI Rank 2: 05/03/2016 13:22:41:  Epoch[ 1 of 3]-Minibatch[ 121- 130, 40.63%]: CrossEntropyWithSoftmax = 3.17780980 * 640; EvalClassificationError = 0.77031250 * 640; time = 0.7152s; samplesPerSecond = 894.9
-MPI Rank 2: 05/03/2016 13:22:41:  Epoch[ 1 of 3]-Minibatch[ 131- 140, 43.75%]: CrossEntropyWithSoftmax = 3.09845902 * 640; EvalClassificationError = 0.76875000 * 640; time = 0.6830s; samplesPerSecond = 937.1
-MPI Rank 2: 05/03/2016 13:22:42:  Epoch[ 1 of 3]-Minibatch[ 141- 150, 46.88%]: CrossEntropyWithSoftmax = 3.06458212 * 640; EvalClassificationError = 0.72968750 * 640; time = 0.7013s; samplesPerSecond = 912.6
-MPI Rank 2: 05/03/2016 13:22:43:  Epoch[ 1 of 3]-Minibatch[ 151- 160, 50.00%]: CrossEntropyWithSoftmax = 2.91633510 * 640; EvalClassificationError = 0.69531250 * 640; time = 0.7140s; samplesPerSecond = 896.4
-MPI Rank 2: 05/03/2016 13:22:44:  Epoch[ 1 of 3]-Minibatch[ 161- 170, 53.13%]: CrossEntropyWithSoftmax = 2.90607468 * 640; EvalClassificationError = 0.73281250 * 640; time = 0.7445s; samplesPerSecond = 859.7
-MPI Rank 2: 05/03/2016 13:22:44:  Epoch[ 1 of 3]-Minibatch[ 171- 180, 56.25%]: CrossEntropyWithSoftmax = 2.74095059 * 640; EvalClassificationError = 0.65937500 * 640; time = 0.6746s; samplesPerSecond = 948.7
-MPI Rank 2: 05/03/2016 13:22:45:  Epoch[ 1 of 3]-Minibatch[ 181- 190, 59.38%]: CrossEntropyWithSoftmax = 2.67087924 * 640; EvalClassificationError = 0.67343750 * 640; time = 0.6833s; samplesPerSecond = 936.7
-MPI Rank 2: 05/03/2016 13:22:46:  Epoch[ 1 of 3]-Minibatch[ 191- 200, 62.50%]: CrossEntropyWithSoftmax = 2.67609083 * 640; EvalClassificationError = 0.66406250 * 640; time = 0.7173s; samplesPerSecond = 892.3
-MPI Rank 2: 05/03/2016 13:22:46:  Epoch[ 1 of 3]-Minibatch[ 201- 210, 65.63%]: CrossEntropyWithSoftmax = 2.54732903 * 640; EvalClassificationError = 0.62968750 * 640; time = 0.7240s; samplesPerSecond = 884.0
-MPI Rank 2: 05/03/2016 13:22:47:  Epoch[ 1 of 3]-Minibatch[ 211- 220, 68.75%]: CrossEntropyWithSoftmax = 2.61925710 * 640; EvalClassificationError = 0.67343750 * 640; time = 0.7104s; samplesPerSecond = 901.0
-MPI Rank 2: 05/03/2016 13:22:48:  Epoch[ 1 of 3]-Minibatch[ 221- 230, 71.88%]: CrossEntropyWithSoftmax = 2.52388480 * 640; EvalClassificationError = 0.65781250 * 640; time = 0.7033s; samplesPerSecond = 909.9
-MPI Rank 2: 05/03/2016 13:22:49:  Epoch[ 1 of 3]-Minibatch[ 231- 240, 75.00%]: CrossEntropyWithSoftmax = 2.47544601 * 640; EvalClassificationError = 0.63437500 * 640; time = 0.7111s; samplesPerSecond = 900.1
-MPI Rank 2: 05/03/2016 13:22:49:  Epoch[ 1 of 3]-Minibatch[ 241- 250, 78.13%]: CrossEntropyWithSoftmax = 2.43265158 * 640; EvalClassificationError = 0.61406250 * 640; time = 0.6942s; samplesPerSecond = 921.9
-MPI Rank 2: 05/03/2016 13:22:50:  Epoch[ 1 of 3]-Minibatch[ 251- 260, 81.25%]: CrossEntropyWithSoftmax = 2.41728740 * 640; EvalClassificationError = 0.63125000 * 640; time = 0.6778s; samplesPerSecond = 944.3
-MPI Rank 2: 05/03/2016 13:22:51:  Epoch[ 1 of 3]-Minibatch[ 261- 270, 84.38%]: CrossEntropyWithSoftmax = 2.17674793 * 640; EvalClassificationError = 0.57812500 * 640; time = 0.7162s; samplesPerSecond = 893.6
-MPI Rank 2: 05/03/2016 13:22:51:  Epoch[ 1 of 3]-Minibatch[ 271- 280, 87.50%]: CrossEntropyWithSoftmax = 2.31020940 * 640; EvalClassificationError = 0.64062500 * 640; time = 0.7206s; samplesPerSecond = 888.1
-MPI Rank 2: 05/03/2016 13:22:52:  Epoch[ 1 of 3]-Minibatch[ 281- 290, 90.63%]: CrossEntropyWithSoftmax = 2.26400612 * 640; EvalClassificationError = 0.61093750 * 640; time = 0.7025s; samplesPerSecond = 911.0
-MPI Rank 2: 05/03/2016 13:22:53:  Epoch[ 1 of 3]-Minibatch[ 291- 300, 93.75%]: CrossEntropyWithSoftmax = 2.15885172 * 640; EvalClassificationError = 0.58281250 * 640; time = 0.6966s; samplesPerSecond = 918.8
-MPI Rank 2: 05/03/2016 13:22:53:  Epoch[ 1 of 3]-Minibatch[ 301- 310, 96.88%]: CrossEntropyWithSoftmax = 2.22712855 * 640; EvalClassificationError = 0.59218750 * 640; time = 0.6946s; samplesPerSecond = 921.4
-MPI Rank 2: 05/03/2016 13:22:54:  Epoch[ 1 of 3]-Minibatch[ 311- 320, 100.00%]: CrossEntropyWithSoftmax = 2.25604782 * 640; EvalClassificationError = 0.60625000 * 640; time = 0.6679s; samplesPerSecond = 958.2
-MPI Rank 2: 05/03/2016 13:22:54: Finished Epoch[ 1 of 3]: [Training] CrossEntropyWithSoftmax = 3.00704835 * 20480; EvalClassificationError = 0.72827148 * 20480; totalSamplesSeen = 20480; learningRatePerSample = 0.015625; epochTime=22.4137s
-=======
-MPI Rank 2: 08/16/2016 03:19:04: Starting minibatch loop.
-MPI Rank 2: 08/16/2016 03:19:04:  Epoch[ 1 of 3]-Minibatch[   1-  10, 3.13%]: CrossEntropyWithSoftmax = 4.56731190 * 640; EvalErrorPrediction = 0.91718750 * 640; time = 0.1012s; samplesPerSecond = 6326.6
-MPI Rank 2: 08/16/2016 03:19:04:  Epoch[ 1 of 3]-Minibatch[  11-  20, 6.25%]: CrossEntropyWithSoftmax = 4.31208878 * 640; EvalErrorPrediction = 0.92812500 * 640; time = 0.0866s; samplesPerSecond = 7392.5
-MPI Rank 2: 08/16/2016 03:19:04:  Epoch[ 1 of 3]-Minibatch[  21-  30, 9.38%]: CrossEntropyWithSoftmax = 3.97319840 * 640; EvalErrorPrediction = 0.87343750 * 640; time = 0.0904s; samplesPerSecond = 7082.9
-MPI Rank 2: 08/16/2016 03:19:04:  Epoch[ 1 of 3]-Minibatch[  31-  40, 12.50%]: CrossEntropyWithSoftmax = 3.73308124 * 640; EvalErrorPrediction = 0.84531250 * 640; time = 0.0912s; samplesPerSecond = 7021.0
-MPI Rank 2: 08/16/2016 03:19:04:  Epoch[ 1 of 3]-Minibatch[  41-  50, 15.63%]: CrossEntropyWithSoftmax = 3.83238242 * 640; EvalErrorPrediction = 0.86406250 * 640; time = 0.0943s; samplesPerSecond = 6785.6
-MPI Rank 2: 08/16/2016 03:19:04:  Epoch[ 1 of 3]-Minibatch[  51-  60, 18.75%]: CrossEntropyWithSoftmax = 3.69914238 * 640; EvalErrorPrediction = 0.86093750 * 640; time = 0.0933s; samplesPerSecond = 6862.1
-MPI Rank 2: 08/16/2016 03:19:04:  Epoch[ 1 of 3]-Minibatch[  61-  70, 21.88%]: CrossEntropyWithSoftmax = 3.40238588 * 640; EvalErrorPrediction = 0.77812500 * 640; time = 0.1051s; samplesPerSecond = 6091.7
-MPI Rank 2: 08/16/2016 03:19:04:  Epoch[ 1 of 3]-Minibatch[  71-  80, 25.00%]: CrossEntropyWithSoftmax = 3.51740313 * 640; EvalErrorPrediction = 0.83750000 * 640; time = 0.0906s; samplesPerSecond = 7060.9
-MPI Rank 2: 08/16/2016 03:19:04:  Epoch[ 1 of 3]-Minibatch[  81-  90, 28.13%]: CrossEntropyWithSoftmax = 3.50059778 * 640; EvalErrorPrediction = 0.81250000 * 640; time = 0.0886s; samplesPerSecond = 7223.9
-MPI Rank 2: 08/16/2016 03:19:05:  Epoch[ 1 of 3]-Minibatch[  91- 100, 31.25%]: CrossEntropyWithSoftmax = 3.39301549 * 640; EvalErrorPrediction = 0.80156250 * 640; time = 0.0905s; samplesPerSecond = 7074.5
-MPI Rank 2: 08/16/2016 03:19:05:  Epoch[ 1 of 3]-Minibatch[ 101- 110, 34.38%]: CrossEntropyWithSoftmax = 3.48832144 * 640; EvalErrorPrediction = 0.82187500 * 640; time = 0.0904s; samplesPerSecond = 7079.9
-MPI Rank 2: 08/16/2016 03:19:05:  Epoch[ 1 of 3]-Minibatch[ 111- 120, 37.50%]: CrossEntropyWithSoftmax = 3.23814723 * 640; EvalErrorPrediction = 0.77031250 * 640; time = 0.0886s; samplesPerSecond = 7222.9
-MPI Rank 2: 08/16/2016 03:19:05:  Epoch[ 1 of 3]-Minibatch[ 121- 130, 40.63%]: CrossEntropyWithSoftmax = 3.14333583 * 640; EvalErrorPrediction = 0.76093750 * 640; time = 0.0870s; samplesPerSecond = 7353.4
-MPI Rank 2: 08/16/2016 03:19:05:  Epoch[ 1 of 3]-Minibatch[ 131- 140, 43.75%]: CrossEntropyWithSoftmax = 3.01547841 * 640; EvalErrorPrediction = 0.73906250 * 640; time = 0.0839s; samplesPerSecond = 7626.0
-MPI Rank 2: 08/16/2016 03:19:05:  Epoch[ 1 of 3]-Minibatch[ 141- 150, 46.88%]: CrossEntropyWithSoftmax = 2.91114805 * 640; EvalErrorPrediction = 0.71093750 * 640; time = 0.0872s; samplesPerSecond = 7338.4
-MPI Rank 2: 08/16/2016 03:19:05:  Epoch[ 1 of 3]-Minibatch[ 151- 160, 50.00%]: CrossEntropyWithSoftmax = 3.06450741 * 640; EvalErrorPrediction = 0.74375000 * 640; time = 0.0913s; samplesPerSecond = 7012.1
-MPI Rank 2: 08/16/2016 03:19:05:  Epoch[ 1 of 3]-Minibatch[ 161- 170, 53.13%]: CrossEntropyWithSoftmax = 2.77009796 * 640; EvalErrorPrediction = 0.69531250 * 640; time = 0.0937s; samplesPerSecond = 6833.4
-MPI Rank 2: 08/16/2016 03:19:05:  Epoch[ 1 of 3]-Minibatch[ 171- 180, 56.25%]: CrossEntropyWithSoftmax = 2.67234909 * 640; EvalErrorPrediction = 0.64531250 * 640; time = 0.0912s; samplesPerSecond = 7016.6
-MPI Rank 2: 08/16/2016 03:19:05:  Epoch[ 1 of 3]-Minibatch[ 181- 190, 59.38%]: CrossEntropyWithSoftmax = 2.76324613 * 640; EvalErrorPrediction = 0.69843750 * 640; time = 0.0892s; samplesPerSecond = 7177.7
-MPI Rank 2: 08/16/2016 03:19:05:  Epoch[ 1 of 3]-Minibatch[ 191- 200, 62.50%]: CrossEntropyWithSoftmax = 2.70050608 * 640; EvalErrorPrediction = 0.68125000 * 640; time = 0.0879s; samplesPerSecond = 7276.9
-MPI Rank 2: 08/16/2016 03:19:06:  Epoch[ 1 of 3]-Minibatch[ 201- 210, 65.63%]: CrossEntropyWithSoftmax = 2.56019594 * 640; EvalErrorPrediction = 0.65312500 * 640; time = 0.0916s; samplesPerSecond = 6990.4
-MPI Rank 2: 08/16/2016 03:19:06:  Epoch[ 1 of 3]-Minibatch[ 211- 220, 68.75%]: CrossEntropyWithSoftmax = 2.56796356 * 640; EvalErrorPrediction = 0.63906250 * 640; time = 0.0886s; samplesPerSecond = 7222.5
-MPI Rank 2: 08/16/2016 03:19:06:  Epoch[ 1 of 3]-Minibatch[ 221- 230, 71.88%]: CrossEntropyWithSoftmax = 2.51054929 * 640; EvalErrorPrediction = 0.65000000 * 640; time = 0.0929s; samplesPerSecond = 6890.6
-MPI Rank 2: 08/16/2016 03:19:06:  Epoch[ 1 of 3]-Minibatch[ 231- 240, 75.00%]: CrossEntropyWithSoftmax = 2.52174700 * 640; EvalErrorPrediction = 0.65468750 * 640; time = 0.0925s; samplesPerSecond = 6917.7
-MPI Rank 2: 08/16/2016 03:19:06:  Epoch[ 1 of 3]-Minibatch[ 241- 250, 78.13%]: CrossEntropyWithSoftmax = 2.45943503 * 640; EvalErrorPrediction = 0.62812500 * 640; time = 0.0935s; samplesPerSecond = 6841.6
-MPI Rank 2: 08/16/2016 03:19:06:  Epoch[ 1 of 3]-Minibatch[ 251- 260, 81.25%]: CrossEntropyWithSoftmax = 2.36070476 * 640; EvalErrorPrediction = 0.62031250 * 640; time = 0.1001s; samplesPerSecond = 6395.3
-MPI Rank 2: 08/16/2016 03:19:06:  Epoch[ 1 of 3]-Minibatch[ 261- 270, 84.38%]: CrossEntropyWithSoftmax = 2.22167676 * 640; EvalErrorPrediction = 0.58125000 * 640; time = 0.0952s; samplesPerSecond = 6724.1
-MPI Rank 2: 08/16/2016 03:19:06:  Epoch[ 1 of 3]-Minibatch[ 271- 280, 87.50%]: CrossEntropyWithSoftmax = 2.48104909 * 640; EvalErrorPrediction = 0.66093750 * 640; time = 0.0954s; samplesPerSecond = 6706.4
-MPI Rank 2: 08/16/2016 03:19:06:  Epoch[ 1 of 3]-Minibatch[ 281- 290, 90.63%]: CrossEntropyWithSoftmax = 2.23253572 * 640; EvalErrorPrediction = 0.58906250 * 640; time = 0.0891s; samplesPerSecond = 7182.8
-MPI Rank 2: 08/16/2016 03:19:06:  Epoch[ 1 of 3]-Minibatch[ 291- 300, 93.75%]: CrossEntropyWithSoftmax = 2.22145425 * 640; EvalErrorPrediction = 0.60312500 * 640; time = 0.0879s; samplesPerSecond = 7281.7
-MPI Rank 2: 08/16/2016 03:19:06:  Epoch[ 1 of 3]-Minibatch[ 301- 310, 96.88%]: CrossEntropyWithSoftmax = 2.21771892 * 640; EvalErrorPrediction = 0.58125000 * 640; time = 0.0911s; samplesPerSecond = 7021.8
-MPI Rank 2: 08/16/2016 03:19:07:  Epoch[ 1 of 3]-Minibatch[ 311- 320, 100.00%]: CrossEntropyWithSoftmax = 2.19995645 * 640; EvalErrorPrediction = 0.59843750 * 640; time = 0.0904s; samplesPerSecond = 7076.3
-MPI Rank 2: 08/16/2016 03:19:07: Finished Epoch[ 1 of 3]: [Training] CrossEntropyWithSoftmax = 3.00789787 * 20480; EvalErrorPrediction = 0.72641602 * 20480; totalSamplesSeen = 20480; learningRatePerSample = 0.015625; epochTime=2.95598s
->>>>>>> 8493f118
-MPI Rank 2: 
-MPI Rank 2: 08/16/2016 03:19:07: Starting Epoch 2: learning rate per sample = 0.001953  effective momentum = 0.656119  momentum as time constant = 607.5 samples
+MPI Rank 2: 05/03/2016 13:22:32:  Epoch[ 1 of 3]-Minibatch[   1-  10, 3.13%]: CrossEntropyWithSoftmax = 4.46944908 * 640; EvalErrorPrediction = 0.90781250 * 640; time = 0.6684s; samplesPerSecond = 957.5
+MPI Rank 2: 05/03/2016 13:22:33:  Epoch[ 1 of 3]-Minibatch[  11-  20, 6.25%]: CrossEntropyWithSoftmax = 4.22299987 * 640; EvalErrorPrediction = 0.90156250 * 640; time = 0.7143s; samplesPerSecond = 896.0
+MPI Rank 2: 05/03/2016 13:22:34:  Epoch[ 1 of 3]-Minibatch[  21-  30, 9.38%]: CrossEntropyWithSoftmax = 3.93971343 * 640; EvalErrorPrediction = 0.84687500 * 640; time = 0.7016s; samplesPerSecond = 912.3
+MPI Rank 2: 05/03/2016 13:22:34:  Epoch[ 1 of 3]-Minibatch[  31-  40, 12.50%]: CrossEntropyWithSoftmax = 3.92341692 * 640; EvalErrorPrediction = 0.90468750 * 640; time = 0.7022s; samplesPerSecond = 911.4
+MPI Rank 2: 05/03/2016 13:22:35:  Epoch[ 1 of 3]-Minibatch[  41-  50, 15.63%]: CrossEntropyWithSoftmax = 3.84074483 * 640; EvalErrorPrediction = 0.91093750 * 640; time = 0.6733s; samplesPerSecond = 950.5
+MPI Rank 2: 05/03/2016 13:22:36:  Epoch[ 1 of 3]-Minibatch[  51-  60, 18.75%]: CrossEntropyWithSoftmax = 3.71252184 * 640; EvalErrorPrediction = 0.88437500 * 640; time = 0.6912s; samplesPerSecond = 926.0
+MPI Rank 2: 05/03/2016 13:22:37:  Epoch[ 1 of 3]-Minibatch[  61-  70, 21.88%]: CrossEntropyWithSoftmax = 3.51563464 * 640; EvalErrorPrediction = 0.82500000 * 640; time = 0.7058s; samplesPerSecond = 906.8
+MPI Rank 2: 05/03/2016 13:22:37:  Epoch[ 1 of 3]-Minibatch[  71-  80, 25.00%]: CrossEntropyWithSoftmax = 3.49349060 * 640; EvalErrorPrediction = 0.81093750 * 640; time = 0.6903s; samplesPerSecond = 927.1
+MPI Rank 2: 05/03/2016 13:22:38:  Epoch[ 1 of 3]-Minibatch[  81-  90, 28.13%]: CrossEntropyWithSoftmax = 3.34740070 * 640; EvalErrorPrediction = 0.76562500 * 640; time = 0.7189s; samplesPerSecond = 890.3
+MPI Rank 2: 05/03/2016 13:22:39:  Epoch[ 1 of 3]-Minibatch[  91- 100, 31.25%]: CrossEntropyWithSoftmax = 3.51960918 * 640; EvalErrorPrediction = 0.79843750 * 640; time = 0.6956s; samplesPerSecond = 920.1
+MPI Rank 2: 05/03/2016 13:22:39:  Epoch[ 1 of 3]-Minibatch[ 101- 110, 34.38%]: CrossEntropyWithSoftmax = 3.24656049 * 640; EvalErrorPrediction = 0.80312500 * 640; time = 0.6890s; samplesPerSecond = 928.8
+MPI Rank 2: 05/03/2016 13:22:40:  Epoch[ 1 of 3]-Minibatch[ 111- 120, 37.50%]: CrossEntropyWithSoftmax = 3.33397669 * 640; EvalErrorPrediction = 0.80000000 * 640; time = 0.6941s; samplesPerSecond = 922.1
+MPI Rank 2: 05/03/2016 13:22:41:  Epoch[ 1 of 3]-Minibatch[ 121- 130, 40.63%]: CrossEntropyWithSoftmax = 3.17780980 * 640; EvalErrorPrediction = 0.77031250 * 640; time = 0.7152s; samplesPerSecond = 894.9
+MPI Rank 2: 05/03/2016 13:22:41:  Epoch[ 1 of 3]-Minibatch[ 131- 140, 43.75%]: CrossEntropyWithSoftmax = 3.09845902 * 640; EvalErrorPrediction = 0.76875000 * 640; time = 0.6830s; samplesPerSecond = 937.1
+MPI Rank 2: 05/03/2016 13:22:42:  Epoch[ 1 of 3]-Minibatch[ 141- 150, 46.88%]: CrossEntropyWithSoftmax = 3.06458212 * 640; EvalErrorPrediction = 0.72968750 * 640; time = 0.7013s; samplesPerSecond = 912.6
+MPI Rank 2: 05/03/2016 13:22:43:  Epoch[ 1 of 3]-Minibatch[ 151- 160, 50.00%]: CrossEntropyWithSoftmax = 2.91633510 * 640; EvalErrorPrediction = 0.69531250 * 640; time = 0.7140s; samplesPerSecond = 896.4
+MPI Rank 2: 05/03/2016 13:22:44:  Epoch[ 1 of 3]-Minibatch[ 161- 170, 53.13%]: CrossEntropyWithSoftmax = 2.90607468 * 640; EvalErrorPrediction = 0.73281250 * 640; time = 0.7445s; samplesPerSecond = 859.7
+MPI Rank 2: 05/03/2016 13:22:44:  Epoch[ 1 of 3]-Minibatch[ 171- 180, 56.25%]: CrossEntropyWithSoftmax = 2.74095059 * 640; EvalErrorPrediction = 0.65937500 * 640; time = 0.6746s; samplesPerSecond = 948.7
+MPI Rank 2: 05/03/2016 13:22:45:  Epoch[ 1 of 3]-Minibatch[ 181- 190, 59.38%]: CrossEntropyWithSoftmax = 2.67087924 * 640; EvalErrorPrediction = 0.67343750 * 640; time = 0.6833s; samplesPerSecond = 936.7
+MPI Rank 2: 05/03/2016 13:22:46:  Epoch[ 1 of 3]-Minibatch[ 191- 200, 62.50%]: CrossEntropyWithSoftmax = 2.67609083 * 640; EvalErrorPrediction = 0.66406250 * 640; time = 0.7173s; samplesPerSecond = 892.3
+MPI Rank 2: 05/03/2016 13:22:46:  Epoch[ 1 of 3]-Minibatch[ 201- 210, 65.63%]: CrossEntropyWithSoftmax = 2.54732903 * 640; EvalErrorPrediction = 0.62968750 * 640; time = 0.7240s; samplesPerSecond = 884.0
+MPI Rank 2: 05/03/2016 13:22:47:  Epoch[ 1 of 3]-Minibatch[ 211- 220, 68.75%]: CrossEntropyWithSoftmax = 2.61925710 * 640; EvalErrorPrediction = 0.67343750 * 640; time = 0.7104s; samplesPerSecond = 901.0
+MPI Rank 2: 05/03/2016 13:22:48:  Epoch[ 1 of 3]-Minibatch[ 221- 230, 71.88%]: CrossEntropyWithSoftmax = 2.52388480 * 640; EvalErrorPrediction = 0.65781250 * 640; time = 0.7033s; samplesPerSecond = 909.9
+MPI Rank 2: 05/03/2016 13:22:49:  Epoch[ 1 of 3]-Minibatch[ 231- 240, 75.00%]: CrossEntropyWithSoftmax = 2.47544601 * 640; EvalErrorPrediction = 0.63437500 * 640; time = 0.7111s; samplesPerSecond = 900.1
+MPI Rank 2: 05/03/2016 13:22:49:  Epoch[ 1 of 3]-Minibatch[ 241- 250, 78.13%]: CrossEntropyWithSoftmax = 2.43265158 * 640; EvalErrorPrediction = 0.61406250 * 640; time = 0.6942s; samplesPerSecond = 921.9
+MPI Rank 2: 05/03/2016 13:22:50:  Epoch[ 1 of 3]-Minibatch[ 251- 260, 81.25%]: CrossEntropyWithSoftmax = 2.41728740 * 640; EvalErrorPrediction = 0.63125000 * 640; time = 0.6778s; samplesPerSecond = 944.3
+MPI Rank 2: 05/03/2016 13:22:51:  Epoch[ 1 of 3]-Minibatch[ 261- 270, 84.38%]: CrossEntropyWithSoftmax = 2.17674793 * 640; EvalErrorPrediction = 0.57812500 * 640; time = 0.7162s; samplesPerSecond = 893.6
+MPI Rank 2: 05/03/2016 13:22:51:  Epoch[ 1 of 3]-Minibatch[ 271- 280, 87.50%]: CrossEntropyWithSoftmax = 2.31020940 * 640; EvalErrorPrediction = 0.64062500 * 640; time = 0.7206s; samplesPerSecond = 888.1
+MPI Rank 2: 05/03/2016 13:22:52:  Epoch[ 1 of 3]-Minibatch[ 281- 290, 90.63%]: CrossEntropyWithSoftmax = 2.26400612 * 640; EvalErrorPrediction = 0.61093750 * 640; time = 0.7025s; samplesPerSecond = 911.0
+MPI Rank 2: 05/03/2016 13:22:53:  Epoch[ 1 of 3]-Minibatch[ 291- 300, 93.75%]: CrossEntropyWithSoftmax = 2.15885172 * 640; EvalErrorPrediction = 0.58281250 * 640; time = 0.6966s; samplesPerSecond = 918.8
+MPI Rank 2: 05/03/2016 13:22:53:  Epoch[ 1 of 3]-Minibatch[ 301- 310, 96.88%]: CrossEntropyWithSoftmax = 2.22712855 * 640; EvalErrorPrediction = 0.59218750 * 640; time = 0.6946s; samplesPerSecond = 921.4
+MPI Rank 2: 05/03/2016 13:22:54:  Epoch[ 1 of 3]-Minibatch[ 311- 320, 100.00%]: CrossEntropyWithSoftmax = 2.25604782 * 640; EvalErrorPrediction = 0.60625000 * 640; time = 0.6679s; samplesPerSecond = 958.2
+MPI Rank 2: 05/03/2016 13:22:54: Finished Epoch[ 1 of 3]: [Training] CrossEntropyWithSoftmax = 3.00704835 * 20480; EvalErrorPrediction = 0.72827148 * 20480; totalSamplesSeen = 20480; learningRatePerSample = 0.015625; epochTime=22.4137s
+MPI Rank 2: 
+MPI Rank 2: 05/03/2016 13:22:55: Starting Epoch 2: learning rate per sample = 0.001953  effective momentum = 0.656119  momentum as time constant = 607.5 samples
 MPI Rank 2: minibatchiterator: epoch 1: frames [20480..40960] (first utterance at frame 20480), data subset 2 of 3, with 1 datapasses
 MPI Rank 2: 
-<<<<<<< HEAD
 MPI Rank 2: 05/03/2016 13:22:55: Starting minibatch loop, DataParallelSGD training (MyRank = 2, NumNodes = 3, NumGradientBits = 1), distributed reading is ENABLED.
-MPI Rank 2: 05/03/2016 13:31:56:  Epoch[ 2 of 3]-Minibatch[   1-  10, 12.50%]: CrossEntropyWithSoftmax = 2.13368596 * 2560; EvalClassificationError = 0.57500000 * 2560; time = 541.5413s; samplesPerSecond = 4.7
-MPI Rank 2: 05/03/2016 13:41:11:  Epoch[ 2 of 3]-Minibatch[  11-  20, 25.00%]: CrossEntropyWithSoftmax = 2.03773809 * 2560; EvalClassificationError = 0.55898437 * 2560; time = 554.4157s; samplesPerSecond = 4.6
-MPI Rank 2: 05/03/2016 13:48:00:  Epoch[ 2 of 3]-Minibatch[  21-  30, 37.50%]: CrossEntropyWithSoftmax = 2.02936769 * 2560; EvalClassificationError = 0.55156250 * 2560; time = 409.5201s; samplesPerSecond = 6.3
-MPI Rank 2: 05/03/2016 13:54:08:  Epoch[ 2 of 3]-Minibatch[  31-  40, 50.00%]: CrossEntropyWithSoftmax = 1.93929048 * 2560; EvalClassificationError = 0.53593750 * 2560; time = 367.7871s; samplesPerSecond = 7.0
-MPI Rank 2: 05/03/2016 13:57:22:  Epoch[ 2 of 3]-Minibatch[  41-  50, 62.50%]: CrossEntropyWithSoftmax = 1.92419932 * 2560; EvalClassificationError = 0.52617187 * 2560; time = 194.0660s; samplesPerSecond = 13.2
-MPI Rank 2: 05/03/2016 14:05:15:  Epoch[ 2 of 3]-Minibatch[  51-  60, 75.00%]: CrossEntropyWithSoftmax = 1.94695921 * 2560; EvalClassificationError = 0.54648438 * 2560; time = 472.5988s; samplesPerSecond = 5.4
-MPI Rank 2: 05/03/2016 14:13:20:  Epoch[ 2 of 3]-Minibatch[  61-  70, 87.50%]: CrossEntropyWithSoftmax = 1.94673081 * 2560; EvalClassificationError = 0.53867188 * 2560; time = 484.6784s; samplesPerSecond = 5.3
-MPI Rank 2: 05/03/2016 14:17:50:  Epoch[ 2 of 3]-Minibatch[  71-  80, 100.00%]: CrossEntropyWithSoftmax = 1.91211204 * 2560; EvalClassificationError = 0.53945312 * 2560; time = 270.8817s; samplesPerSecond = 9.5
-MPI Rank 2: 05/03/2016 14:17:52: Finished Epoch[ 2 of 3]: [Training] CrossEntropyWithSoftmax = 1.98376045 * 20480; EvalClassificationError = 0.54653320 * 20480; totalSamplesSeen = 40960; learningRatePerSample = 0.001953125; epochTime=3297.58s
-=======
-MPI Rank 2: 08/16/2016 03:19:07: Starting minibatch loop, DataParallelSGD training (MyRank = 2, NumNodes = 3, NumGradientBits = 1), distributed reading is ENABLED.
-MPI Rank 2: 08/16/2016 03:19:07:  Epoch[ 2 of 3]-Minibatch[   1-  10, 12.50%]: CrossEntropyWithSoftmax = 2.15042048 * 2560; EvalErrorPrediction = 0.58867187 * 2560; time = 0.3462s; samplesPerSecond = 7394.9
-MPI Rank 2: 08/16/2016 03:19:08:  Epoch[ 2 of 3]-Minibatch[  11-  20, 25.00%]: CrossEntropyWithSoftmax = 2.11694314 * 2560; EvalErrorPrediction = 0.56132812 * 2560; time = 0.3453s; samplesPerSecond = 7413.9
-MPI Rank 2: 08/16/2016 03:19:08:  Epoch[ 2 of 3]-Minibatch[  21-  30, 37.50%]: CrossEntropyWithSoftmax = 2.05986597 * 2560; EvalErrorPrediction = 0.56523437 * 2560; time = 0.3527s; samplesPerSecond = 7258.6
-MPI Rank 2: 08/16/2016 03:19:08:  Epoch[ 2 of 3]-Minibatch[  31-  40, 50.00%]: CrossEntropyWithSoftmax = 2.02348440 * 2560; EvalErrorPrediction = 0.55820313 * 2560; time = 0.3493s; samplesPerSecond = 7328.9
-MPI Rank 2: 08/16/2016 03:19:09:  Epoch[ 2 of 3]-Minibatch[  41-  50, 62.50%]: CrossEntropyWithSoftmax = 2.02257161 * 2560; EvalErrorPrediction = 0.54921875 * 2560; time = 0.3429s; samplesPerSecond = 7466.5
-MPI Rank 2: 08/16/2016 03:19:09:  Epoch[ 2 of 3]-Minibatch[  51-  60, 75.00%]: CrossEntropyWithSoftmax = 1.96745389 * 2560; EvalErrorPrediction = 0.53867188 * 2560; time = 0.3327s; samplesPerSecond = 7695.2
-MPI Rank 2: 08/16/2016 03:19:09:  Epoch[ 2 of 3]-Minibatch[  61-  70, 87.50%]: CrossEntropyWithSoftmax = 1.95891510 * 2560; EvalErrorPrediction = 0.52851563 * 2560; time = 0.3305s; samplesPerSecond = 7745.5
-MPI Rank 2: 08/16/2016 03:19:10:  Epoch[ 2 of 3]-Minibatch[  71-  80, 100.00%]: CrossEntropyWithSoftmax = 1.93032448 * 2560; EvalErrorPrediction = 0.53281250 * 2560; time = 0.3646s; samplesPerSecond = 7021.5
-MPI Rank 2: 08/16/2016 03:19:10: Finished Epoch[ 2 of 3]: [Training] CrossEntropyWithSoftmax = 2.02874738 * 20480; EvalErrorPrediction = 0.55283203 * 20480; totalSamplesSeen = 40960; learningRatePerSample = 0.001953125; epochTime=2.79383s
->>>>>>> 8493f118
-MPI Rank 2: 
-MPI Rank 2: 08/16/2016 03:19:10: Starting Epoch 3: learning rate per sample = 0.000098  effective momentum = 0.656119  momentum as time constant = 2429.9 samples
+MPI Rank 2: 05/03/2016 13:31:56:  Epoch[ 2 of 3]-Minibatch[   1-  10, 12.50%]: CrossEntropyWithSoftmax = 2.13368596 * 2560; EvalErrorPrediction = 0.57500000 * 2560; time = 541.5413s; samplesPerSecond = 4.7
+MPI Rank 2: 05/03/2016 13:41:11:  Epoch[ 2 of 3]-Minibatch[  11-  20, 25.00%]: CrossEntropyWithSoftmax = 2.03773809 * 2560; EvalErrorPrediction = 0.55898437 * 2560; time = 554.4157s; samplesPerSecond = 4.6
+MPI Rank 2: 05/03/2016 13:48:00:  Epoch[ 2 of 3]-Minibatch[  21-  30, 37.50%]: CrossEntropyWithSoftmax = 2.02936769 * 2560; EvalErrorPrediction = 0.55156250 * 2560; time = 409.5201s; samplesPerSecond = 6.3
+MPI Rank 2: 05/03/2016 13:54:08:  Epoch[ 2 of 3]-Minibatch[  31-  40, 50.00%]: CrossEntropyWithSoftmax = 1.93929048 * 2560; EvalErrorPrediction = 0.53593750 * 2560; time = 367.7871s; samplesPerSecond = 7.0
+MPI Rank 2: 05/03/2016 13:57:22:  Epoch[ 2 of 3]-Minibatch[  41-  50, 62.50%]: CrossEntropyWithSoftmax = 1.92419932 * 2560; EvalErrorPrediction = 0.52617187 * 2560; time = 194.0660s; samplesPerSecond = 13.2
+MPI Rank 2: 05/03/2016 14:05:15:  Epoch[ 2 of 3]-Minibatch[  51-  60, 75.00%]: CrossEntropyWithSoftmax = 1.94695921 * 2560; EvalErrorPrediction = 0.54648438 * 2560; time = 472.5988s; samplesPerSecond = 5.4
+MPI Rank 2: 05/03/2016 14:13:20:  Epoch[ 2 of 3]-Minibatch[  61-  70, 87.50%]: CrossEntropyWithSoftmax = 1.94673081 * 2560; EvalErrorPrediction = 0.53867188 * 2560; time = 484.6784s; samplesPerSecond = 5.3
+MPI Rank 2: 05/03/2016 14:17:50:  Epoch[ 2 of 3]-Minibatch[  71-  80, 100.00%]: CrossEntropyWithSoftmax = 1.91211204 * 2560; EvalErrorPrediction = 0.53945312 * 2560; time = 270.8817s; samplesPerSecond = 9.5
+MPI Rank 2: 05/03/2016 14:17:52: Finished Epoch[ 2 of 3]: [Training] CrossEntropyWithSoftmax = 1.98376045 * 20480; EvalErrorPrediction = 0.54653320 * 20480; totalSamplesSeen = 40960; learningRatePerSample = 0.001953125; epochTime=3297.58s
+MPI Rank 2: 
+MPI Rank 2: 05/03/2016 14:17:53: Starting Epoch 3: learning rate per sample = 0.000098  effective momentum = 0.656119  momentum as time constant = 2429.9 samples
 MPI Rank 2: minibatchiterator: epoch 2: frames [40960..61440] (first utterance at frame 40960), data subset 2 of 3, with 1 datapasses
 MPI Rank 2: 
-<<<<<<< HEAD
 MPI Rank 2: 05/03/2016 14:17:53: Starting minibatch loop, DataParallelSGD training (MyRank = 2, NumNodes = 3, NumGradientBits = 1), distributed reading is ENABLED.
-MPI Rank 2: 05/03/2016 14:36:11:  Epoch[ 3 of 3]-Minibatch[   1-  10, 50.00%]: CrossEntropyWithSoftmax = 1.92705928 * 10240; EvalClassificationError = 0.54765625 * 10240; time = 1098.5952s; samplesPerSecond = 9.3
-MPI Rank 2: 05/03/2016 14:45:56:  Epoch[ 3 of 3]-Minibatch[  11-  20, 100.00%]: CrossEntropyWithSoftmax = 1.90745194 * 10240; EvalClassificationError = 0.52822266 * 10240; time = 585.1713s; samplesPerSecond = 17.5
-MPI Rank 2: 05/03/2016 14:45:58: Finished Epoch[ 3 of 3]: [Training] CrossEntropyWithSoftmax = 1.91725561 * 20480; EvalClassificationError = 0.53793945 * 20480; totalSamplesSeen = 61440; learningRatePerSample = 9.7656251e-005; epochTime=1685.84s
+MPI Rank 2: 05/03/2016 14:36:11:  Epoch[ 3 of 3]-Minibatch[   1-  10, 50.00%]: CrossEntropyWithSoftmax = 1.92705928 * 10240; EvalErrorPrediction = 0.54765625 * 10240; time = 1098.5952s; samplesPerSecond = 9.3
+MPI Rank 2: 05/03/2016 14:45:56:  Epoch[ 3 of 3]-Minibatch[  11-  20, 100.00%]: CrossEntropyWithSoftmax = 1.90745194 * 10240; EvalErrorPrediction = 0.52822266 * 10240; time = 585.1713s; samplesPerSecond = 17.5
+MPI Rank 2: 05/03/2016 14:45:58: Finished Epoch[ 3 of 3]: [Training] CrossEntropyWithSoftmax = 1.91725561 * 20480; EvalErrorPrediction = 0.53793945 * 20480; totalSamplesSeen = 61440; learningRatePerSample = 9.7656251e-005; epochTime=1685.84s
 MPI Rank 2: 05/03/2016 14:45:58: CNTKCommandTrainEnd: speechTrain
-=======
-MPI Rank 2: 08/16/2016 03:19:10: Starting minibatch loop, DataParallelSGD training (MyRank = 2, NumNodes = 3, NumGradientBits = 1), distributed reading is ENABLED.
-MPI Rank 2: 08/16/2016 03:19:11:  Epoch[ 3 of 3]-Minibatch[   1-  10, 50.00%]: CrossEntropyWithSoftmax = 1.95622782 * 10240; EvalErrorPrediction = 0.54609375 * 10240; time = 0.7014s; samplesPerSecond = 14599.6
-MPI Rank 2: 08/16/2016 03:19:11:  Epoch[ 3 of 3]-Minibatch[  11-  20, 100.00%]: CrossEntropyWithSoftmax = 1.95081435 * 10240; EvalErrorPrediction = 0.54355469 * 10240; time = 0.6564s; samplesPerSecond = 15599.2
-MPI Rank 2: 08/16/2016 03:19:11: Finished Epoch[ 3 of 3]: [Training] CrossEntropyWithSoftmax = 1.95352108 * 20480; EvalErrorPrediction = 0.54482422 * 20480; totalSamplesSeen = 61440; learningRatePerSample = 9.7656251e-005; epochTime=1.38407s
-MPI Rank 2: 08/16/2016 03:19:12: CNTKCommandTrainEnd: speechTrain
->>>>>>> 8493f118
-MPI Rank 2: 
-MPI Rank 2: 08/16/2016 03:19:12: Action "train" complete.
-MPI Rank 2: 
-MPI Rank 2: 08/16/2016 03:19:12: __COMPLETED__
-MPI Rank 2: ~MPIWrapper+MPI Rank 2: 
+MPI Rank 2: 05/03/2016 14:45:58: Action "train" complete.
+MPI Rank 2: 
+MPI Rank 2: 05/03/2016 14:45:58: __COMPLETED__