--- conflicted
+++ resolved
@@ -121,6 +121,7 @@
     struct MinibatchInfo
     {
         bool atEndOfData;
+        bool atEndOfSweep;
         size_t numberOfSamples;
         NDArrayViewPtr trainingLossValue;
         NDArrayViewPtr evalCriterionValue;
@@ -3244,11 +3245,7 @@
         // Method to update the parameters associated with this learner. By returning false, this method indicates that
         // learning has stopped for all of the parameters associated with this learner
         //
-<<<<<<< HEAD
-        virtual bool Update(const std::unordered_map<Parameter, NDArrayViewPtr>& gradientValues, size_t trainingSampleCount, bool sweepEnd = false) = 0;
-=======
-        virtual bool Update(std::unordered_map<Parameter, NDArrayViewPtr>& gradientValues, size_t trainingSampleCount) = 0;
->>>>>>> e25f1829
+        virtual bool Update(std::unordered_map<Parameter, NDArrayViewPtr>& gradientValues, size_t trainingSampleCount, bool sweepEnd = false) = 0;
 
         ///
         /// Returns the set of parameters associated with this learner.
@@ -3273,11 +3270,7 @@
         ///
         /// This method needs to be explicitly overriden in subclasses.
         ///
-<<<<<<< HEAD
-        virtual size_t CurrentVersion() const override { NOT_IMPLEMENTED }
-=======
         virtual size_t CurrentVersion() const { NOT_IMPLEMENTED }
->>>>>>> e25f1829
 
         ///
         /// Sets a new learning rate overriding the schedule parameter used to construct this learner.
@@ -3407,9 +3400,9 @@
             return m_communicator;
         }
 
-        bool Update(std::unordered_map<Parameter, NDArrayViewPtr>& gradientValues, size_t minibatchSampleCount) override
-        {
-            MinibatchInfo info{ false, minibatchSampleCount };
+        bool Update(std::unordered_map<Parameter, NDArrayViewPtr>& gradientValues, size_t minibatchSampleCount, bool sweepEnd = false) override
+        {
+            MinibatchInfo info{ false, sweepEnd, minibatchSampleCount };
             return Update(gradientValues, info);
         }
 
@@ -3589,22 +3582,16 @@
         CNTK_API size_t TotalNumberOfSamplesSeen() const;
 
     private:
-<<<<<<< HEAD
-        void Save(const std::wstring& modelFilePath, const Dictionary& state);
-        bool UpdateLearners(const std::unordered_map<Parameter, NDArrayViewPtr>& gradients, bool sweepEnd);
-        bool HandleEmptyMinibatch(bool sweepEnd, bool atEndOfData);
-=======
         void ExecuteForwardBackward(
             const std::unordered_map<Variable, ValuePtr>& arguments,
             std::unordered_map<Variable, ValuePtr>& outputsToFetch,
             const DeviceDescriptor& computeDevice,
             std::unordered_map<Variable, ValuePtr>& parameterGradients);
 
-        bool TrainLocalMinibatch(const std::unordered_map<Variable, ValuePtr>& arguments, std::unordered_map<Variable, ValuePtr>& outputsToFetch, const DeviceDescriptor& computeDevice);
-        bool TrainDistributedMinibatch(const std::unordered_map<Variable, ValuePtr>& arguments, std::unordered_map<Variable, ValuePtr>& outputsToFetch, const DeviceDescriptor& computeDevice);
+        bool TrainLocalMinibatch(const std::unordered_map<Variable, ValuePtr>& arguments, std::unordered_map<Variable, ValuePtr>& outputsToFetch, bool sweepEnd, const DeviceDescriptor& computeDevice);
+        bool TrainDistributedMinibatch(const std::unordered_map<Variable, ValuePtr>& arguments, std::unordered_map<Variable, ValuePtr>& outputsToFetch, bool sweepEnd, const DeviceDescriptor& computeDevice);
 
         void Save(const std::wstring& modelFilePath, const std::vector<DictionaryValue>& learnerState, const Dictionary& externalState);
->>>>>>> e25f1829
 
         FunctionPtr m_combinedTrainingFunction;
         FunctionPtr m_model;
