﻿<?xml version="1.0" encoding="utf-8"?>
<Project DefaultTargets="Build" ToolsVersion="12.0" xmlns="http://schemas.microsoft.com/developer/msbuild/2003">
  <ItemGroup Label="ProjectConfigurations">
    <ProjectConfiguration Include="Debug|x64">
      <Configuration>Debug</Configuration>
      <Platform>x64</Platform>
    </ProjectConfiguration>
    <ProjectConfiguration Include="Release|x64">
      <Configuration>Release</Configuration>
      <Platform>x64</Platform>
    </ProjectConfiguration>
    <ProjectConfiguration Include="Debug_CpuOnly|x64">
      <Configuration>Debug_CpuOnly</Configuration>
      <Platform>x64</Platform>
    </ProjectConfiguration>
    <ProjectConfiguration Include="Release_CpuOnly|x64">
      <Configuration>Release_CpuOnly</Configuration>
      <Platform>x64</Platform>
    </ProjectConfiguration>
  </ItemGroup>
  <PropertyGroup Label="Globals">
    <ProjectGuid>{F0A9637C-20DA-42F0-83D4-23B4704DE602}</ProjectGuid>
    <RootNamespace>ReaderLib</RootNamespace>
  </PropertyGroup>
  <Import Project="$(VCTargetsPath)\Microsoft.Cpp.Default.props" />
  <Import Project="$(SolutionDir)\CNTK.Cpp.props" />
  <PropertyGroup Label="Configuration">
    <ConfigurationType>StaticLibrary</ConfigurationType>
    <PlatformToolset>v120</PlatformToolset>
    <CharacterSet>MultiByte</CharacterSet>
  </PropertyGroup>
  <PropertyGroup Condition="$(DebugBuild)" Label="Configuration">
    <UseDebugLibraries>true</UseDebugLibraries>
  </PropertyGroup>
  <PropertyGroup Condition="$(ReleaseBuild)" Label="Configuration">
    <UseDebugLibraries>false</UseDebugLibraries>
    <WholeProgramOptimization>true</WholeProgramOptimization>
  </PropertyGroup>
  <Import Project="$(VCTargetsPath)\Microsoft.Cpp.props" />
  <ImportGroup Label="ExtensionSettings">
  </ImportGroup>
  <ImportGroup Label="PropertySheets">
    <Import Project="$(UserRootDir)\Microsoft.Cpp.$(Platform).user.props" Condition="exists('$(UserRootDir)\Microsoft.Cpp.$(Platform).user.props')" Label="LocalAppDataPlatform" />
  </ImportGroup>
  <PropertyGroup Label="UserMacros" />
  <ItemDefinitionGroup>
    <ClCompile>
      <WarningLevel>Level4</WarningLevel>
      <SDLCheck>true</SDLCheck>
      <TreatWarningAsError>true</TreatWarningAsError>
      <AdditionalIncludeDirectories>..\..\common\include;..\..\math</AdditionalIncludeDirectories>
    </ClCompile>
    <Link>
      <GenerateDebugInformation>true</GenerateDebugInformation>
    </Link>
  </ItemDefinitionGroup>
  <ItemDefinitionGroup>
    <ClCompile>
      <OpenMPSupport>true</OpenMPSupport>
    </ClCompile>
  </ItemDefinitionGroup>
  <ItemDefinitionGroup Condition="$(DebugBuild)">
    <ClCompile>
      <Optimization>Disabled</Optimization>
    </ClCompile>
  </ItemDefinitionGroup>
  <ItemDefinitionGroup Condition="$(ReleaseBuild)">
    <ClCompile>
      <Optimization>MaxSpeed</Optimization>
      <FunctionLevelLinking>true</FunctionLevelLinking>
      <IntrinsicFunctions>true</IntrinsicFunctions>
      <PreprocessorDefinitions>NDEBUG;%(PreprocessorDefinitions)</PreprocessorDefinitions>
    </ClCompile>
    <Link>
      <EnableCOMDATFolding>true</EnableCOMDATFolding>
      <OptimizeReferences>true</OptimizeReferences>
    </Link>
  </ItemDefinitionGroup>
  <ItemGroup>
    <ClInclude Include="BpttPacker.h" />
    <ClInclude Include="Bundler.h" />
    <ClInclude Include="ChunkRandomizer.h" />
    <ClInclude Include="DataDeserializerBase.h" />
    <ClInclude Include="BlockRandomizer.h" />
    <ClInclude Include="Packer.h" />
    <ClInclude Include="PackerBase.h" />
    <ClInclude Include="SequencePacker.h" />
    <ClInclude Include="SequenceRandomizer.h" />
    <ClInclude Include="StringToIdMap.h" />
    <ClInclude Include="TransformerBase.h" />
    <ClInclude Include="NoRandomizer.h" />
    <ClInclude Include="CudaMemoryProvider.h" />
    <ClInclude Include="DataDeserializer.h" />
    <ClInclude Include="ElementTypeUtils.h" />
    <ClInclude Include="FramePacker.h" />
    <ClInclude Include="HeapMemoryProvider.h" />
    <ClInclude Include="MemoryProvider.h" />
    <ClInclude Include="Reader.h" />
    <ClInclude Include="ReaderShim.h" />
    <ClInclude Include="Transformer.h" />
  </ItemGroup>
  <ItemGroup>
    <ClCompile Include="BpttPacker.cpp" />
    <ClCompile Include="Bundler.cpp" />
    <ClCompile Include="ChunkRandomizer.cpp" />
    <ClCompile Include="NoRandomizer.cpp" />
    <ClCompile Include="BlockRandomizer.cpp" />
    <ClCompile Include="PackerBase.cpp" />
<<<<<<< HEAD
    <ClCompile Include="FramePacker.cpp" />
=======
    <ClCompile Include="SampleModePacker.cpp" />
>>>>>>> 3bd2a123
    <ClCompile Include="ReaderShim.cpp" />
    <ClCompile Include="SequencePacker.cpp" />
    <ClCompile Include="SequenceRandomizer.cpp" />
  </ItemGroup>
  <Import Project="$(VCTargetsPath)\Microsoft.Cpp.targets" />
  <ImportGroup Label="ExtensionTargets">
  </ImportGroup>
</Project><|MERGE_RESOLUTION|>--- conflicted
+++ resolved
@@ -106,11 +106,7 @@
     <ClCompile Include="NoRandomizer.cpp" />
     <ClCompile Include="BlockRandomizer.cpp" />
     <ClCompile Include="PackerBase.cpp" />
-<<<<<<< HEAD
     <ClCompile Include="FramePacker.cpp" />
-=======
-    <ClCompile Include="SampleModePacker.cpp" />
->>>>>>> 3bd2a123
     <ClCompile Include="ReaderShim.cpp" />
     <ClCompile Include="SequencePacker.cpp" />
     <ClCompile Include="SequenceRandomizer.cpp" />
