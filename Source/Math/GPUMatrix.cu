//
// Copyright (c) Microsoft. All rights reserved.
// Licensed under the MIT license. See LICENSE.md file in the project root for full license information.
//

#include "stdafx.h"
#include "Basics.h"
#include "BestGpu.h"

#ifndef CPUONLY

#include "GPUMatrix.h"
#include "GPUMatrixCUDAKernels.cuh"
//#include "GPUSparseMatrix.h"
#include "GPUTensor.h"
#include "CommonMatrix.h"
#define TENSOR_OPS_DECL __device__ __host__
#include "TensorOps.h"
#include "device_launch_parameters.h"
#include <cuda.h>
#include <cuda_runtime.h>
#include <curand.h>
#include <curand_kernel.h>
#include "cublas_v2.h"
#include <assert.h>
#include <memory>
#include "CntkBatchNormalization.cuh"
#include "Convolution.cuh"

#pragma comment(lib, "cudart.lib") // instruct linker to reference these libs
#pragma comment(lib, "cublas.lib")
#pragma comment(lib, "cusparse.lib")
#pragma comment(lib, "curand.lib")

#pragma warning(disable : 4267) // conversion from 'size_t' to 'unsigned int'; happens in CUDA <<<a,b>>> syntax if a and b are size_t
#pragma warning(disable : 4127) // conditional expression is constant; "if (sizeof(ElemType)==sizeof(float))" triggers this
#pragma warning(disable : 4702) // unreachable code; triggered for unknown reasons

#define DEFAULT_THREAD_PER_DIM 16

#define UNCONST(t, c, uc) GPUMatrix<t>& uc = const_cast<GPUMatrix<t>&>(c);

#ifdef _WIN32
// thread local storage to access the current stream, initalize to default stream
__declspec(thread)
#endif
    cudaStream_t t_stream = cudaStreamDefault;

#define DEFAULT_THREAD_PER_DIM 16

extern int _ConvertSMVer2Cores(int major, int minor); // forward declaration

// SetStream - set the stream that will be used by the GPU routines
void MATH_API SetStream(cudaStream_t stream)
{
    t_stream = stream;
}

// GetStream - get the stream that will be used by the GPU routines
cudaStream_t MATH_API GetStream()
{
    return t_stream;
}

// Helper macro patterns for elemtwise methods
#define DEF_ELEMWISE_INPLACE_FUNC(f)                                      \
    template <class ElemType>                                             \
    GPUMatrix<ElemType>& GPUMatrix<ElemType>::Inplace##f()                \
    {                                                                     \
        performElementWiseFunction(ElementWiseOperator::op##f, Data()); \
        return *this;                                                     \
    }
#define DEF_ELEMWISE_ASSIGN_FUNC(f)                                                       \
    template <class ElemType>                                                             \
    GPUMatrix<ElemType>& GPUMatrix<ElemType>::Assign##f##Of(const GPUMatrix<ElemType>& a) \
    {                                                                                     \
        if (a.IsEmpty())                                                                  \
            LogicError("Assign##f##Of: Matrix a is empty.");                              \
        if (this != &a)                                                                   \
            RequireSize(a.GetNumRows(), a.GetNumCols());                                       \
        performElementWiseFunction(ElementWiseOperator::op##f, a.Data());               \
        return *this;                                                                     \
    }

template <>
const char* CudaErrString<cudaError_t>(cudaError_t x)
{
    cudaDeviceSynchronize();
    return cudaGetErrorString(x);
}
template <>
const char* CudaErrString<cublasStatus_t>(cublasStatus_t e)
{
    cudaDeviceSynchronize();
    switch (e)
    {
    case CUBLAS_STATUS_SUCCESS:          return "CUBLAS_STATUS_SUCCESS";
    case CUBLAS_STATUS_NOT_INITIALIZED:  return "CUBLAS_STATUS_NOT_INITIALIZED";
    case CUBLAS_STATUS_ALLOC_FAILED:     return "CUBLAS_STATUS_ALLOC_FAILED";
    case CUBLAS_STATUS_INVALID_VALUE:    return "CUBLAS_STATUS_INVALID_VALUE";
    case CUBLAS_STATUS_ARCH_MISMATCH:    return "CUBLAS_STATUS_ARCH_MISMATCH";
    case CUBLAS_STATUS_MAPPING_ERROR:    return "CUBLAS_STATUS_MAPPING_ERROR";
    case CUBLAS_STATUS_EXECUTION_FAILED: return "CUBLAS_STATUS_EXECUTION_FAILED";
    case CUBLAS_STATUS_INTERNAL_ERROR:   return "CUBLAS_STATUS_INTERNAL_ERROR";
    case CUBLAS_STATUS_NOT_SUPPORTED:    return "CUBLAS_STATUS_NOT_SUPPORTED";
    case CUBLAS_STATUS_LICENSE_ERROR:    return "CUBLAS_STATUS_LICENSE_ERROR";
    default:                             return "(look for CUBLAS_STATUS_xxx in cublas_api.h)";
    }
}
template <>
const char* CudaErrString<curandStatus>(curandStatus)
{
    cudaDeviceSynchronize();
    return "(see curand.h & look for curandStatus or CURAND_STATUS_xxx)";
}

namespace Microsoft { namespace MSR { namespace CNTK {

template <typename AllocatedElemType>
AllocatedElemType* TracingGPUMemoryAllocator::Allocate(int deviceId, size_t numRows, size_t numCols)
{
    if (IsTraceEnabled())
    {
        auto freeAndTotalMemory = GetFreeAndTotalMemoryInMBs(deviceId);
        fprintf(stderr, "Allocating Matrix<%s> (Rows = %d, Cols = %d) buffer on DeviceId = %d; GPU Memory Free = %d MB of %d MB\n", typeid(AllocatedElemType).name(), (int)numRows, (int)numCols, (int)deviceId, (int)freeAndTotalMemory.first, (int)freeAndTotalMemory.second);
        Microsoft::MSR::CNTK::DebugUtil::PrintCallStack();
    }

    AllocatedElemType* deviceBufferPtr = AllocateNoTrace<AllocatedElemType>(deviceId, numRows * numCols);

    if (IsTraceEnabled())
    {
        fprintf(stderr, "Allocated DeviceData = %p\n", (void*) deviceBufferPtr);
    }

    return deviceBufferPtr;
}

template <typename AllocatedElemType>
AllocatedElemType* TracingGPUMemoryAllocator::Allocate(int deviceId, size_t numElements)
{
    if (IsTraceEnabled())
    {
        auto freeAndTotalMemory = GetFreeAndTotalMemoryInMBs(deviceId);
        fprintf(stderr, "Allocating array<%s> (NumElements = %d) on DeviceId = %d; GPU Memory Free = %d MB of %d MB\n", typeid(AllocatedElemType).name(), (int)numElements, (int)deviceId, (int)freeAndTotalMemory.first, (int)freeAndTotalMemory.second);
        Microsoft::MSR::CNTK::DebugUtil::PrintCallStack();
    }

    AllocatedElemType* deviceBufferPtr = AllocateNoTrace<AllocatedElemType>(deviceId, numElements);
    
    if (IsTraceEnabled())
    {
        fprintf(stderr, "Allocated DeviceData = %p\n", (void*)deviceBufferPtr);
    }

    return deviceBufferPtr;
}

template <typename AllocatedElemType>
void TracingGPUMemoryAllocator::Free(int deviceId, AllocatedElemType* bufferPtr, bool ignoreCUDARetCode /*= false*/)
{
    PrepareDevice(deviceId);
    if (ignoreCUDARetCode)
        cudaFree((void*) bufferPtr);
    else
        CUDA_CALL(cudaFree((void*) bufferPtr));

    if (IsTraceEnabled())
    {
        auto freeAndTotalMemory = GetFreeAndTotalMemoryInMBs(deviceId);
        fprintf(stderr, "Freed buffer<%s> DeviceData = %p on DeviceId = %d; GPU Memory Free = %d MB of %d MB\n", typeid(AllocatedElemType).name(), (void*) bufferPtr, (int) deviceId, (int) freeAndTotalMemory.first, (int) freeAndTotalMemory.second);
        Microsoft::MSR::CNTK::DebugUtil::PrintCallStack();
    }
}

template <typename AllocatedElemType>
AllocatedElemType* TracingGPUMemoryAllocator::AllocateNoTrace(int deviceId, size_t numElements)
{
    AllocatedElemType* deviceBufferPtr;

    PrepareDevice(deviceId);
    CUDA_CALL(cudaMalloc((void**) &deviceBufferPtr, sizeof(AllocatedElemType) * numElements));

    return deviceBufferPtr;
}

std::pair<size_t, size_t> TracingGPUMemoryAllocator::GetFreeAndTotalMemoryInMBs(int deviceId)
{
    PrepareDevice(deviceId);

    size_t free, total;
    CUDA_CALL(cudaMemGetInfo(&free, &total));

    size_t numBytesPerMB = 1 << 20;
    return {free / numBytesPerMB, total / numBytesPerMB};
}

// PrepareDevice - Setup the correct cuda context for an operation
// deviceId - the device on which the operation will take place
void PrepareDevice(DEVICEID_TYPE deviceId)
{
    static DEVICEID_TYPE currentDevice = DEVICEID_NOTYETDETERMINED;
    // and if we last set the device to be this device we are good
    if (deviceId == currentDevice)
        return;
    CUDA_CALL(cudaSetDevice(deviceId));
    currentDevice = deviceId;
}

#pragma region DeviceBoundNumber class

template <class ElemType>
DeviceBoundNumber<ElemType>::DeviceBoundNumber(const DeviceBoundNumber<ElemType>& /*deepCopy*/)
{
    NOT_IMPLEMENTED;
}

template <class ElemType>
DeviceBoundNumber<ElemType>::DeviceBoundNumber(DeviceBoundNumber<ElemType>&& shallowCopy)
{
    ShallowCopyFrom(shallowCopy.m_data, shallowCopy.m_computeDevice);
    shallowCopy.m_data = NULL;
}

template <class ElemType>
void DeviceBoundNumber<ElemType>::ShallowCopyFrom(ElemType* newVal, int newValsDevceId)
{
    m_computeDevice = newValsDevceId;
    m_data = newVal;
}

template <class ElemType>
DeviceBoundNumber<ElemType>::~DeviceBoundNumber()
{
    if (m_data != NULL)
    {
        if (m_computeDevice < 0)
        {
            delete m_data;
            m_data = NULL;
        }
        else
        {
            TracingGPUMemoryAllocator::Free<ElemType>(m_computeDevice, m_data);
        }
    }
}

#pragma endregion DeviceBoundNumber class

#pragma region Helper functions
template <class ElemType>
cublasHandle_t _initCUBLAS(int devId)
{
    PrepareDevice((DEVICEID_TYPE) devId);
    cublasHandle_t cuHandle;
    CUBLAS_CALL(cublasCreate(&cuHandle));
    return cuHandle;
}

template <class ElemType>
void GPUMatrix<ElemType>::SetDevice(DEVICEID_TYPE deviceId)
{
    assert(deviceId >= 0);
    CUDA_CALL(cudaSetDevice(deviceId));
}

// PrepareDevice - Setup the correct cuda context for an operation
// deviceId - the device on which the operation will take place
//            defaults to -1, which means use matrices current device
template <class ElemType>
DEVICEID_TYPE GPUMatrix<ElemType>::PrepareDevice(DEVICEID_TYPE deviceId /*=-1*/) const
{
    // if default value use current compute device
    DEVICEID_TYPE newId = deviceId >= 0 ? deviceId : GetComputeDeviceId();

    Microsoft::MSR::CNTK::PrepareDevice(newId);
    return newId;
}

template <class ElemType>
ElemType* GPUMatrix<ElemType>::CopyToArray() const
{
    size_t numElements = GetNumElements();
    if (numElements != 0)
    {
        PrepareDevice();
        ElemType* pArray = new ElemType[numElements];
        CUDA_CALL(cudaMemcpy(pArray, Data(), sizeof(ElemType) * m_numRows * m_numCols, cudaMemcpyDeviceToHost));
        return pArray;
    }
    else
    {
        return NULL;
    }
}

//memory will be allocated by the callee if not enough but need to be deleted by the caller after it's done
//return number of elements copied
template <class ElemType>
size_t GPUMatrix<ElemType>::CopyToArray(ElemType*& arrayCopyTo, size_t& currentArraySize) const
{
    size_t numElements = GetNumElements();

    if (numElements > currentArraySize)
    {
        delete arrayCopyTo;
        arrayCopyTo = new ElemType[numElements];
        currentArraySize = numElements;
    }

    if (numElements != 0)
    {
        PrepareDevice();
        CUDA_CALL(cudaMemcpy(arrayCopyTo, Data(), sizeof(ElemType) * numElements, cudaMemcpyDeviceToHost));
    }

    return numElements;
}

template <typename ElemType>
void GPUMatrix<ElemType>::CopySection(size_t numRows, size_t numCols, ElemType* dst, size_t colStride) const
{
    CUBLAS_CALL(cublasGetMatrix((int) numRows, (int) numCols, sizeof(ElemType),
                                Data(), (int) GetNumRows(), dst, (int) colStride));
}
template <class ElemType>
void GPUMatrix<ElemType>::ChangeDeviceTo(DEVICEID_TYPE to_id)
{
    if (to_id == CPUDEVICE)
        LogicError("to_id must be valid GPU");
    if (GetComputeDeviceId() == to_id)
        return;

    ElemType* d_dst = TracingGPUMemoryAllocator::Allocate<ElemType>(to_id, m_numRows, m_numCols);

    SetSizeAllocated(m_numRows * m_numCols);

    // check to make sure we have something to copy (on init we often have zero sized allocations)
    if (GetSizeAllocated() > 0)
    {
        // first try peer access
        int canAccessPeer = false;
        CUDA_CALL(cudaDeviceCanAccessPeer(&canAccessPeer, to_id, GetComputeDeviceId()));
        if (canAccessPeer)
        {
            cudaError_t cudaStatus = cudaDeviceEnablePeerAccess(GetComputeDeviceId(), 0);
            if (cudaStatus != cudaErrorPeerAccessAlreadyEnabled)
            {
                CUDA_CALL(cudaStatus);
            }
            CUDA_CALL(cudaMemcpyPeer(d_dst, to_id, Data(), GetComputeDeviceId(), sizeof(ElemType) * m_numRows * m_numCols));
        }
        else
        {
            // peer access didn't work, just copy normal
            // make this more efficient by keeping some buffers available for each copy
            ElemType* h_dst = NULL;
            PrepareDevice();
            CUDA_CALL(cudaMallocHost((void**) &h_dst, sizeof(ElemType) * m_numRows * m_numCols));
            CUDA_CALL(cudaMemcpy(h_dst, Data(), sizeof(ElemType) * m_numRows * m_numCols, cudaMemcpyDeviceToHost));
            PrepareDevice((DEVICEID_TYPE) to_id);
            CUDA_CALL(cudaMemcpy(d_dst, h_dst, sizeof(ElemType) * m_numRows * m_numCols, cudaMemcpyHostToDevice));
            CUDA_CALL(cudaFreeHost(h_dst));
        }
    }

    TracingGPUMemoryAllocator::Free<ElemType>(GetComputeDeviceId(), Buffer());
    SetBuffer(d_dst, m_numRows * m_numCols * sizeof(ElemType));

    PrepareDevice((DEVICEID_TYPE) to_id);
    SetComputeDeviceId(to_id);
}

template <class ElemType>
void GPUMatrix<ElemType>::performElementWiseFunction(ElementWiseOperator kind, const ElemType* src)
{
    PrepareDevice();
    CUDA_LONG N = (CUDA_LONG) GetNumElements();
    int blocksPerGrid = (int) ceil(1.0 * N / GridDim::maxThreadsPerBlock);
    SyncGuard syncGuard;
    switch (kind)
    {
    case ElementWiseOperator::opSigmoid:
        return _elementWiseSigmoidOnCuda<ElemType><<<blocksPerGrid, GridDim::maxThreadsPerBlock, 0, t_stream>>>(src, Data(), N);
    case ElementWiseOperator::opTanh:
        return _elementWiseTanhOnCuda<ElemType><<<blocksPerGrid, GridDim::maxThreadsPerBlock, 0, t_stream>>>(src, Data(), N);
    case ElementWiseOperator::opSqrt:
        return _elementWiseSqrtOnCuda<ElemType><<<blocksPerGrid, GridDim::maxThreadsPerBlock, 0, t_stream>>>(src, Data(), N);
    case ElementWiseOperator::opExp:
        return _elementWiseExpOnCuda<ElemType><<<blocksPerGrid, GridDim::maxThreadsPerBlock, 0, t_stream>>>(src, Data(), N);
    case ElementWiseOperator::opLog:
        return _elementWiseLogOnCuda<ElemType><<<blocksPerGrid, GridDim::maxThreadsPerBlock, 0, t_stream>>>(src, Data(), N);
    case ElementWiseOperator::opAbs:
        return _elementWiseAbsOnCuda<ElemType><<<blocksPerGrid, GridDim::maxThreadsPerBlock, 0, t_stream>>>(src, Data(), N);
    case ElementWiseOperator::opLinearRectifierDerivative:
        return _elementWiseLinRectDerivativeOnCuda<ElemType><<<blocksPerGrid, GridDim::maxThreadsPerBlock, 0, t_stream>>>(src, Data(), N);
    case ElementWiseOperator::opCosine:
        return _elementWiseCosineOnCuda<ElemType><<<blocksPerGrid, GridDim::maxThreadsPerBlock, 0, t_stream>>>(src, Data(), N);
    case ElementWiseOperator::opNegativeSine:
        return _elementWiseNegativeSineOnCuda<ElemType><<<blocksPerGrid, GridDim::maxThreadsPerBlock, 0, t_stream>>>(src, Data(), N);
    case ElementWiseOperator::opSigmoidDerivative:
        return _elementWiseSigmoidDerivativeOnCuda<ElemType><<<blocksPerGrid, GridDim::maxThreadsPerBlock, 0, t_stream>>>(src, Data(), N);
    default: LogicError("performElementWiseFunction: unexpected op code %d", (int)kind);
    }
}

#pragma endregion Helper functions

#pragma region Constructors and Destructor

// should only be used by constructors
template <class ElemType>
void GPUMatrix<ElemType>::ZeroInit(int deviceId)
{
    BaseMatrix<ElemType>::ZeroInit();
    SetComputeDeviceId(deviceId);
}

template <class ElemType>
GPUMatrix<ElemType>::GPUMatrix(int deviceId)
{
    ZeroInit(deviceId);
};

template <class ElemType>
GPUMatrix<ElemType>::GPUMatrix(const size_t numRows, const size_t numCols, int deviceId)
{
    ZeroInit(deviceId);
    m_numRows = numRows;
    m_numCols = numCols;
    SetSizeAllocated(GetNumElements());

    if (GetNumElements() != 0)
    {
        SetBuffer(TracingGPUMemoryAllocator::Allocate<ElemType>(GetComputeDeviceId(), m_numRows, m_numCols), GetNumElements() * sizeof(ElemType));
        CUDA_CALL(cudaMemset(Buffer(), 0, sizeof(ElemType) * GetSizeAllocated()));
    }
};

template <class ElemType>
GPUMatrix<ElemType>::GPUMatrix(const size_t numRows, const size_t numCols, int deviceId, ElemType* pArray, const size_t matrixFlags)
{
    ZeroInit(deviceId);
    SetValue(numRows, numCols, deviceId, pArray, matrixFlags);
};

template <class ElemType>
GPUMatrix<ElemType>::GPUMatrix(const GPUMatrix<ElemType>& deepCopyFrom)
{
    ZeroInit();
    SetValue(deepCopyFrom);
}

template <class ElemType>
GPUMatrix<ElemType>::GPUMatrix(GPUMatrix<ElemType>&& moveFrom)
{
    ShallowCopyFrom(moveFrom);
    moveFrom.ZeroValues();
}

//assignment operator, deep copy
template <class ElemType>
GPUMatrix<ElemType>& GPUMatrix<ElemType>::operator=(const GPUMatrix<ElemType>& deepCopyFrom)
{
    if (this != &deepCopyFrom)
    {
        SetValue(deepCopyFrom);
    }
    return *this;
}

//move assignment operator, shallow copy
template <class ElemType>
GPUMatrix<ElemType>& GPUMatrix<ElemType>::operator=(GPUMatrix<ElemType>&& moveFrom)
{
    if (this != &moveFrom)
    {
        ShallowCopyFrom(moveFrom);
        moveFrom.ZeroValues();
    }
    return *this;
}

template <class ElemType>
GPUMatrix<ElemType>::~GPUMatrix(void)
{
}

// TODO: This should be in the storage object.
// Clear will clear your storage, zeroinit just drops it on the ground.
template <class ElemType>
void GPUMatrix<ElemType>::Clear()
{
    VerifyWritable(__func__);
    //if (OwnBuffer() && m_pArray != NULL)
    if (m_sob != nullptr)
    {
        if (GetComputeDeviceId()>= 0)
        {
            // BUG: We do not check the CUDA return code for cudaFree here since this may get called
            // during processExit when cudaFree will fail. The destruction of CUDA objects during
            // process exit must be avoided
            ReleaseStorageMemory();
        }
    }

    ZeroInit(GetComputeDeviceId());
}
#pragma endregion Constructors and Destructor

template <class ElemType>
std::unique_ptr<GPUMatrix<ElemType>> GPUMatrix<ElemType>::GetOrCreateWorkspace() const
{
    // REVIEW alexeyk: not thread-safe, fine for now.
    if (m_workspace == nullptr)
        m_workspace = std::make_unique<conc_stack<std::unique_ptr<GPUMatrix<ElemType>>>>();
    assert(m_workspace != nullptr);
    auto deviceId = GetComputeDeviceId();
    return m_workspace->pop_or_create([deviceId]()
                                      {
                                          return std::make_unique<GPUMatrix<ElemType>>(deviceId);
                                      });
}

template <class ElemType>
void GPUMatrix<ElemType>::ReleaseWorkspace(std::unique_ptr<GPUMatrix<ElemType>> src) const
{
    assert(m_workspace != nullptr);
    m_workspace->push(std::move(src));
}

#pragma region Basic Operators
template <class ElemType>
GPUMatrix<ElemType> GPUMatrix<ElemType>::ColumnSlice(size_t startColumn, size_t numCols) const
{
    if (startColumn + numCols > GetNumCols())
        InvalidArgument("The slice (%d+%d) is out of range of the source matrix (%d).", (int) startColumn, (int) numCols, (int) GetNumCols());

    GPUMatrix<ElemType> slice(GetComputeDeviceId());

    slice.ShallowCopyFrom(*this);
    slice.m_numCols = numCols;
    slice.m_sliceViewOffset = m_sliceViewOffset + startColumn * GetNumRows();

    return slice;
}

template <class ElemType>
GPUMatrix<ElemType>& GPUMatrix<ElemType>::AssignColumnSlice(const GPUMatrix<ElemType>& fromMatrix, size_t startColumn, size_t numCols)
{
    if (numCols == 0)
        LogicError("The slice cannot have 0 columns.");

    if (startColumn + numCols > fromMatrix.GetNumCols())
        InvalidArgument("The slice (%d+%d) is out of range of the source matrix (%d).", (int) startColumn, (int) numCols, (int) fromMatrix.GetNumCols());

    Clear();

    ShallowCopyFrom(fromMatrix);
    m_numCols = numCols;
    m_sliceViewOffset = fromMatrix.m_sliceViewOffset + startColumn * GetNumRows();

    return *this;
}

template <class ElemType>
GPUMatrix<ElemType>& GPUMatrix<ElemType>::SetColumnSlice(const GPUMatrix<ElemType>& fromMatrix, size_t startColumn, size_t numCols)
{
    if (startColumn + numCols > GetNumCols())
        LogicError("The slice is out of range of the destination matrix.");
    if (numCols > fromMatrix.GetNumCols())
        InvalidArgument("The slice (%d) is out of range of the source matrix (%d).", (int) numCols, (int) fromMatrix.GetNumCols());
    if (m_numRows != fromMatrix.m_numRows)
        LogicError("The number of rows in source and destination matrices do not match");

    if (m_numRows * numCols > 0) // TODO: remove if unnecessary
        CUDA_CALL(cudaMemcpy(Data() + m_sliceViewOffset + LocateColumn(startColumn), fromMatrix.Data(), sizeof(ElemType) * m_numRows * numCols, cudaMemcpyDeviceToDevice));
    return *this;
}

template <class ElemType>
void GPUMatrix<ElemType>::CopyColumnsStrided(const GPUMatrix<ElemType>& fromMatrix, size_t numCols, size_t srcNumColsStride, size_t destNumColsStride)
{
    if ((((numCols - 1) * srcNumColsStride) + 1) > fromMatrix.m_numCols)
        LogicError("The numCols to copy and srcNumColsStride specified is out of range of the source matrix.");
    if ((((numCols - 1) * destNumColsStride) + 1) > m_numCols)
        LogicError("The numCols to copy and srcNumColsStride specified is out of range of the destination matrix.");
    if (m_numRows != fromMatrix.m_numRows)
        LogicError("The number of rows in source and destination matrices do not match");

    if ((m_numRows * numCols) > 0)
    {
        // Launch a kernel to do the strided copy
        CUDA_LONG N = (CUDA_LONG)(m_numRows * numCols);
        int blocksPerGrid = (int) ceil(1.0 * N / GridDim::maxThreadsPerBlock);
        PrepareDevice();
        SyncGuard syncGuard;
        _copyColumnsStrided<ElemType><<<blocksPerGrid, GridDim::maxThreadsPerBlock, 0, t_stream>>>(Data(), fromMatrix.Data(), N, (CUDA_LONG) m_numRows, (CUDA_LONG) destNumColsStride, (CUDA_LONG) srcNumColsStride);
    }
}

//for each column of a, we assign all rows of a to this starting from startIndex
template <class ElemType>
GPUMatrix<ElemType>& GPUMatrix<ElemType>::AssignToRowSliceValuesOf(const GPUMatrix<ElemType>& a, const size_t startIndex, const size_t numRows)
{
    if (a.IsEmpty())
        LogicError("AddToRowSliceValuesOf: input matrix a is empty.");

    if (a.GetNumRows() != numRows)
        LogicError("AddToRowSliceValuesOf: a.GetNumRows() != numRows.");

    if (startIndex + numRows > GetNumRows())
        LogicError("AddToRowSliceValuesOf: startIndex + numRows exceeds GetNumRows().");

    if (a.GetNumCols() != GetNumCols())
        LogicError("AddToRowSliceValuesOf: columns does not match.");

    CUDA_LONG N = (CUDA_LONG) a.GetNumElements();
    int blocksPerGrid = (int) ceil(1.0 * N / GridDim::maxThreadsPerBlock);
    PrepareDevice();
    SyncGuard syncGuard;
    _assignToRowSliceValuesOf<ElemType><<<blocksPerGrid, GridDim::maxThreadsPerBlock, 0, t_stream>>>(Data(), a.Data(), N, (CUDA_LONG) startIndex, (CUDA_LONG) GetNumRows(), (CUDA_LONG) a.GetNumRows());
    return *this;
}

//for each column of a, we assign numRows starting from startIndex to this
template <class ElemType>
GPUMatrix<ElemType>& GPUMatrix<ElemType>::AssignRowSliceValuesOf(const GPUMatrix<ElemType>& a, const size_t startIndex, const size_t numRows)
{
    if (a.IsEmpty())
        LogicError("AssignRowSliceValuesOf: input matrix a is empty.");

    if (startIndex + numRows > a.GetNumRows())
        LogicError("AssignRowSliceValuesOf: startIndex + numRows exceeds a.GetNumRows().");

    RequireSize(numRows, a.GetNumCols());

    CUDA_LONG N = (CUDA_LONG) GetNumElements();
    int blocksPerGrid = (int) ceil(1.0 * N / GridDim::maxThreadsPerBlock);
    PrepareDevice();
    SyncGuard syncGuard;
    _assignRowSliceValuesOf<ElemType><<<blocksPerGrid, GridDim::maxThreadsPerBlock, 0, t_stream>>>(Data(), a.Data(), N, (CUDA_LONG) startIndex, (CUDA_LONG) numRows, (CUDA_LONG) a.GetNumRows());
    return *this;
}

//for the row slice of this starting from startIndex we add a to it.
template <class ElemType>
GPUMatrix<ElemType>& GPUMatrix<ElemType>::AddToRowSliceValuesOf(const GPUMatrix<ElemType>& a, const size_t startIndex, const size_t numRows)
{
    if (a.IsEmpty())
        LogicError("AddToRowSliceValuesOf: input matrix a is empty.");

    if (a.GetNumRows() != numRows)
        LogicError("AddToRowSliceValuesOf: a.GetNumRows() != numRows.");

    if (startIndex + numRows > GetNumRows())
        LogicError("AddToRowSliceValuesOf: startIndex + numRows exceeds GetNumRows().");

    if (a.GetNumCols() != GetNumCols())
        LogicError("AddToRowSliceValuesOf: columns does not match.");

    CUDA_LONG N = (CUDA_LONG) a.GetNumElements();
    int blocksPerGrid = (int) ceil(1.0 * N / GridDim::maxThreadsPerBlock);
    PrepareDevice();
    SyncGuard syncGuard;
    _addToRowSliceValuesOf<ElemType><<<blocksPerGrid, GridDim::maxThreadsPerBlock, 0, t_stream>>>(Data(), a.Data(), N, (CUDA_LONG) startIndex, (CUDA_LONG) GetNumRows(), (CUDA_LONG) a.GetNumRows());
    return *this;
}

//for each column of this, we add row slice of a starting from startIndex
template <class ElemType>
GPUMatrix<ElemType>& GPUMatrix<ElemType>::AddWithRowSliceValuesOf(const GPUMatrix<ElemType>& a, const size_t startIndex, const size_t numRows)
{
    if (a.IsEmpty())
        LogicError("AddWithRowSliceValuesOf: input matrix a is empty.");

    if (GetNumRows() != numRows)
        LogicError("AddWithRowSliceValuesOf: GetNumRows() != numRows.");

    if (startIndex + numRows > a.GetNumRows())
        LogicError("AddWithRowSliceValuesOf: startIndex + numRows exceeds a.GetNumRows().");

    if (a.GetNumCols() != GetNumCols())
        LogicError("AddWithRowSliceValuesOf: columns does not match.");

    CUDA_LONG N = (CUDA_LONG) GetNumElements();
    int blocksPerGrid = (int) ceil(1.0 * N / GridDim::maxThreadsPerBlock);
    PrepareDevice();
    SyncGuard syncGuard;
    _addWithRowSliceValuesOf<ElemType><<<blocksPerGrid, GridDim::maxThreadsPerBlock, 0, t_stream>>>(Data(), a.Data(), N, (CUDA_LONG) startIndex, (CUDA_LONG) GetNumRows(), (CUDA_LONG) a.GetNumRows());
    return *this;
}

template <class ElemType>
GPUMatrix<ElemType> GPUMatrix<ElemType>::Diagonal() const
{
    size_t m = GetNumRows();
    size_t n = GetNumCols();
    if (m != n)
        LogicError("Diagonal can be called only for square matrix. (rows=%d, cols=%d)", (int) m, (int) n);

    GPUMatrix<ElemType> diag(1, n, GetComputeDeviceId());

    CUDA_LONG N = (CUDA_LONG) GetNumElements();
    int blocksPerGrid = (int) ceil(1.0 * N / GridDim::maxThreadsPerBlock);
    PrepareDevice();
    SyncGuard syncGuard;
    _assignToDiagonalValuesOf<ElemType><<<blocksPerGrid, GridDim::maxThreadsPerBlock, 0, t_stream>>>(diag.Data(), Data(), N, (CUDA_LONG) n);
    return diag;
}

// c = c - 1.0 for a specific position
template <class ElemType>
void GPUMatrix<ElemType>::MinusOneAt(GPUMatrix<ElemType>& c, const size_t position)
{
    assert(position < c.GetNumElements());

    CUDA_LONG n = (CUDA_LONG) c.GetNumElements();
    CUDA_LONG p = (CUDA_LONG) position;

    int blocksPerGrid = (int) ceil(1.0 * n / GridDim::maxThreadsPerBlock);
    // BUGBUG: PrepareDevice() missing?
    SyncGuard syncGuard;
    _minusOneAt<ElemType><<<blocksPerGrid, GridDim::maxThreadsPerBlock, 0, t_stream>>>(c.Data(), p, n);
}

template <class ElemType>
GPUMatrix<ElemType>& GPUMatrix<ElemType>::AssignRepeatOf(const GPUMatrix<ElemType>& a, const size_t numRowRepeats, const size_t numColRepeats)
{
    if (this == &a)
        LogicError("AssignRepeatOf: a is the same as [this]. Does not support inplace repeat.");

    if (a.IsEmpty())
        LogicError("AssignRepeatOf: Matrix a is empty.");

    RequireSize(a.GetNumRows() * numRowRepeats, a.GetNumCols() * numColRepeats);

    CUDA_LONG N = (CUDA_LONG) GetNumElements();
    CUDA_LONG n = (CUDA_LONG) a.GetNumCols(), m = (CUDA_LONG) a.GetNumRows();
    int blocksPerGrid = (int) ceil(1.0 * N / GridDim::maxThreadsPerBlock);
    PrepareDevice();
    SyncGuard syncGuard;
    _assignRepeatOf<ElemType><<<blocksPerGrid, GridDim::maxThreadsPerBlock, 0, t_stream>>>(Data(), a.Data(), N, m, n, (CUDA_LONG) GetNumRows());
    return *this;
}

template <class ElemType>
GPUMatrix<ElemType>& GPUMatrix<ElemType>::AddToRowRepeatValuesOf(const GPUMatrix<ElemType>& a, const size_t numRepeats)
{
    if (a.IsEmpty())
        LogicError("AddToRowRepeatValuesOf: input matrix a is empty.");

    if (a.GetNumRows() != GetNumRows() * numRepeats)
        LogicError("AddToRowSliceValuesOf: a.GetNumRows() != GetNumRows() * numRepeats.");

    RequireSize(a.GetNumRows() / numRepeats, a.GetNumCols());

    CUDA_LONG N = (CUDA_LONG) a.GetNumElements();
    int blocksPerGrid = (int) ceil(1.0 * N / GridDim::maxThreadsPerBlock);
    PrepareDevice();
    SyncGuard syncGuard;
    _addToRowRepeatValuesOf<ElemType><<<blocksPerGrid, GridDim::maxThreadsPerBlock, 0, t_stream>>>(Data(), a.Data(), N, (CUDA_LONG) a.GetNumRows(), (CUDA_LONG) a.GetNumCols(), (CUDA_LONG) GetNumRows());
    return *this;
}

template <class ElemType>
GPUMatrix<ElemType>& GPUMatrix<ElemType>::AssignPositiveAndShiftedNegSample(const GPUMatrix<ElemType>& a, const size_t posNumber, const size_t negNumber, const size_t shiftNumber)
{
    if (this == &a)
        LogicError("AssignPositiveAndShiftedNegSample: a is the same as [this]. Does not support inplace assignment.");

    if (a.IsEmpty())
        LogicError("AssignPositiveAndShiftedNegSample: Matrix a is empty.");

    RequireSize(a.GetNumRows() * (posNumber + negNumber), a.GetNumCols());

    CUDA_LONG N = (CUDA_LONG) GetNumElements();
    CUDA_LONG n = (CUDA_LONG) a.GetNumCols(), m = (CUDA_LONG) a.GetNumRows();
    int blocksPerGrid = (int) ceil(1.0 * N / GridDim::maxThreadsPerBlock);
    PrepareDevice();
    SyncGuard syncGuard;
    _assignPositiveAndShiftedNegSample<ElemType><<<blocksPerGrid, GridDim::maxThreadsPerBlock, 0, t_stream>>>(Data(), a.Data(), N, m, n, (CUDA_LONG) GetNumRows(), posNumber, shiftNumber);
    return *this;
}

template <class ElemType>
GPUMatrix<ElemType>& GPUMatrix<ElemType>::AddFoldedPositiveAndShiftedNegSample(const GPUMatrix<ElemType>& a, const size_t posNumber, const size_t negNumber, const size_t shiftNumber)
{
    if (this == &a)
        LogicError("AddFoldedPositiveAndShiftedNegSample: a is the same as [this]. Does not support inplace assignment.");

    if (a.IsEmpty())
        LogicError("AddFoldedPositiveAndShiftedNegSample: Matrix a is empty.");

    if (a.GetNumRows() != GetNumRows() * (posNumber + negNumber) || a.GetNumCols() != GetNumCols())
        LogicError("AddFoldedPositiveAndShiftedNegSample: dimensions mismatch.");

    CUDA_LONG N = (CUDA_LONG) a.GetNumElements();
    CUDA_LONG n = (CUDA_LONG) a.GetNumCols(), m = (CUDA_LONG) a.GetNumRows();
    int blocksPerGrid = (int) ceil(1.0 * N / GridDim::maxThreadsPerBlock);
    PrepareDevice();
    SyncGuard syncGuard;
    _addFoldedPositiveAndShiftedNegSample<ElemType><<<blocksPerGrid, GridDim::maxThreadsPerBlock, 0, t_stream>>>(Data(), a.Data(), N, m, n, (CUDA_LONG) GetNumRows(), posNumber, shiftNumber);
    return *this;
}

template <class ElemType>
GPUMatrix<ElemType> GPUMatrix<ElemType>::Transpose() const
{
    if (IsEmpty())
        LogicError("Transpose: Matrix is empty.");

    GPUMatrix<ElemType> c(GetComputeDeviceId());
    c.AssignTransposeOf(*this);
    return c;
}

// GetCublasHandle - get a cublas handle for the given GPU, should only need one per GPU
// computeDevice - The compute device for which the cublas handle is desired
// returns: cublas handle
// NOTE: we currently don't bother to ever free the CUBLAS handle, it will be freed automatically by CUDA when the process ends
template <class ElemType>
cublasHandle_t GPUMatrix<ElemType>::GetCublasHandle(int computeDevice /*=-1*/)
{
    // if the compute device is not passed, get the current device from CUDA
    if (computeDevice < 0)
        cudaGetDevice(&computeDevice);

    if (computeDevice < 0 || computeDevice >= MaxGpus)
        LogicError("GetCublasHandle: Maximum GPU exceeded");
    cublasHandle_t cuHandle = s_cuHandle[computeDevice];
    if (cuHandle == NULL)
    {
        s_cuHandle[computeDevice] = cuHandle = _initCUBLAS<ElemType>(computeDevice);
    }
    CUBLAS_CALL(cublasSetStream(cuHandle, t_stream));

    return cuHandle;
}

template <class ElemType>
GPUMatrix<ElemType>& GPUMatrix<ElemType>::AssignTransposeOf(const GPUMatrix<ElemType>& a)
{
    if (this == &a)
        LogicError("AssignTransposeOf: a is the same as [this]. Does not support inplace transpose.");

    if (a.IsEmpty())
        LogicError("AssignTransposeOf: Matrix a is empty.");

    if (GetNumRows() != a.GetNumCols() || GetNumCols() != a.GetNumRows())
        RequireSize(a.GetNumCols(), a.GetNumRows());

    cublasHandle_t cuHandle = GetCublasHandle(a.GetComputeDeviceId());
    cublasOperation_t transA = CUBLAS_OP_T;
    cublasOperation_t transB = CUBLAS_OP_T;
    int m = (int) a.m_numCols;
    int n = (int) a.m_numRows;
    ElemType alpha = 1;
    ElemType beta = 0;
    cublasStatus_t st;
    if (sizeof(ElemType) == sizeof(float))
        st = cublasSgeam(cuHandle, transA, transB, m, n, reinterpret_cast<float*>(&alpha), reinterpret_cast<float*>(a.Data()), (int) a.m_numRows, reinterpret_cast<float*>(&beta), reinterpret_cast<float*>(a.Data()), (int) a.m_numRows, reinterpret_cast<float*>(Data()), (int) m_numRows);
    else if (sizeof(ElemType) == sizeof(double))
        st = cublasDgeam(cuHandle, transA, transB, m, n, reinterpret_cast<double*>(&alpha), reinterpret_cast<double*>(a.Data()), (int) a.m_numRows, reinterpret_cast<double*>(&beta), reinterpret_cast<double*>(a.Data()), (int) a.m_numRows, reinterpret_cast<double*>(Data()), (int) m_numRows);
    else
        RuntimeError("Unsupported template argument in GPUMatrix");
    if (st != CUBLAS_STATUS_SUCCESS)
        RuntimeError("AssignTransposeOf failed");
    m_numRows = a.m_numCols;
    m_numCols = a.m_numRows;
    return *this;
}

template <class ElemType>
__global__ void _doGatherColumnsOf(ElemType* us, size_t usStride, const ElemType beta, const ElemType* idx, size_t idxStride, const ElemType* a, size_t aStride, size_t aCols, const ElemType alpha, CUDA_LONG numElements)
{
    CUDA_LONG id = GridDim::GetLinearThreadId();
    if (id >= numElements) // note: there are no __syncthread() calls inside
        return;

    // id = i + jOut * usStride;
    // Each thread processes one element of the output matrix.
    CUDA_LONG i    = id % usStride; // row index into 'us' and 'a'
    CUDA_LONG jOut = id / usStride; // col index into 'us' and 'idx'

    auto jInF = idx[jOut * idxStride]; // this is the column we need to get
    if (::isnan(jInF) || jInF < 0)     // negative index means gap
        return;
    size_t jIn = (size_t)jInF;
    //if (jIn >= aCols)
    //    return; // actually a failure

    const ElemType&  ra = a[    i + jIn  *  aStride  ];
    ElemType&       rus = us[id/*i + jOut * usStride*/];

    ElemType res = ra * alpha;
    if (beta != 0)
        res += rus * beta;
    rus = res;
}

// *this[:,j] = a[:,idx[j]] * alpha + *this[:,j] * beta
template <class ElemType>
GPUMatrix<ElemType>& GPUMatrix<ElemType>::DoGatherColumnsOf(ElemType beta, const GPUMatrix<ElemType>& idx, const GPUMatrix<ElemType>& a, ElemType alpha)
{
    if (idx.GetNumRows() != 1) // index is 1-dimensional only
        InvalidArgument("DoGatherColumnsOf: Map must be a row vector.");

    if (beta == 0)
        RequireSize(a.GetNumRows(), idx.GetNumCols()); // output has same column format as a, but number of columns comes from idx
    else
        VerifySize(a.GetNumRows(), idx.GetNumCols());

    if (idx.GetComputeDeviceId() != a.GetComputeDeviceId() || GetComputeDeviceId() != a.GetComputeDeviceId())
        InvalidArgument("All matrices must be on the same GPU");
    a.PrepareDevice();

    // launch the kernel
    CUDA_LONG NN = (CUDA_LONG)GetNumElements(); // linear space identifying each individual input element
    SyncGuard syncGuard;
    GridDim grid(NN);
    _doGatherColumnsOf<ElemType><<<grid.m_blocksPerGrid, grid.m_threadsPerBlock, 0, t_stream>>>(Data(), GetNumRows(), beta, idx.Data(), idx.GetNumRows(), a.Data(), a.GetNumRows(), a.GetNumCols(), alpha, grid.m_N);

    // Note: The following fails silently (no error, immediate or delayed) for numcols = 10000 under CUDA 7.0.
    //_doGatherColumnsOf<ElemType><<<GetNumCols(), GetNumRows(), 0, t_stream>>>(Data(), GetNumRows(), beta, idx.Data(), idx.GetNumRows(), a.Data(), a.GetNumRows(), a.GetNumCols(), alpha);

    return *this;
}

// little helper for debugging
template <class ElemType>
static void Peek(const GPUMatrix<ElemType>& m, const char* which)
{
    size_t rows = m.GetNumRows();
    size_t cols = m.GetNumCols();
    ElemType buf[10000] = { 0 };
    size_t n = min(rows * cols, _countof(buf));
    CUDA_CALL(cudaMemcpy(buf, m.Data(), sizeof(ElemType) * n, cudaMemcpyDeviceToHost));
    UNUSED(which); UNUSED(rows); UNUSED(cols); sin(1.0f); // set breakpoint here
    //CUDA_CALL(cudaMemcpy(const_cast<ElemType*>(m.Data()), buf, sizeof(ElemType) * n, cudaMemcpyHostToDevice));
}

#define ALLOW_ATOMIC_SCATTER // allow to disable this, until we know atomicAdd() works properly here

template <class ElemType>
__global__ void _doScatterColumnsOf(ElemType* us, size_t usStride, size_t usCols, const ElemType* idx, size_t idxStride, const ElemType* a, size_t aStride, const ElemType alpha, CUDA_LONG numElements)
{
    CUDA_LONG id = GridDim::GetLinearThreadId();
    if (id >= numElements) // note: there are no __syncthread() calls inside
        return;

    // id = i + jIn  *  aStride
    // Each thread processes one element of a
    CUDA_LONG i   = id % aStride; // row index into 'a' and 'us'
    CUDA_LONG jIn = id / aStride; // col index into 'a' and 'idx'

    auto jOutF = idx[jIn * idxStride];  // this is the column we copy/add into
    if (::isnan(jOutF) || jOutF < 0)    // negative index means gap
        return;
    size_t jOut = (size_t)jOutF;
    //if (jOut >= usCols)
    //    return; // actually a failure  --TODO: This should not be necessary. Why is it?

    const ElemType&  ra =  a[id/*i + jIn  *  aStride*/];
    ElemType&       rus = us[    i + jOut * usStride  ];

    ElemType res = ra * alpha;
    if (res != 0)             // avoid memory conflict if e.g. an entire column has no gradient
#ifdef ALLOW_ATOMIC_SCATTER
        atomicAdd(&rus, res); // rus += res;
#else
        rus += res;
#endif
    // Note: atomicAdd() is supposed to be fast in case of no conflict (the simple case of Scatter())
}

// *this[:,idx[j]] = a[:,j] * alpha + *this[:,idx[j]] * beta
template <class ElemType>
GPUMatrix<ElemType>& GPUMatrix<ElemType>::DoScatterColumnsOf(ElemType beta, const GPUMatrix<ElemType>& idx, const GPUMatrix<ElemType>& a, ElemType alpha)
{
    if (idx.GetNumRows() != 1) // index is 1-dimensional only
        InvalidArgument("DoScatterColumnsOf: Map must be a row vector.");
    if (idx.GetNumCols() != a.GetNumCols())
        InvalidArgument("DoScatterColumnsOf: Map must have width of input vector.");
    if (a.GetNumRows() != GetNumRows())
        InvalidArgument("DoScatterColumnsOf: Output must have same height as input vector.");

    if (idx.GetComputeDeviceId() != a.GetComputeDeviceId() || GetComputeDeviceId() != a.GetComputeDeviceId())
        InvalidArgument("All matrices must be on the same GPU");
    a.PrepareDevice();

    auto& us = *this;

#ifndef ALLOW_ATOMIC_SCATTER // verify that atomicAdd is not needed  --this is not efficient
    {
        vector<ElemType> buf(idx.GetNumRows() * idx.GetNumCols()); // idx(,)are the column(s) we copy/add into
        CUDA_CALL(cudaMemcpy(buf.data(), idx.Data(), sizeof(ElemType) * buf.size(), cudaMemcpyDeviceToHost));
        vector<bool> writtenTo(GetNumCols(), false); // remember whether an output column is in fact a target
        for (size_t i = 0; i < buf.size(); i++)
        {
            auto colF = buf[i];
            if (std::isnan(colF) || colF < 0)
                continue;
            size_t col = (size_t)colF;
            if (col >= GetNumCols())
                LogicError("DoScatterColumnsOf: Index value out of bounds.");
            if (writtenTo[col])
                LogicError("DoScatterColumnsOf: #ifndef ALLOW_ATOMIC_SCATTER then columns must be unique. Column idx(%d,%d)=%d is used twice.", (int)(i % idx.GetNumCols()), (int)(i / idx.GetNumCols()), (int)col);
            else
                writtenTo[col] = true;
        }
    }
#endif

    // pre-scale with beta upfront
    // Scatter may add more than one source column to the same target, so we must pre-scale with beta, and then just keep adding.
    Scale(beta, us); // if beta is 0, then this will be a memset()

    // launch the kernel
    CUDA_LONG NN = (CUDA_LONG)(a.GetNumElements()); // linear space identifying each individual input element
    SyncGuard syncGuard;
    GridDim grid(NN);
    _doScatterColumnsOf<ElemType><<<grid.m_blocksPerGrid, grid.m_threadsPerBlock, 0, t_stream>>>(Data(), GetNumRows(), GetNumCols(), idx.Data(), idx.GetNumRows(), a.Data(), a.GetNumRows(), alpha, NN);

    //SyncGuard syncGuard;
    //_doScatterColumnsOf<ElemType><<<a.GetNumCols(), a.GetNumRows(), 0, t_stream>>>(Data(), GetNumRows(), GetNumCols(), idx.Data(), idx.GetNumRows(), a.Data(), a.GetNumRows(), alpha, NN);

    return *this;
}

template <class ElemType>
void GPUMatrix<ElemType>::SetValue(const ElemType v)
{
    if (IsEmpty())
        return;

    CUDA_LONG N = (CUDA_LONG) GetNumElements();

    // Check if value is zero, which can be set using cudaMemset
    bool isZero = true;
    const char* valArray = reinterpret_cast<const char*>(&v);

    for (int i = 0; i < sizeof(ElemType); i++)
    {
        if (valArray[i] != 0)
        {
            isZero = false;
            break;
        }
    }

    if (isZero)
    {
        CUDA_CALL(cudaMemset(Data(), 0, N * sizeof(ElemType)));
    }
    else
    {
        int blocksPerGrid = (int) ceil(1.0 * N / GridDim::maxThreadsPerBlock);
        PrepareDevice();
        SyncGuard syncGuard;
        _setValue<ElemType><<<blocksPerGrid, GridDim::maxThreadsPerBlock, 0, t_stream>>>(Data(), v, N);
    }
}

template <class ElemType>
void GPUMatrix<ElemType>::SetValue(const ElemType* d_v) // d_v is pointer to the the value in GPU memory
{
    if (IsEmpty())
        LogicError("SetValue: Matrix is empty.");

    CUDA_LONG N = (CUDA_LONG) GetNumElements();
    int blocksPerGrid = (int) ceil(1.0 * N / GridDim::maxThreadsPerBlock);
    PrepareDevice();
    SyncGuard syncGuard;
    _setValue<ElemType><<<blocksPerGrid, GridDim::maxThreadsPerBlock, 0, t_stream>>>(Data(), d_v, N);
}

template <class ElemType>
void GPUMatrix<ElemType>::MaskColumnsValue(const GPUMatrix<char>& columnsMask, ElemType val)
{
    if (GetNumCols() != columnsMask.GetNumCols())
        RuntimeError("Matrix and column mask must have equal number of columns");

    if (GetComputeDeviceId() != columnsMask.GetComputeDeviceId())
        RuntimeError("Matrix and column mask must be on the same device");

    int blocksPerGrid = (int) GetNumCols();
    PrepareDevice();
    SyncGuard syncGuard;
    _maskColumnsValue<ElemType><<<blocksPerGrid, GridDim::maxThreadsPerBlock, 0, t_stream>>>(Data(), columnsMask.Data(), (CUDA_LONG) GetNumCols(), (CUDA_LONG) GetNumRows(), val);
}

template <class ElemType>
void GPUMatrix<ElemType>::SetColumn(const ElemType* colPointer, size_t colInd)
{
    if (IsEmpty())
        LogicError("SetValue: Matrix is empty.");
    if (colPointer == NULL)
        return;
    CUDA_CALL(cudaMemcpy(Data() + LocateColumn(colInd), colPointer, sizeof(ElemType) * m_numRows, cudaMemcpyHostToDevice));
}

template <class ElemType>
void GPUMatrix<ElemType>::SetColumn(const GPUMatrix<ElemType>& valMat, size_t colInd)
{
    if (IsEmpty())
        LogicError("SetColumn: Matrix is empty.");
    if (valMat.GetNumCols() != 1)
        LogicError("SetColumn: only support one column matrix now.");
    CUDA_CALL(cudaMemcpy(Data() + LocateColumn(colInd), valMat.Data(), sizeof(ElemType) * m_numRows, cudaMemcpyDeviceToDevice));
}

template <class ElemType>
void GPUMatrix<ElemType>::SetValue(const GPUMatrix<ElemType>& deepCopyFrom)
{
    if (this == &deepCopyFrom)
        return;

    SetValue(deepCopyFrom.GetNumRows(), deepCopyFrom.GetNumCols(), deepCopyFrom.GetComputeDeviceId(), deepCopyFrom.Data(), matrixFlagSetValueOnDevice);
}

#if 0
template <class ElemType>
void GPUMatrix<ElemType>::SetValue(const CPUMatrix<ElemType>& /*deepCopyFrom*/)
{
    NOT_IMPLEMENTED;
}

template <class ElemType>
void GPUMatrix<ElemType>::SetValue(const CPUSparseMatrix<ElemType>& /*deepCopyFrom*/)
{
    NOT_IMPLEMENTED;
}

template <class ElemType>
void GPUMatrix<ElemType>::SetValue(const GPUSparseMatrix<ElemType>& deepCopyFrom)
{
    deepCopyFrom.CopyToDenseMatrix(*this);
}
#endif

template <class ElemType>
void GPUMatrix<ElemType>::SetValue(const size_t numRows, const size_t numCols, int deviceId, ElemType* pArray, size_t matrixFlags)
{
    // handle externally managed case
	// BUGBUG: This is super super ugly, and needs to be fixed, but if matrixFlags has the right value, then we can't free anything,
    // and everything gets wonky. This should be fixed, and would go away if it is made a shared_ptr.
    if (matrixFlags & matrixFlagDontOwnBuffer)
    {
        // free the existing array if it used to be an owned array
        if ( Buffer() != NULL)
        {
            TracingGPUMemoryAllocator::Free<ElemType>(GetComputeDeviceId(), Buffer());
        }
        m_numRows = numRows;
        m_numCols = numCols;
        SetBuffer(pArray, GetNumElements() * sizeof(ElemType), true);
        SetSizeAllocated(GetNumElements());
        SetFormat(matrixFormatDense);
        SetComputeDeviceId(deviceId);
    }
    else
    {
        // if the devices are different move it now
        if (GetComputeDeviceId() != deviceId && deviceId >= 0)
        {
            Clear();
            ZeroInit(deviceId);
        }

        // now RequireSize/allocate as necessary
        RequireSize(numRows, numCols);

        // copy over the content to the buffer
        PrepareDevice();
        if (pArray != NULL)
        {
            if (!(matrixFlags & matrixFormatRowMajor))
            {
                CUDA_CALL(cudaMemcpy(Data(), pArray, sizeof(ElemType) * GetNumElements(), (matrixFlags & matrixFlagSetValueOnDevice) ? cudaMemcpyDeviceToDevice : cudaMemcpyHostToDevice));
            }
            else // row major: must transpose (this is not meant to be efficient, but very useful for defining inline matrices for test code)
            {
                vector<ElemType> transposed(GetNumElements());
                for (size_t i = 0; i < numRows; i++)
                    for (size_t j = 0; j < numCols; j++)
                        transposed[i + numRows * j] = pArray[j + numCols * i];
                CUDA_CALL(cudaMemcpy(Data(), transposed.data(), sizeof(ElemType) * GetNumElements(), (matrixFlags & matrixFlagSetValueOnDevice) ? cudaMemcpyDeviceToDevice : cudaMemcpyHostToDevice));
            }
        }
    }
    SetFormat(matrixFormatDense);
}

template <class ElemType>
void GPUMatrix<ElemType>::SetDiagonalValue(const ElemType v)
{
    CUDA_LONG N = (CUDA_LONG) GetNumRows();
    int blocksPerGrid = (int) ceil(1.0 * N / GridDim::maxThreadsPerBlock);
    PrepareDevice();
    SyncGuard syncGuard;
    _setDiagonalValue<ElemType><<<blocksPerGrid, GridDim::maxThreadsPerBlock, 0, t_stream>>>(Data(), v, N, (CUDA_LONG) GetNumRows());
}

template <class ElemType>
void GPUMatrix<ElemType>::SetDiagonalValue(const GPUMatrix<ElemType>& vector)
{
    if (IsEmpty() || vector.IsEmpty())
        LogicError("SetDiagonalValue: Matrix is empty.");

    if (GetNumRows() != GetNumCols())
        LogicError("SetDiagonalValue: NumRows and NumCols do not agree.");

    if (vector.GetNumRows() != 1 && vector.GetNumCols() != 1)
        LogicError("SetDiagonalValue: input vector must be a vector.");

    if (vector.GetNumElements() == 1) // reduce to simple form
        SetDiagonalValue(vector.Data()[0]);

    else if (vector.GetNumRows() != GetNumRows())
        LogicError("SetDiagonalValue: input vector's dimension does not agree with [this].");
    else
    {
        CUDA_LONG N = (CUDA_LONG) GetNumRows();
        int blocksPerGrid = (int) ceil(1.0 * N / GridDim::maxThreadsPerBlock);
        PrepareDevice();
        SyncGuard syncGuard;
        _setDiagonalValueFromVector<ElemType><<<blocksPerGrid, GridDim::maxThreadsPerBlock, 0, t_stream>>>(Data(), vector.Data(), N);
    }
}

template <class ElemType>
void GPUMatrix<ElemType>::SetUniformRandomValue(const ElemType low, const ElemType high, unsigned long seed)
{
    PrepareDevice();
    CreateCurandObject(seed, __FUNCTION__); // TODO call ResetCurandObject() instead?

    cudaEvent_t done = nullptr;
    CUDA_CALL(cudaEventCreate(&done)); // TODO: why not condition on do_sync, so that we can use SyncGuard?
    if (sizeof(ElemType) == sizeof(float))
        CURAND_CALL(curandGenerateUniform(((curandGenerator_t*) s_curandGenerator)[0], reinterpret_cast<float*>(Data()), GetNumElements()));
    else
        CURAND_CALL(curandGenerateUniformDouble(((curandGenerator_t*) s_curandGenerator)[0], reinterpret_cast<double*>(Data()), GetNumElements()));
    CUDA_CALL(cudaEventRecord(done));
    CUDA_CALL(cudaEventSynchronize(done));
    // CURAND_CALL(curandDestroyGenerator(gen));
    CUDA_CALL(cudaEventDestroy(done));

    size_t N = GetNumElements();
    size_t blocksPerGrid = (size_t) ceil(N / (double) GridDim::maxThreadsPerBlock);

    SyncGuard syncGuard;
    _rescaleToRange<ElemType><<<blocksPerGrid, GridDim::maxThreadsPerBlock, 0, t_stream>>>(Data(), N, low, high);
}

template <class ElemType>
void GPUMatrix<ElemType>::SetGaussianRandomValue(const ElemType mean, const ElemType sigma, unsigned long seed)
{
    PrepareDevice();
    CreateCurandObject(seed, __FUNCTION__); // TODO call ResetCurandObject() instead?

    // TODO: Why not use SyncGuard?
    if (sizeof(ElemType) == sizeof(float))
        CURAND_CALL(curandGenerateNormal(((curandGenerator_t*) s_curandGenerator)[0], reinterpret_cast<float*>(Data()), GetNumElements(), (float) mean, (float) sigma));
    else
        CURAND_CALL(curandGenerateNormalDouble(((curandGenerator_t*) s_curandGenerator)[0], reinterpret_cast<double*>(Data()), GetNumElements(), (double) mean, (double) sigma));
    // CURAND_CALL(curandDestroyGenerator(gen));
}

//maskRate: percentage of values masked out (similar to dropout rate)
//scaleValue: which scale value to set to the left ones (unmasked items).
template <class ElemType>
void GPUMatrix<ElemType>::SetUniformRandomMask(const ElemType maskRate, const ElemType scaleValue, RNGHandle& rngHandle)
{
    PrepareDevice();

    GPURNGHandle* gpuRNGHandle = dynamic_cast<GPURNGHandle*>(&rngHandle);
    assert(gpuRNGHandle != nullptr);

    cudaEvent_t done = nullptr;
    CUDA_CALL(cudaEventCreate(&done)); // TODO: why not condition on do_sync, so that we can use SyncGuard?
    if (sizeof(ElemType) == sizeof(float))
        CURAND_CALL(curandGenerateUniform(gpuRNGHandle->Generator(), reinterpret_cast<float*>(Data()), GetNumElements()));
    else
        CURAND_CALL(curandGenerateUniformDouble(gpuRNGHandle->Generator(), reinterpret_cast<double*>(Data()), GetNumElements()));
    CUDA_CALL(cudaEventRecord(done));
    CUDA_CALL(cudaEventSynchronize(done));
    CUDA_CALL(cudaEventDestroy(done));

    size_t N = GetNumElements();
    size_t blocksPerGrid = (size_t) ceil(N / (double) GridDim::maxThreadsPerBlock);
    SyncGuard syncGuard;
    _setMaskAndScale<ElemType><<<blocksPerGrid, GridDim::maxThreadsPerBlock, 0, t_stream>>>(Data(), N, maskRate, scaleValue);
}

template <class ElemType>
ElemType GPUMatrix<ElemType>::Adagrad(GPUMatrix<ElemType>& gradients, const bool needAveMultiplier)
{
    size_t numColsNeeded = gradients.GetNumCols();
    if (needAveMultiplier)
        numColsNeeded += gradients.GetNumCols();

    if (IsEmpty() || GetNumCols() < numColsNeeded)
    {
        RequireSize(gradients.GetNumRows(), numColsNeeded);
        SetValue(0.0);
    }

    assert(GetNumRows() == gradients.GetNumRows() && GetNumCols() == numColsNeeded);

    size_t n = gradients.GetNumElements();

    ElemType* multipliers = nullptr;
    if (needAveMultiplier)
        multipliers = Data() + n; // temp memory used to store multipliers,

    int blocksPerGrid = (n + GridDim::maxThreadsPerBlock - 1) / GridDim::maxThreadsPerBlock;
    _adagrad<ElemType><<<blocksPerGrid, GridDim::maxThreadsPerBlock>>>(Data(), gradients.Data(), n, multipliers);

    if (!needAveMultiplier)
        return 1;

    cublasHandle_t cuHandle = GetCublasHandle(GetComputeDeviceId());
    if (sizeof(ElemType) == sizeof(float))
    {
        float aveMultiplier = 0;
        CUBLAS_CALL(cublasSasum(cuHandle, (CUDA_LONG) n, reinterpret_cast<float*>(multipliers), 1, &aveMultiplier));
        return (ElemType) aveMultiplier / n;
    }
    else
    {
        double aveMultiplier = 0;
        CUBLAS_CALL(cublasDasum(cuHandle, (CUDA_LONG) n, reinterpret_cast<double*>(multipliers), 1, &aveMultiplier));
        return (ElemType) aveMultiplier / n;
    }
}

template <class ElemType>
void GPUMatrix<ElemType>::FSAdagrad(GPUMatrix<ElemType>& gradients,
                                    GPUMatrix<ElemType>& functionValues,
                                    ElemType learnRatePerSample,
                                    ElemType momentum,
                                    ElemType adaWeight,
                                    ElemType adaMul)
{
    size_t numColsNeeded = 2 * gradients.GetNumCols();

    if (IsEmpty() || (GetNumCols() < numColsNeeded))
    {
        RequireSize(gradients.GetNumRows(), numColsNeeded);
        SetValue(0.0);
    }

    assert((GetNumRows() == gradients.GetNumRows()) && (GetNumCols() == numColsNeeded));

    size_t n = gradients.GetNumElements();
    int blocksPerGrid = (n + GridDim::maxThreadsPerBlock - 1) / GridDim::maxThreadsPerBlock;
    _fsadagrad<ElemType><<<blocksPerGrid, GridDim::maxThreadsPerBlock>>>(n, gradients.Data(), Data(), Data()+ n, functionValues.Data(),
                                                                         learnRatePerSample, momentum, adaWeight, adaMul);
}

template <class ElemType>
ElemType GPUMatrix<ElemType>::RmsProp(GPUMatrix<ElemType>& gradients,
                                      ElemType RMS_GAMMA,
                                      ElemType RMS_WGT_INC,
                                      ElemType RMS_WGT_MAX,
                                      ElemType RMS_WGT_DEC,
                                      ElemType RMS_WGT_MIN,
                                      const bool needAveMultiplier)
{
    const ElemType floor = 1e-6f;
    static ElemType* upd_gpu = (ElemType*) 0;

    size_t n = gradients.GetNumElements();
    int blocksPerGrid = (GetNumElements() + GridDim::maxThreadsPerBlock - 1) / GridDim::maxThreadsPerBlock;

    size_t numColsNeeded = gradients.GetNumCols() * 3;
    if (needAveMultiplier)
        numColsNeeded += gradients.GetNumCols();

    if (IsEmpty() || GetNumCols() < numColsNeeded)
    {
        RequireSize(gradients.GetNumRows(), numColsNeeded);
        SetValue(0.0);

        ElemType* avars = Data();         // accumulated variances for RMS scaling
        ElemType* signs = Data() + n;     // sign of previous gradient
        ElemType* steps = Data() + 2 * n; // current step size
        // Data()+3*n is temp memory used to store multipliers, no need to initialize

        _rmsprop_init<ElemType><<<blocksPerGrid, GridDim::maxThreadsPerBlock>>>(avars, signs, steps, gradients.Data(), n);
    }
    assert(GetNumRows() == gradients.GetNumRows() && GetNumCols() == numColsNeeded);

    ElemType* avars = Data();         // accumulated variances for RMS scaling
    ElemType* signs = Data() + n;     // sign of previous gradient
    ElemType* steps = Data() + 2 * n; // current step size

    ElemType* multipliers = nullptr;
    if (needAveMultiplier)
        multipliers = Data() + 3 * n; // temp memory used to store multipliers,

    if (!upd_gpu)
    {
        const ElemType upd[] = {
            2, 2, 0,
            2, 2, 0,
            1, 1, 1,
            2, 2, 0,
            1, 2, 1,
            0, 2, 2,
            1, 1, 1,
            0, 2, 2,
            0, 2, 2,
        };

        upd_gpu = TracingGPUMemoryAllocator::Allocate<ElemType>(GetComputeDeviceId(), 27);
        CUDA_CALL(cudaMemcpy(upd_gpu, upd, sizeof(ElemType) * _countof(upd), cudaMemcpyHostToDevice));
    }

    _rmsprop<ElemType><<<blocksPerGrid, GridDim::maxThreadsPerBlock>>>(avars, signs, steps, gradients.Data(), n,
                                                                       RMS_GAMMA, RMS_WGT_INC, RMS_WGT_MAX, RMS_WGT_DEC, RMS_WGT_MIN,
                                                                       floor, upd_gpu, multipliers);

    if (!needAveMultiplier)
        return 1;

    cublasHandle_t cuHandle = GetCublasHandle(GetComputeDeviceId());
    if (sizeof(ElemType) == sizeof(float))
    {
        float aveMultiplier = 0;
        CUBLAS_CALL(cublasSasum(cuHandle, (CUDA_LONG) n, reinterpret_cast<float*>(multipliers), 1, &aveMultiplier));
        return aveMultiplier / n;
    }
    else
    {
        double aveMultiplier = 0;
        CUBLAS_CALL(cublasDasum(cuHandle, (CUDA_LONG) n, reinterpret_cast<double*>(multipliers), 1, &aveMultiplier));
        return (ElemType) aveMultiplier / n;
    }
}

template <class ElemType>
void GPUMatrix<ElemType>::Reshape(const size_t numRows, const size_t numCols)
{
    assert(numRows * numCols == GetNumElements());
    if (numRows * numCols != GetNumElements())
        InvalidArgument("Reshape: total number of elements does not match.");

    m_numRows = numRows;
    m_numCols = numCols;
}

template <class ElemType>
void GPUMatrix<ElemType>::RequireSize(const size_t numRows, const size_t numCols, bool growOnly)
{
    if (GetNumRows() != numRows || GetNumCols() != numCols)
        Resize(numRows, numCols, growOnly);
}

template <class ElemType>
void GPUMatrix<ElemType>::Resize(const size_t numRows, const size_t numCols, bool growOnly)
{
    VerifyResizable(__func__);

    if (GetNumRows() == numRows && GetNumCols() == numCols)
        return;

    size_t numElements = numRows * numCols;
    if (numElements > GetSizeAllocated() ||                 // grow allocation
        (!growOnly && numElements != GetSizeAllocated()))   // shrink allocation if not growOnly
    {
        // reallocate buffer if numElements > 0
        ElemType* pArray = nullptr;
        if (numElements > 0)
            pArray = TracingGPUMemoryAllocator::Allocate<ElemType>(GetComputeDeviceId(), numRows, numCols);

        // If the buffer exists, free it
        if (Buffer())
            TracingGPUMemoryAllocator::Free<ElemType>(GetComputeDeviceId(), Buffer());

        SetBuffer(pArray, numElements * sizeof(ElemType));
        SetSizeAllocated(numElements);
    }
    
<<<<<<< HEAD
#ifdef _DEBUG
        CUDA_CALL(cudaMemset(Buffer(), 0xff, sizeof(ElemType) * GetSizeAllocated()));
#endif

=======
>>>>>>> 1d05742d
    // success
    m_sliceViewOffset = 0;
    m_numRows = numRows;
    m_numCols = numCols;
}

template <class ElemType>
size_t GPUMatrix<ElemType>::LocateElement(const size_t row, const size_t col) const
{
    assert(row < m_numRows && col < m_numCols);
    return LocateColumn(col) + row; // matrix in column-wise storage
}

template <class ElemType>
size_t GPUMatrix<ElemType>::LocateColumn(const size_t col) const
{
    assert(col < GetNumCols());
    return col * m_numRows; // matrix in column-wise storage
}

template <class ElemType>
ElemType GPUMatrix<ElemType>::Get00Element() const
{
    ElemType res = 0;
    CUDA_CALL(cudaMemcpy(&res, Data(), sizeof(ElemType), cudaMemcpyDeviceToHost));
    return res;
}
#pragma endregion Basic Operators

#pragma region Member BLAS Functions
template <class ElemType>
GPUMatrix<ElemType>& GPUMatrix<ElemType>::operator+=(ElemType alpha)
{
    if (IsEmpty())
        LogicError("operator+=: Matrix is empty.");
    CUDA_LONG N = (CUDA_LONG) GetNumElements();
    int blocksPerGrid = (int) ceil(1.0 * N / GridDim::maxThreadsPerBlock);
    SyncGuard syncGuard;
    _addValue<ElemType><<<blocksPerGrid, GridDim::maxThreadsPerBlock, 0, t_stream>>>(Data(), alpha, N);
    return *this;
}

template <class ElemType>
GPUMatrix<ElemType> GPUMatrix<ElemType>::operator+(ElemType alpha) const
{
    if (IsEmpty())
        LogicError("operator+: Matrix is empty.");

    GPUMatrix<ElemType> c(*this);
    c += alpha;
    return c;
}

template <class ElemType>
GPUMatrix<ElemType>& GPUMatrix<ElemType>::AssignSumOf(const ElemType alpha, const GPUMatrix<ElemType>& a)
{
    SetValue(a);
    (*this) += alpha;
    return (*this);
}

template <class ElemType>
GPUMatrix<ElemType>& GPUMatrix<ElemType>::operator+=(const GPUMatrix<ElemType>& a)
{
    ScaleAndAdd(1, a, *this);
    return *this;
}

template <class ElemType>
GPUMatrix<ElemType> GPUMatrix<ElemType>::operator+(const GPUMatrix<ElemType>& a) const
{
    if (GetNumElements() == 1)
    {
        GPUMatrix<ElemType> c(a);
        c += Get00Element();
        return c;
    }
    else if (a.GetNumElements() == 1)
    {
        GPUMatrix<ElemType> c(*this);
        c += a.Get00Element();
        return c;
    }
    else
    {
        GPUMatrix<ElemType> c(*this); // this implementation will introduce a copy overhead. but make resue of the code
        c += a;
        return c;
    }
}

template <class ElemType>
GPUMatrix<ElemType>& GPUMatrix<ElemType>::AssignSumOf(const GPUMatrix<ElemType>& a, const GPUMatrix<ElemType>& b)
{
    SetValue(a);
    (*this) += b;
    return (*this);
}

template <class ElemType>
GPUMatrix<ElemType>& GPUMatrix<ElemType>::operator-=(ElemType alpha)
{
    if (IsEmpty())
        LogicError("operato-=: Matrix is empty.");
    return operator+=(-1 * alpha);
}

template <class ElemType>
GPUMatrix<ElemType> GPUMatrix<ElemType>::operator-(ElemType alpha) const
{
    if (IsEmpty())
        LogicError("operator-: Matrix is empty.");
    return operator+(-1 * alpha);
}

template <class ElemType>
GPUMatrix<ElemType>& GPUMatrix<ElemType>::AssignDifferenceOf(const ElemType alpha, const GPUMatrix<ElemType>& a)
{
    RequireSize(a.m_numRows, a.m_numCols);
    CUDA_LONG N = (CUDA_LONG) GetNumElements();
    int blocksPerGrid = (int) ceil(1.0 * N / GridDim::maxThreadsPerBlock);
    a.PrepareDevice();
    SyncGuard syncGuard;
    _assignDifferenceOf1<ElemType><<<blocksPerGrid, GridDim::maxThreadsPerBlock, 0, t_stream>>>(Data(), alpha, a.Data(), N);
    return *this;
}

template <class ElemType>
GPUMatrix<ElemType>& GPUMatrix<ElemType>::AssignDifferenceOf(const GPUMatrix<ElemType>& a, const ElemType alpha)
{
    RequireSize(a.m_numRows, a.m_numCols);
    CUDA_LONG N = (CUDA_LONG) GetNumElements();
    int blocksPerGrid = (int) ceil(1.0 * N / GridDim::maxThreadsPerBlock);
    a.PrepareDevice();
    SyncGuard syncGuard;
    _assignDifferenceOf2<ElemType><<<blocksPerGrid, GridDim::maxThreadsPerBlock, 0, t_stream>>>(Data(), alpha, a.Data(), N);
    return *this;
}

template <class ElemType>
GPUMatrix<ElemType>& GPUMatrix<ElemType>::operator-=(const GPUMatrix<ElemType>& a)
{
    ScaleAndAdd(-1, a, *this);

    return *this;
}

template <class ElemType>
GPUMatrix<ElemType> GPUMatrix<ElemType>::operator-(const GPUMatrix<ElemType>& a) const
{
    GPUMatrix<ElemType> c(*this); // this implementation will introduce a copy overhead. but make resue of the code
    c -= a;
    return c;
}

template <class ElemType>
GPUMatrix<ElemType>& GPUMatrix<ElemType>::AssignDifferenceOf(const GPUMatrix<ElemType>& a, const GPUMatrix<ElemType>& b)
{
    if (this != &a)
    {
        RequireSize(a.GetNumRows(), a.GetNumCols());
        SetValue(a);
    }
    (*this) -= b;
    return *this;
}

template <class ElemType>
GPUMatrix<ElemType>& GPUMatrix<ElemType>::operator*=(ElemType alpha)
{
    Scale(alpha, *this);
    return *this;
}

template <class ElemType>
GPUMatrix<ElemType> GPUMatrix<ElemType>::operator*(ElemType alpha) const
{
    GPUMatrix<ElemType> c(GetNumRows(), GetNumCols(), GetComputeDeviceId());
    Scale(alpha, *this, c);
    return c;
}

template <class ElemType>
GPUMatrix<ElemType>& GPUMatrix<ElemType>::AssignProductOf(const ElemType alpha, const GPUMatrix<ElemType>& a)
{
    Scale(alpha, a, *this);
    return *this;
}

template <class ElemType>
GPUMatrix<ElemType>& GPUMatrix<ElemType>::AssignProductOf(const GPUMatrix<ElemType>& a, const bool transposeA, const GPUMatrix<ElemType>& b, const bool transposeB)
{
    if (a.GetNumElements() == 1)
    {
        if (transposeB)
            AssignTransposeOf(b);
        (*this) *= a.Get00Element();
    }
    else if (b.GetNumElements() == 1)
    {
        if (transposeA)
            AssignTransposeOf(a);
        (*this) *= b.Get00Element();
    }
    else
        Multiply(a, transposeA, b, transposeB, *this);
    return *this;
}

template <class ElemType>
GPUMatrix<ElemType> GPUMatrix<ElemType>::operator*(const GPUMatrix<ElemType>& a) const
{
    const GPUMatrix<ElemType>& us = *this;
    if (GetNumElements() == 1)
    {
        GPUMatrix<ElemType> c(GetComputeDeviceId());
        c.AssignProductOf(Get00Element(), a);
        return c;
    }
    else if (a.GetNumElements() == 1)
    {
        GPUMatrix<ElemType> c(GetComputeDeviceId());
        c.AssignProductOf(a.Get00Element(), us);
        return c;
    }
    else
    {
        GPUMatrix<ElemType> c(GetNumRows(), a.GetNumCols(), GetComputeDeviceId());
        Multiply(*this, a, c);
        return c;
    }
}

template <class ElemType>
GPUMatrix<ElemType>& GPUMatrix<ElemType>::operator/=(ElemType alpha)
{
    (*this) *= 1 / alpha;
    return (*this);
}

template <class ElemType>
GPUMatrix<ElemType> GPUMatrix<ElemType>::operator/(ElemType alpha) const
{
    return ((*this) * (1 / alpha));
}

//element-wise power
template <class ElemType>
GPUMatrix<ElemType>& GPUMatrix<ElemType>::operator^=(ElemType alpha)
{
    GPUMatrix<ElemType>& us = *this;
    ElementWisePower(alpha, us, us);
    return us;
}

template <class ElemType>
GPUMatrix<ElemType> GPUMatrix<ElemType>::operator^(ElemType alpha) const
{
    GPUMatrix<ElemType> c(GetNumRows(), GetNumCols(), GetComputeDeviceId());
    ElementWisePower(alpha, *this, c);
    return c;
}

template <class ElemType>
GPUMatrix<ElemType>& GPUMatrix<ElemType>::AssignElementPowerOf(const GPUMatrix<ElemType>& a, const ElemType power)
{
    ElementWisePower(power, a, *this);
    return *this;
}

template <class ElemType>
GPUMatrix<ElemType>& GPUMatrix<ElemType>::AddElementProductOf(const GPUMatrix<ElemType>& a, const GPUMatrix<ElemType>& b)
{
    if (a.IsEmpty() || b.IsEmpty())
        LogicError("AddElementProductOf: Matrix is empty.");

    assert(a.GetNumRows() == b.GetNumRows() && a.GetNumCols() == b.GetNumCols());
    if (!(a.GetNumRows() == b.GetNumRows() && a.GetNumCols() == b.GetNumCols()))
        InvalidArgument("The input matrix dimensions do not match.");

    if (!(a.GetNumRows() == GetNumRows() && a.GetNumCols() == GetNumCols()))
        InvalidArgument("The input matrix dimensions do not match [this].");

    CUDA_LONG N = (CUDA_LONG) GetNumElements();
    int blocksPerGrid = (int) ceil(1.0 * N / GridDim::maxThreadsPerBlock);
    a.PrepareDevice();
    SyncGuard syncGuard;
    _addElementProductOf<ElemType><<<blocksPerGrid, GridDim::maxThreadsPerBlock, 0, t_stream>>>(Data(), a.Data(), b.Data(), N);
    return *this;
}

template <class ElemType>
GPUMatrix<ElemType>& GPUMatrix<ElemType>::ColumnElementMultiplyWith(const GPUMatrix<ElemType>& a)
{
    if (a.IsEmpty() || IsEmpty())
        LogicError("ColumnElementMultiplyWith: Matrix is empty.");

    if (!(a.GetNumRows() == GetNumRows() && a.GetNumCols() == 1))
        InvalidArgument("ColumnElementMultiplyWith: The input matrix should be a col vector and match [this]'s rows.");

    CUDA_LONG N = (CUDA_LONG) a.GetNumRows();
    CUDA_LONG M = (CUDA_LONG) GetNumCols();
    int blocksPerGrid = (int) ceil(1.0 * N / GridDim::maxThreadsPerBlock);
    a.PrepareDevice();
    SyncGuard syncGuard;
    _columnElementMultiplyWith<ElemType><<<blocksPerGrid, GridDim::maxThreadsPerBlock, 0, t_stream>>>(Data(), a.Data(), N, M);
    return *this;
}

template <class ElemType>
GPUMatrix<ElemType>& GPUMatrix<ElemType>::RowElementMultiplyWith(const GPUMatrix<ElemType>& a)
{
    if (a.IsEmpty() || IsEmpty())
        LogicError("RowElementMultiplyWith: Matrix is empty.");

    if (!(a.GetNumRows() == 1 && a.GetNumCols() == GetNumCols()))
        InvalidArgument("RowElementMultiplyWith: The input matrix should be a row vector and match [this]'s columns.");

    CUDA_LONG N = (CUDA_LONG) GetNumRows();
    CUDA_LONG M = (CUDA_LONG) a.GetNumCols();
    int blocksPerGrid = (int) ceil(1.0 * M / GridDim::maxThreadsPerBlock);
    a.PrepareDevice();
    SyncGuard syncGuard;
    _rowElementMultiplyWith<ElemType><<<blocksPerGrid, GridDim::maxThreadsPerBlock>>>(Data(), a.Data(), N, M);
    return *this;
}

template <class ElemType>
GPUMatrix<ElemType>& GPUMatrix<ElemType>::RowElementDivideBy(const GPUMatrix<ElemType>& a)
{
    if (a.IsEmpty() || IsEmpty())
        LogicError("RowElementDivideBy: Matrix is empty.");

    if (!(a.GetNumRows() == 1 && a.GetNumCols() == GetNumCols()))
        InvalidArgument("RowElementDivideBy: The input matrix should be a row vector and match [this]'s columns.");

    CUDA_LONG N = (CUDA_LONG) GetNumRows();
    CUDA_LONG M = (CUDA_LONG) a.GetNumCols();
    int blocksPerGrid = (int) ceil(1.0 * M / GridDim::maxThreadsPerBlock);
    a.PrepareDevice();
    SyncGuard syncGuard;
    _rowElementDivideBy<ElemType><<<blocksPerGrid, GridDim::maxThreadsPerBlock>>>(Data(), a.Data(), N, M);
    return *this;
}

template <class ElemType>
GPUMatrix<ElemType>& GPUMatrix<ElemType>::ColumnElementDivideBy(const GPUMatrix<ElemType>& a)
{
    if (a.IsEmpty() || IsEmpty())
        LogicError("ColumnElementDivideBy: Matrix is empty.");

    if (!(a.GetNumRows() == GetNumRows() && a.GetNumCols() == 1))
        InvalidArgument("ColumnElementDivideBy: The input matrix should be a col vector and match [this]'s rows.");

    CUDA_LONG N = (CUDA_LONG) a.GetNumRows();
    CUDA_LONG M = (CUDA_LONG) GetNumCols();
    int blocksPerGrid = (int) ceil(1.0 * N / GridDim::maxThreadsPerBlock);
    a.PrepareDevice();
    SyncGuard syncGuard;
    _ColumnElementDivideBy<ElemType><<<blocksPerGrid, GridDim::maxThreadsPerBlock, 0, t_stream>>>(Data(), a.Data(), N, M);
    return *this;
}

template <class ElemType>
GPUMatrix<ElemType>& GPUMatrix<ElemType>::ElementInverse()
{
    if (IsEmpty())
        LogicError("ElementInverse: Matrix is empty.");

    CUDA_LONG N = (CUDA_LONG) GetNumElements();
    int blocksPerGrid = (int) ceil(1.0 * N / GridDim::maxThreadsPerBlock);
    PrepareDevice();
    SyncGuard syncGuard;
    _elemInverse<ElemType><<<blocksPerGrid, GridDim::maxThreadsPerBlock, 0, t_stream>>>(Data(), N);
    return *this;
}

template <class ElemType>
GPUMatrix<ElemType>& GPUMatrix<ElemType>::AssignElementInverseOf(const GPUMatrix<ElemType>& a)
{
    SetValue(a);
    return ElementInverse();
}

DEF_ELEMWISE_INPLACE_FUNC(Sigmoid)

template <class ElemType>
GPUMatrix<ElemType>& GPUMatrix<ElemType>::AssignSigmoidOf(const GPUMatrix<ElemType>& a)
{
    RequireSize(a.GetNumRows(), a.GetNumCols());
    CUDA_LONG N = (CUDA_LONG) GetNumElements();
    int blocksPerGrid = (int) ceil(1.0 * N / GridDim::maxThreadsPerBlock);
    PrepareDevice();
    SyncGuard syncGuard;
    // _elementWIseSigmoidOnCuda has an implementation that avoids possible overflow errors, but has a slight accuracy regression.
#if 0
    _elementWiseSigmoidOnCuda<<<blocksPerGrid, threadsPerBlock, 0, t_stream>>>(a.Data(), Data(), N);
#else
    _assignSigmoidOf<<<blocksPerGrid, GridDim::maxThreadsPerBlock, 0, t_stream>>>(a.Data(), Data(), N);
#endif
    return *this;
}

DEF_ELEMWISE_INPLACE_FUNC(SigmoidDerivative)
DEF_ELEMWISE_ASSIGN_FUNC(SigmoidDerivative)

template <class ElemType>
void GPUMatrix<ElemType>::AssignNoiseContrastiveEstimation(const GPUMatrix<ElemType>& a,
                                                           const GPUMatrix<ElemType>& b, const GPUMatrix<ElemType>& bias, size_t sampleCount, GPUMatrix<ElemType>& tmp, GPUMatrix<ElemType>& c)
//this:   samples+probs
// a  :   hidden
// b  :   embedding
// tmp:   softmax
// c  :   loglikelihood
{
    UNCONST(ElemType, a, my_a);
    UNCONST(ElemType, b, my_b);
    UNCONST(ElemType, bias, my_bias);
    SyncGuard syncGuard;
    // a: dim * minibatch
    // b: dim * |vocab|
    int p = 512;
    int width = a.GetNumRows(); // dimension of hidden vector

    while (p / 2 > width)
        p = p / 2;

    _computeNceOutput<ElemType><<<GetNumElements() / 2, p>>>(
        Data(),
        sampleCount,
        m_numRows / 2,
        my_a.Data(), // a
        a.GetNumRows(),
        my_b.Data(), // b
        my_bias.Data(),
        tmp.Data()); // tmp

    p = 512;
    while (p / 2 > GetNumElements() / 2)
        p = p / 2;
    // summing up objective must be done in one block
    _assignNoiseContrastiveEstimation<ElemType><<<1, p>>>(
        Data(),
        sampleCount,
        m_numRows / 2,
        my_a.Data(),
        a.GetNumCols(),
        my_b.Data(),
        tmp.Data(),
        c.Data());
}

template <class ElemType>
void GPUMatrix<ElemType>::AssignNCEDerivative(GPUMatrix<ElemType>& tmp, const GPUMatrix<ElemType>& a,
                                              const GPUMatrix<ElemType>& b, size_t inputIndex, GPUMatrix<ElemType>& c)
{
    UNCONST(ElemType, a, my_a);
    UNCONST(ElemType, b, my_b);
    SyncGuard syncGuard;
    int p = 512;
    int width = a.GetNumRows();
    while (p / 2 > width)
        p = p / 2;

    _assignNceDerivativeNew<ElemType><<<(tmp.GetNumElements() + p - 1) / p, p>>>(
        Data(),
        tmp.GetNumCols(),
        m_numRows / 2,
        my_a.Data(),
        a.GetNumRows(),
        my_b.Data(),
        tmp.Data(),
        c.Data(),
        inputIndex);
}

template <class ElemType>
void GPUMatrix<ElemType>::AssignSoftmaxSum(const GPUMatrix<ElemType>& a, GPUMatrix<ElemType>& c)
{
    UNCONST(ElemType, a, my_a);
    SyncGuard syncGuard;
    int p = 512;
    int width = a.GetNumRows();
    while (p / 2 > width)
        p = p / 2;

    _assignSoftmaxSum<ElemType><<<1, p>>>(
        my_a.Data(),
        width,
        Data(),
        c.Data());
}

template <class ElemType>
void GPUMatrix<ElemType>::AssignNCEUnnormalizedEval(const GPUMatrix<ElemType>& a, const GPUMatrix<ElemType>& b, GPUMatrix<ElemType>& c)
{
    assert(a.GetComputeDeviceId() == b.GetComputeDeviceId());
    assert(GetNumRows() == a.GetNumRows());
    assert(GetNumCols() == b.GetNumRows());
    assert(a.GetNumCols() == b.GetNumRows());
    UNUSED(a);
    UNUSED(b);
    UNUSED(c); // TODO: this function seems like a stub
    /*
        EnsureAuxMemory();
        int p = 512;
        int width = a.GetNumCols();
        while (p / 2 > width) p = p / 2;

        // this kernel need be launched in nnz blocks
        _sparseInnerProductDenseTimesDense<ElemType> << <m_nz, p >> >(
        m_dVal,
        m_buf,
        m_dCol,
        m_nz,
        GetNumRows(),
        a.Buffer(),
        b.Buffer(),
        b.GetNumRows(),
        m_res);

        // sum up the results
        _reductionSum32<ElemType> << <1, 32 >> >(m_res, c.Buffer(), m_nz);*/
}

DEF_ELEMWISE_INPLACE_FUNC(Tanh)
DEF_ELEMWISE_ASSIGN_FUNC(Tanh)

template <class ElemType>
GPUMatrix<ElemType>& GPUMatrix<ElemType>::InplaceLogSoftmax(const bool isColWise)
{
    if (IsEmpty())
        LogicError("InplaceLogSoftmax: Matrix is empty.");

    PrepareDevice();
    if (isColWise)
    {
        CUDA_LONG N = (CUDA_LONG) GetNumCols(); // one kernel per column
        int blocksPerGrid = (int) ceil(N * 1.0 / GridDim::maxThreadsPerBlock);
        SyncGuard syncGuard;
        _logSoftMaxColWise<<<blocksPerGrid, GridDim::maxThreadsPerBlock, 0, t_stream>>>(Data(), (CUDA_LONG) m_numCols, (CUDA_LONG) m_numRows);
    }
    else
    {
        CUDA_LONG N = (CUDA_LONG) GetNumRows(); // one kernel per column
        int blocksPerGrid = (int) ceil(N * 1.0 / GridDim::maxThreadsPerBlock);
        SyncGuard syncGuard;
        _logSoftMaxRowWise<<<blocksPerGrid, GridDim::maxThreadsPerBlock, 0, t_stream>>>(Data(), (CUDA_LONG) m_numCols, (CUDA_LONG) m_numRows);
    }
    return *this;
}

template <class ElemType>
GPUMatrix<ElemType>& GPUMatrix<ElemType>::AssignLogSoftmaxOf(const GPUMatrix<ElemType>& a, const bool isColWise)
{
    RequireSize(a.GetNumRows(), a.GetNumCols());
    if (isColWise)
    {
        PrepareDevice();
        CUDA_LONG N = (CUDA_LONG) GetNumCols();
        CUDA_LONG M = (CUDA_LONG) GetNumRows();
        SyncGuard syncGuard;
        _assignColumnwiseLogSoftmaxOf<<<N, 512, 0, t_stream>>>(a.Data(), Data(), N, M);
    }
    else
    {
        NOT_IMPLEMENTED;
    }

    return *this;
}

template <class ElemType>
GPUMatrix<ElemType>& GPUMatrix<ElemType>::InplaceHardmax(const bool isColWise)
{
    return AssignHardmaxOf(*this, isColWise);
}

template <class ElemType>
GPUMatrix<ElemType>& GPUMatrix<ElemType>::AssignHardmaxOf(const GPUMatrix<ElemType>& a, const bool isColWise)
{
    RequireSize(a.GetNumRows(), a.GetNumCols());
    if (isColWise)
    {
        PrepareDevice();
        CUDA_LONG N = (CUDA_LONG) GetNumCols();
        CUDA_LONG M = (CUDA_LONG) GetNumRows();
        SyncGuard syncGuard;
        _assignColumnwiseHardmaxOf<<<N, 512, 0, t_stream>>>(a.Data(), Data(), N, M);
    }
    else
    {
        NOT_IMPLEMENTED;
    }

    return *this;
}

DEF_ELEMWISE_INPLACE_FUNC(Sqrt)
DEF_ELEMWISE_ASSIGN_FUNC(Sqrt)

DEF_ELEMWISE_INPLACE_FUNC(Exp)
DEF_ELEMWISE_ASSIGN_FUNC(Exp)

DEF_ELEMWISE_INPLACE_FUNC(Log)
DEF_ELEMWISE_ASSIGN_FUNC(Log)

DEF_ELEMWISE_INPLACE_FUNC(Abs)
DEF_ELEMWISE_ASSIGN_FUNC(Abs)

DEF_ELEMWISE_INPLACE_FUNC(LinearRectifierDerivative)
DEF_ELEMWISE_ASSIGN_FUNC(LinearRectifierDerivative)

DEF_ELEMWISE_INPLACE_FUNC(Cosine)
DEF_ELEMWISE_ASSIGN_FUNC(Cosine)

DEF_ELEMWISE_INPLACE_FUNC(NegativeSine)
DEF_ELEMWISE_ASSIGN_FUNC(NegativeSine)

template <class ElemType>
GPUMatrix<ElemType>& GPUMatrix<ElemType>::InplaceTruncateBottom(const ElemType threshold)
{
    return AssignTruncateBottomOf(*this, threshold);
}

template <class ElemType>
GPUMatrix<ElemType>& GPUMatrix<ElemType>::AssignTruncateBottomOf(const GPUMatrix<ElemType>& a, const ElemType threshold)
{
    if (a.IsEmpty())
        LogicError("AssignTruncateBottomOf: Matrix a is empty.");

    if (this != &a)
    {
        RequireSize(a.GetNumRows(), a.GetNumCols());
    }

    CUDA_LONG N = (CUDA_LONG) GetNumElements();
    int blocksPerGrid = (int) ceil(N * 1.0 / GridDim::maxThreadsPerBlock);
    PrepareDevice();
    SyncGuard syncGuard;
    _assignTruncateBottom<ElemType><<<blocksPerGrid, GridDim::maxThreadsPerBlock, 0, t_stream>>>(Data(), a.Data(), threshold, N);
    return *this;
}

template <class ElemType>
GPUMatrix<ElemType>& GPUMatrix<ElemType>::InplaceTruncateTop(const ElemType threshold)
{
    return AssignTruncateTopOf(*this, threshold);
}

template <class ElemType>
GPUMatrix<ElemType>& GPUMatrix<ElemType>::AssignTruncateTopOf(const GPUMatrix<ElemType>& a, const ElemType threshold)
{
    if (a.IsEmpty())
        LogicError("AssignTruncateTopOf: Matrix a is empty.");

    if (this != &a)
    {
        RequireSize(a.GetNumRows(), a.GetNumCols());
    }

    CUDA_LONG N = (CUDA_LONG) GetNumElements();
    int blocksPerGrid = (int) ceil(N * 1.0 / GridDim::maxThreadsPerBlock);
    a.PrepareDevice();
    SyncGuard syncGuard;
    _assignTruncateTop<ElemType><<<blocksPerGrid, GridDim::maxThreadsPerBlock, 0, t_stream>>>(Data(), a.Data(), threshold, N);
    return *this;
}

template <class ElemType>
GPUMatrix<ElemType>& GPUMatrix<ElemType>::InplaceTruncate(const ElemType threshold)
{
    if (IsEmpty())
        LogicError("InplaceTruncate: Matrix is empty.");

    CUDA_LONG N = (CUDA_LONG) GetNumElements();
    int blocksPerGrid = (int) ceil(N * 1.0 / GridDim::maxThreadsPerBlock);
    PrepareDevice();
    SyncGuard syncGuard;
    _inplaceTruncate<ElemType><<<blocksPerGrid, GridDim::maxThreadsPerBlock, 0, t_stream>>>(Data(), threshold, N);
    return *this;
}

template <class ElemType>
GPUMatrix<ElemType>& GPUMatrix<ElemType>::InplaceSoftThreshold(const ElemType threshold)
{
    if (IsEmpty())
        LogicError("InplaceSoftThreshold: Matrix is empty.");

    CUDA_LONG N = (CUDA_LONG) GetNumElements();
    int blocksPerGrid = (int) ceil(N * 1.0 / GridDim::maxThreadsPerBlock);
    PrepareDevice();
    SyncGuard syncGuard;
    _inplaceSoftThreshold<ElemType><<<blocksPerGrid, GridDim::maxThreadsPerBlock, 0, t_stream>>>(Data(), threshold, N);
    return *this;
}
template <class ElemType>
GPUMatrix<ElemType>& GPUMatrix<ElemType>::SetToZeroIfAbsLessThan(const ElemType threshold)
{
    if (IsEmpty())
        LogicError("SetToZeroIfAbsLessThan: Matrix is empty.");
    CUDA_LONG N = (CUDA_LONG) GetNumElements();
    int blocksPerGrid = (int) ceil(N * 1.0 / GridDim::maxThreadsPerBlock);
    PrepareDevice();
    SyncGuard syncGuard;
    _setToZeroIfAbsLessThan<ElemType><<<blocksPerGrid, GridDim::maxThreadsPerBlock, 0, t_stream>>>(Data(), threshold, N);
    return *this;
}

template <class ElemType>
ElemType GPUMatrix<ElemType>::SumOfAbsElements() const
{
    if (IsEmpty())
        LogicError("SumOfAbsElements: Matrix is empty");

    cublasHandle_t cuHandle = GetCublasHandle(GetComputeDeviceId());
    if (sizeof(ElemType) == sizeof(float))
    {
        float res = 0;
        CUBLAS_CALL(cublasSasum(cuHandle, (CUDA_LONG) GetNumElements(), reinterpret_cast<float*>(Data()), 1, &res));
        return res;
    }
    else
    {
        double res = 0;
        CUBLAS_CALL(cublasDasum(cuHandle, (CUDA_LONG) GetNumElements(), reinterpret_cast<double*>(Data()), 1, &res));
        return ElemType(res);
    }
}

template <class ElemType>
ElemType GPUMatrix<ElemType>::SumOfElements() const
{
    if (IsEmpty())
        LogicError("SumOfElements: Matrix is empty");

    ElemType* d_sum = TracingGPUMemoryAllocator::Allocate<ElemType>(GetComputeDeviceId(), 1);
    ElemType h_sum;

    // WARNING: THIS kernel is not the most efficient way!
    _reductionSum<ElemType><<<1, 1024, 0, t_stream>>>(Data(), d_sum, (CUDA_LONG) GetNumElements());
    CUDA_CALL(cudaMemcpy(&h_sum, d_sum, sizeof(ElemType), cudaMemcpyDeviceToHost));
    TracingGPUMemoryAllocator::Free<ElemType>(GetComputeDeviceId(), d_sum);
    return h_sum;
}

template <class ElemType>
GPUMatrix<ElemType>& GPUMatrix<ElemType>::AssignSumOfElements(const GPUMatrix<ElemType>& a)
{
    if (a.IsEmpty())
        LogicError("AssignSumOfElements: Matrix a is empty");

    RequireSize(1, 1);

    PrepareDevice();
    SyncGuard syncGuard;
    // WARNING: THIS kernel is not the most efficient way!
    _reductionSumAndAssign<ElemType><<<1, 1024>>>(Data(), a.Data(), (CUDA_LONG) a.GetNumElements(), (CUDA_LONG) GetNumElements());
    return (*this);
}

template <class ElemType>
DeviceBoundNumber<ElemType> GPUMatrix<ElemType>::Sum_AsDeviceBoundNum() const
{
    if (IsEmpty())
        LogicError("Matrix is empty");
    ElemType* d_sum = TracingGPUMemoryAllocator::Allocate<ElemType>(GetComputeDeviceId(), 1);

    // WARNING: THIS kernel is not the most efficient way!
    _reductionSum<ElemType><<<1, 1024, 0, t_stream>>>(Data(), d_sum, (CUDA_LONG) GetNumElements());
    DeviceBoundNumber<ElemType> result;
    result.ShallowCopyFrom(d_sum, GetComputeDeviceId());
    return result;
}

template <class ElemType>
ElemType GPUMatrix<ElemType>::Max() const
{
    cublasHandle_t cuHandle = GetCublasHandle(GetComputeDeviceId());
    ElemType res;
    if (sizeof(ElemType) == sizeof(float))
    {
        int resInd = 0;
        cublasIsamax(cuHandle, (CUDA_LONG) GetNumElements(), reinterpret_cast<float*>(Data()), 1, &resInd);
        resInd--;
        CUDA_CALL(cudaMemcpy(reinterpret_cast<float*>(&res), reinterpret_cast<float*>(Data()+ resInd), sizeof(float), cudaMemcpyDeviceToHost));
        return res;
    }
    else
    {
        int resInd = 0;
        cublasIdamax(cuHandle, (CUDA_LONG) GetNumElements(), reinterpret_cast<double*>(Data()), 1, &resInd);
        resInd--;
        CUDA_CALL(cudaMemcpy(reinterpret_cast<double*>(&res), Data()+ resInd, sizeof(float), cudaMemcpyDeviceToHost));
        return res;
    }
}

template <class ElemType>
GPUMatrix<ElemType>& GPUMatrix<ElemType>::ElementMultiplyWith(const GPUMatrix<ElemType>& a)
{
    if (IsEmpty() || a.IsEmpty())
        LogicError("ElementMultiplyWith: Matrix is empty.");

    GPUMatrix<ElemType>& us = *this;
    assert(us.GetNumRows() == a.GetNumRows() && us.GetNumCols() == a.GetNumCols());
    if (us.GetNumRows() != a.GetNumRows() || us.GetNumCols() != a.GetNumCols())
        InvalidArgument("The matrix dimensions do not match.");

    CUDA_LONG N = (CUDA_LONG) GetNumElements();
    int blocksPerGrid = (int) ceil(((double) N) / GridDim::maxThreadsPerBlock);
    a.PrepareDevice();
    SyncGuard syncGuard;
    _elemMul<ElemType><<<blocksPerGrid, GridDim::maxThreadsPerBlock, 0, t_stream>>>(Data(), a.Data(), N);
    return *this;
}

template <class ElemType>
GPUMatrix<ElemType>& GPUMatrix<ElemType>::AssignElementProductOf(const GPUMatrix<ElemType>& a, const GPUMatrix<ElemType>& b)
{
    if (a.IsEmpty() || b.IsEmpty())
        LogicError("AssignElementProductOf: Matrix is empty.");

    assert(a.GetNumRows() == b.GetNumRows() && a.GetNumCols() == b.GetNumCols());
    if (!(a.GetNumRows() == b.GetNumRows() && a.GetNumCols() == b.GetNumCols()))
        InvalidArgument("The input matrix dimensions do not match.");

    RequireSize(a.GetNumRows(), a.GetNumCols());
    CUDA_LONG N = (CUDA_LONG) GetNumElements();
    int blocksPerGrid = (int) ceil(((double) N) / GridDim::maxThreadsPerBlock);
    a.PrepareDevice();
    SyncGuard syncGuard;
    _assignElementProductOf<ElemType><<<blocksPerGrid, GridDim::maxThreadsPerBlock, 0, t_stream>>>(Data(), a.Data(), b.Data(), N);
    return *this;
}

template <class ElemType>
GPUMatrix<ElemType>& GPUMatrix<ElemType>::ElementDivideBy(const GPUMatrix<ElemType>& a)
{
    return AssignElementDivisionOf(*this, a);
}

template <class ElemType>
GPUMatrix<ElemType>& GPUMatrix<ElemType>::AssignElementDivisionOf(const GPUMatrix<ElemType>& a, const GPUMatrix<ElemType>& b)
{
    if (a.IsEmpty() || b.IsEmpty())
        LogicError("AssignElementDivisionOf: Matrix is empty.");

    assert(a.GetNumRows() == b.GetNumRows() && a.GetNumCols() == b.GetNumCols());
    if (!(a.GetNumRows() == b.GetNumRows() && a.GetNumCols() == b.GetNumCols()))
        InvalidArgument("The input matrix dimensions do not match.");

    RequireSize(a.GetNumRows(), a.GetNumCols());
    CUDA_LONG N = (CUDA_LONG) GetNumElements();
    int blocksPerGrid = (int) ceil(((double) N) / GridDim::maxThreadsPerBlock);
    a.PrepareDevice();
    SyncGuard syncGuard;
    _assignElementDivisionOf<ElemType><<<blocksPerGrid, GridDim::maxThreadsPerBlock, 0, t_stream>>>(Data(), a.Data(), b.Data(), N);
    return *this;
}

template <class ElemType>
bool GPUMatrix<ElemType>::IsEqualTo(const GPUMatrix<ElemType>& a, const ElemType threshold /*= 1e-8*/) const
{
    return AreEqual(*this, a, threshold);
}

template <class ElemType>
void GPUMatrix<ElemType>::VectorSum(const GPUMatrix<ElemType>& a, GPUMatrix<ElemType>& c, const bool isColWise)
{
    if (a.GetComputeDeviceId() != c.GetComputeDeviceId())
    {
        InvalidArgument("All matrices must be on the same GPU");
    }

    a.PrepareDevice();

    if (a.IsEmpty())
        LogicError("VectorSum:  Input matrix is empty.");

    const CUDA_LONG n = (CUDA_LONG) a.GetNumRows();
    const CUDA_LONG m = (CUDA_LONG) a.GetNumCols();
    assert(m > 0 && n > 0); // converting from size_t to int may cause overflow

    int blocksPerGrid = 0;
    if (isColWise) // col-wise
    {
        c.RequireSize(1, m);
        blocksPerGrid = (int) ceil(1.0 * m / GridDim::maxThreadsPerBlock);
    }
    else
    {
        c.RequireSize(n, 1);
        blocksPerGrid = (int) ceil(1.0 * n / GridDim::maxThreadsPerBlock);
    }

    SyncGuard syncGuard;
    _vectorSum<ElemType><<<blocksPerGrid, GridDim::maxThreadsPerBlock, 0, t_stream>>>(c.Data(), a.Data(), n, m, isColWise);
}
template <class ElemType>
void GPUMatrix<ElemType>::VectorNorm1(GPUMatrix<ElemType>& c, const bool isColWise) const
{
    if (IsEmpty())
        LogicError("VectorNorm1: Matrix is empty.");

    const CUDA_LONG n = (CUDA_LONG) GetNumRows();
    const CUDA_LONG m = (CUDA_LONG) GetNumCols();
    assert(m > 0 && n > 0); // converting from size_t to int may cause overflow

    PrepareDevice();
    c.ChangeDeviceTo(GetComputeDeviceId());

    int blocksPerGrid = 0;
    if (isColWise) // col-wise
    {
        c.RequireSize(1, m);
        blocksPerGrid = (int) ceil(1.0 * m / GridDim::maxThreadsPerBlock);
    }
    else
    {
        c.RequireSize(n, 1);
        blocksPerGrid = (int) ceil(1.0 * n / GridDim::maxThreadsPerBlock);
    }

    SyncGuard syncGuard;
    _vectorNorm1<ElemType><<<blocksPerGrid, GridDim::maxThreadsPerBlock, 0, t_stream>>>(c.Data(), Data(), n, m, isColWise);
}

template <class ElemType>
GPUMatrix<ElemType>& GPUMatrix<ElemType>::AssignVectorNorm1Of(GPUMatrix<ElemType>& a, const bool isColWise)
{
    a.VectorNorm1(*this, isColWise);
    return *this;
}

template <class ElemType>
void GPUMatrix<ElemType>::VectorNorm2(GPUMatrix<ElemType>& c, const bool isColWise) const
{
    if (IsEmpty())
        LogicError("VectorNorm2: Matrix is empty.");

    const CUDA_LONG n = (CUDA_LONG) GetNumRows();
    const CUDA_LONG m = (CUDA_LONG) GetNumCols();
    assert(m > 0 && n > 0); // converting from size_t to int may cause overflow

    PrepareDevice();
    c.ChangeDeviceTo(GetComputeDeviceId());

    int blocksPerGrid = 0;
    if (isColWise) // col-wise
    {
        c.RequireSize(1, m);
        blocksPerGrid = (int) ceil(1.0 * m / GridDim::maxThreadsPerBlock);
    }
    else
    {
        c.RequireSize(n, 1);
        c.ChangeDeviceTo(GetComputeDeviceId());
        blocksPerGrid = (int) ceil(1.0 * n / GridDim::maxThreadsPerBlock);
    }

    SyncGuard syncGuard;
    _vectorNorm2<ElemType><<<blocksPerGrid, GridDim::maxThreadsPerBlock, 0, t_stream>>>(c.Data(), Data(), n, m, isColWise);
}

template <class ElemType>
GPUMatrix<ElemType>& GPUMatrix<ElemType>::AssignVectorNorm2Of(GPUMatrix<ElemType>& a, const bool isColWise)
{
    a.VectorNorm2(*this, isColWise);
    return *this;
}

template <class ElemType>
void GPUMatrix<ElemType>::VectorNormInf(GPUMatrix<ElemType>& c, const bool isColWise) const
{
    if (IsEmpty())
        LogicError("VectorMax: Matrix is empty.");

    // this implementation is not efficient
    GPUMatrix<ElemType> tmp(GetComputeDeviceId());
    GPUMatrix<ElemType> tmp1(GetComputeDeviceId());
    tmp.AssignAbsOf((*this));
    tmp.VectorMax(tmp1, c, isColWise);
}

template <class ElemType>
GPUMatrix<ElemType>& GPUMatrix<ElemType>::AssignVectorNormInfOf(GPUMatrix<ElemType>& a, const bool isColWise)
{
    a.VectorNormInf(*this, isColWise);
    return *this;
}

template <class ElemType>
GPUMatrix<ElemType>& GPUMatrix<ElemType>::AssignInnerProductOf(const GPUMatrix<ElemType>& a, const GPUMatrix<ElemType>& b, const bool isColWise)
{
    InnerProduct(a, b, *this, isColWise);
    return *this;
}

template <class ElemType>
GPUMatrix<ElemType>& GPUMatrix<ElemType>::AssignKhatriRaoProductOf(const GPUMatrix<ElemType>& a, const GPUMatrix<ElemType>& b)
{
    if (a.IsEmpty() || b.IsEmpty())
        LogicError("AssignKhatriRaoProductOf: Matrix is empty.");

    CUDA_LONG cols = a.GetNumCols();
    assert(cols == b.GetNumCols());
    if (!(cols == b.GetNumCols()))
        InvalidArgument("AssignKhatriRaoProductOf: The input matrix dimensions do not match.");

    CUDA_LONG rowsA = (CUDA_LONG) a.GetNumRows();
    CUDA_LONG rowsB = (CUDA_LONG) b.GetNumRows();
    RequireSize(rowsA * rowsB, cols);
    float N = (float) GetNumElements();
    int blocksPerGrid = (int) ceil(N / GridDim::maxThreadsPerBlock);
    a.PrepareDevice();
    SyncGuard syncGuard;
    _assignKhatriRaoProductOf<ElemType><<<blocksPerGrid, GridDim::maxThreadsPerBlock, 0, t_stream>>>(Data(), a.Data(), b.Data(), rowsA, rowsB, cols);
    return *this;
}

//column-wise reshaped product. Used to compute KhatriRaoProduct Gradient
//   this = reshape each column of a from (K1xK2,1) to (K1, K2)
//   if each column of a is not transposed, each (K1, K2) times each column of b (K2, frames).
//   the output is a (K1, frames) matrix
//   if each column of a is tranposed, each (K1, K2)^T times each column of b(K1, frames) and output is (K2, frames)
template <class ElemType>
GPUMatrix<ElemType>& GPUMatrix<ElemType>::AddColumnReshapeProductOf(const GPUMatrix<ElemType>& a, const GPUMatrix<ElemType>& b, const bool transposeAColumn)
{
    if (a.IsEmpty() || b.IsEmpty())
        LogicError("AddColumnReshapeProductOf: Matrix is empty.");

    CUDA_LONG cols = a.GetNumCols();
    assert(cols == b.GetNumCols());
    if (!(cols == b.GetNumCols()))
        InvalidArgument("AddColumnReshapeProductOf: The input matrix dimensions do not match.");

    CUDA_LONG rowsA = (CUDA_LONG) a.GetNumRows();
    CUDA_LONG rowsB = (CUDA_LONG) b.GetNumRows();
    if (rowsA % rowsB != 0)
        InvalidArgument("AddColumnReshapeProductOf: number of rows in a should be multiples of that in b.");

    CUDA_LONG rowsC = rowsA / rowsB;
    if (rowsC != GetNumRows() || cols != GetNumCols())
        InvalidArgument("AddColumnReshapeProductOf: This matrix does not have the right size.");

    float N = (float) GetNumElements();
    int blocksPerGrid = (int) ceil(N / GridDim::maxThreadsPerBlock);
    a.PrepareDevice();
    SyncGuard syncGuard;
    _addColumnReshapeProductOf<ElemType><<<blocksPerGrid, GridDim::maxThreadsPerBlock, 0, t_stream>>>(Data(), a.Data(), b.Data(), rowsB, rowsC, cols, transposeAColumn);
    return *this;
}

template <class ElemType>
GPUMatrix<ElemType>& GPUMatrix<ElemType>::AddWithScaleOf(ElemType alpha, const GPUMatrix<ElemType>& a)
{
    ScaleAndAdd(alpha, a, *this);
    return *this;
}

template <class ElemType>
ElemType GPUMatrix<ElemType>::FrobeniusNorm() const
{
    if (IsEmpty())
        LogicError("FrobeniusNorm: Matrix is empty.");

    ElemType* d_sum = TracingGPUMemoryAllocator::Allocate<ElemType>(GetComputeDeviceId(), 1);

    ElemType h_sum = 0;
    // WARNING: THIS kernel is not the most efficient way!
    _reductionSum2<ElemType><<<1, 1024, 0, t_stream>>>(Data(), d_sum, (CUDA_LONG) GetNumElements(), true);
    CUDA_CALL(cudaMemcpy(&h_sum, d_sum, sizeof(ElemType), cudaMemcpyDeviceToHost));
    TracingGPUMemoryAllocator::Free<ElemType>(GetComputeDeviceId(), d_sum);

    return (h_sum);
}

template <class ElemType>
GPUMatrix<ElemType>& GPUMatrix<ElemType>::AssignFrobeniusNormOf(const GPUMatrix<ElemType>& a)
{
    if (a.IsEmpty())
        LogicError("AssignFrobeniusNormOf: Matrix a is empty.");

    RequireSize(1, 1);

    PrepareDevice();
    // WARNING: THIS kernel is not the most efficient way!
    _reductionSum2<ElemType><<<1, 1024, 0, t_stream>>>(a.Data(), Data(), (CUDA_LONG) a.GetNumElements(), true);

    return *this;
}

template <class ElemType>
ElemType GPUMatrix<ElemType>::MatrixNormInf() const
{
    if (IsEmpty())
        LogicError("MatrixNorm1: Matrix is empty.");

    ElemType* d_maxAbs = TracingGPUMemoryAllocator::Allocate<ElemType>(GetComputeDeviceId(), 1);

    ElemType h_maxAbs = 0;
    // WARNING: THIS kernel is not the most efficient way!
    _reductionMatrixNormInf<ElemType><<<1, 1024, 0, t_stream>>>(Data(), d_maxAbs, (CUDA_LONG) GetNumElements());
    CUDA_CALL(cudaMemcpy(&h_maxAbs, d_maxAbs, sizeof(ElemType), cudaMemcpyDeviceToHost));
    TracingGPUMemoryAllocator::Free<ElemType>(GetComputeDeviceId(), d_maxAbs);
    return h_maxAbs;
}

template <class ElemType>
ElemType GPUMatrix<ElemType>::MatrixNorm1() const
{
    if (IsEmpty())
        LogicError("MatrixNorm1: Matrix is empty.");
    return SumOfAbsElements();
}

template <class ElemType>
ElemType GPUMatrix<ElemType>::MatrixNorm0() const
{
    if (IsEmpty())
        LogicError("MatrixNorm0: Matrix is empty.");

    ElemType* d_nz = TracingGPUMemoryAllocator::Allocate<ElemType>(GetComputeDeviceId(), 1);
    ElemType h_nz = 0;
    // WARNING: THIS kernel is not the most efficient way!
    _reductionMatrixNorm0<ElemType><<<1, 1024, 0, t_stream>>>(Data(), d_nz, (CUDA_LONG) GetNumElements());
    CUDA_CALL(cudaMemcpy(&h_nz, d_nz, sizeof(ElemType), cudaMemcpyDeviceToHost));
    TracingGPUMemoryAllocator::Free<ElemType>(GetComputeDeviceId(), d_nz);
    return h_nz;
}

template <class ElemType>
GPUMatrix<ElemType>& GPUMatrix<ElemType>::AssignSignOf(const GPUMatrix<ElemType>& a)
{
    if (a.IsEmpty())
        LogicError("AssignSignOf: Matrix a is empty.");

    if (this != &a)
        RequireSize(a.GetNumRows(), a.GetNumCols());

    PrepareDevice();
    int blocksPerGrid = (int) ceil(1.0 * GetNumElements() / GridDim::maxThreadsPerBlock);
    SyncGuard syncGuard;
    _assignSignOf<ElemType><<<blocksPerGrid, GridDim::maxThreadsPerBlock, 0, t_stream>>>(Data(), a.Data(), (CUDA_LONG) GetNumElements());
    return *this;
}

template <class ElemType>
GPUMatrix<ElemType>& GPUMatrix<ElemType>::AddSignOf(const GPUMatrix<ElemType>& a)
{
    if (a.IsEmpty())
        LogicError("AddSignOf: Matrix a is empty.");

    if (this != &a)
        RequireSize(a.GetNumRows(), a.GetNumCols());

    PrepareDevice();
    int blocksPerGrid = (int) ceil(1.0 * GetNumElements() / GridDim::maxThreadsPerBlock);
    SyncGuard syncGuard;
    _addSignOf<ElemType><<<blocksPerGrid, GridDim::maxThreadsPerBlock, 0, t_stream>>>(Data(), a.Data(), (CUDA_LONG) GetNumElements());
    return *this;
}

template <class ElemType>
void GPUMatrix<ElemType>::VectorMax(GPUMatrix<ElemType>& maxIndexes, GPUMatrix<ElemType>& maxValues, const bool isColWise) const
{
    if (IsEmpty())
        LogicError("VectorMax: Matrix is empty.");

    const GPUMatrix<ElemType>& us = *this;
    const CUDA_LONG m = (CUDA_LONG) GetNumRows();
    const CUDA_LONG n = (CUDA_LONG) GetNumCols();
    assert(m > 0 && n > 0); // converting from size_t to int may cause overflow

    PrepareDevice();
    SyncGuard syncGuard;
    if (isColWise)
    {
        maxValues.RequireSize(1, n);
        maxIndexes.RequireSize(1, n);

        int blocksPerGrid = n; // we'll have 1 block processing 1 column
        _vectorMaxMinReduce<ElemType, true><<<blocksPerGrid, GridDim::maxThreadsPerBlock, 0, t_stream>>>(us.Data(), maxIndexes.Data(), maxValues.Data(), m, n);

        /*int blocksPerGrid=(int)ceil(1.0*n/GridDim::maxThreadsPerBlock);
            _vectorMax<ElemType><<<blocksPerGrid,GridDim::maxThreadsPerBlock,0,t_stream>>>(us.Data(),maxIndexes.Data(),maxValues.Data(),m,n,isColWise);*/
    }
    else
    {
        maxValues.RequireSize(m, 1);
        maxIndexes.RequireSize(m, 1);
        int blocksPerGrid = (int) ceil(1.0 * m / GridDim::maxThreadsPerBlock);
        _vectorMax<ElemType><<<blocksPerGrid, GridDim::maxThreadsPerBlock, 0, t_stream>>>(us.Data(), maxIndexes.Data(), maxValues.Data(), m, n, isColWise);
    }
}

__global__ void _initIndicesForSort(uint64_t* indexes, CUDA_LONG crow, CUDA_LONG ccol)
{
    CUDA_LONG id = blockDim.x * blockIdx.x + threadIdx.x;
    if (id >= crow * ccol)
        return;
    uint32_t irow = id % crow;
    uint32_t icol = id / crow;
    indexes[id] = (static_cast<uint64_t>(irow) << 32) | icol;
}

template <class ElemType>
void GPUMatrix<ElemType>::VectorMax(GPUMatrix<ElemType>& maxIndexes, GPUMatrix<ElemType>& maxValues, const bool isColWise, int topK) const
{
    if (IsEmpty())
        LogicError("VectorMax: Matrix is empty.");

    if (topK == 1)
    {
        VectorMax(maxIndexes, maxValues, isColWise);
        return;
    }

    if (!isColWise)
        RuntimeError("Row-wise TopK max is not supported.");

    const GPUMatrix<ElemType>& us = *this;
    const CUDA_LONG m = (CUDA_LONG) GetNumRows();
    const CUDA_LONG n = (CUDA_LONG) GetNumCols();
    assert(topK <= m);
    assert(m > 0 && n > 0); // converting from size_t to int may cause overflow

    PrepareDevice();
    SyncGuard syncGuard;
    maxValues.RequireSize(topK, n);
    maxIndexes.RequireSize(topK, n);

    // To sort matrix columns we use 2-pass _stable_ sort algorithm:
    // 1. Sort by values (descending) with corresponding row/col indexes.
    // 2. Sort by col indices (ascending) with corresponding values/row indices.
    // Indices are stored as 64-bit ints where low 32 bits represent column and high 32 bits - row index.
    // On the second pass only first 32 bits of the index are used in sorting, so SortPairs has
    // begin_bit and end_bit set accordingly.

    CUDA_LONG celt = static_cast<CUDA_LONG>(GetNumElements());
    ElemType* inVal = us.Data();
    ElemType* outVal1 = nullptr;
    ElemType* outVal2 = nullptr;
    uint64_t* inIdx = nullptr;
    uint64_t* outIdx = nullptr;
    // Determine temp buffer size needed for SortPairsDescending to sort values on the first pass.
    size_t cbtemp = 0;
    // If first param is nullptr then no actual work is done except writing result to cbtemp.
    CUDA_CALL(cub::DeviceRadixSort::SortPairsDescending(nullptr, cbtemp, inVal, outVal1, inIdx, outIdx, celt, 0, sizeof(ElemType) * 8, t_stream));
    size_t ctemp1 = (cbtemp + sizeof(ElemType) - 1) / sizeof(ElemType);
    // Determine temp buffer size needed for SortPairs to sort indices on the second pass.
    cbtemp = 0;
    CUDA_CALL(cub::DeviceRadixSort::SortPairs(nullptr, cbtemp, outIdx, inIdx, outVal1, outVal2, celt, 0, 32, t_stream));
    size_t ctemp2 = (cbtemp + sizeof(ElemType) - 1) / sizeof(ElemType);
    size_t ctemp = std::max(ctemp1, ctemp2);
    cbtemp = ctemp * sizeof(ElemType);
    // ElemType count needed to store indices, accounting for natural alignment for uint64_t type.
    size_t cidx = ((celt + 1) * sizeof(uint64_t) - 1 + sizeof(ElemType) - 1) / sizeof(ElemType);
    // Get temp workspace.
    auto workspace = GetOrCreateWorkspace();
    // RequireSize to store: output values for the 1st and 2nd passes, input indices, output indices, and temp storage.
    workspace->RequireSize(m, 2 * n + (2 * cidx + ctemp + m - 1) / m);
    outVal1 = workspace->Data();
    outVal2 = outVal1 + celt;
    inIdx = reinterpret_cast<uint64_t*>(outVal2 + celt);
    // Align indices pointer if needed.
    size_t cbAlign = reinterpret_cast<size_t>(inIdx) % sizeof(uint64_t);
    if (cbAlign != 0)
        reinterpret_cast<uint8_t*&>(inIdx) += sizeof(uint64_t) - cbAlign;
    outIdx = inIdx + celt;
    void* ptmp = outIdx + celt;
    assert(reinterpret_cast<ElemType*>(reinterpret_cast<uint8_t*>(ptmp) + cbtemp) <= workspace->Data() + workspace->GetNumElements());

    // Initialize indices.
    const int ThreadsPerBlock = 128;
    int cblock = (celt + ThreadsPerBlock - 1) / ThreadsPerBlock;
    _initIndicesForSort<<<cblock, ThreadsPerBlock, 0, t_stream>>>(inIdx, m, n);
    // Sort by values.
    CUDA_CALL(cub::DeviceRadixSort::SortPairsDescending(ptmp, cbtemp, inVal, outVal1, inIdx, outIdx, celt, 0, sizeof(ElemType) * 8, t_stream));
    // Sort by column indices. outIdx contains indices after the first pass so it's used as an input.
    CUDA_CALL(cub::DeviceRadixSort::SortPairs(ptmp, cbtemp, outIdx, inIdx, outVal1, outVal2, celt, 0, 32, t_stream));
    // Copy results.
    cblock = (topK * n + ThreadsPerBlock - 1) / ThreadsPerBlock;
    _copyTopKResults<<<cblock, ThreadsPerBlock, 0, t_stream>>>(inIdx, outVal2, maxIndexes.Data(), maxValues.Data(), m, n, topK);

    ReleaseWorkspace(std::move(workspace));

}

template <class ElemType>
void GPUMatrix<ElemType>::VectorMin(GPUMatrix<ElemType>& minIndexes, GPUMatrix<ElemType>& minValues, const bool isColWise) const
{
    if (IsEmpty())
        LogicError("VectorMax: Matrix is empty.");

    const GPUMatrix<ElemType>& us = *this;
    const int m = (int) GetNumRows();
    const int n = (int) GetNumCols();

    assert(m > 0 && n > 0); // converting from size_t to int may cause overflow
    PrepareDevice();
    SyncGuard syncGuard;
    if (isColWise)
    {
        minValues.RequireSize(1, n);
        minIndexes.RequireSize(1, n);

        int blocksPerGrid = n; // we'll have 1 block processing 1 column
        _vectorMaxMinReduce<ElemType, false><<<blocksPerGrid, GridDim::maxThreadsPerBlock, 0, t_stream>>>(us.Data(), minIndexes.Data(), minValues.Data(), m, n);

        /*
            int blocksPerGrid=(int)ceil(1.0*n/GridDim::maxThreadsPerBlock);
            _vectorMin<ElemType><<<blocksPerGrid,GridDim::maxThreadsPerBlock,0,t_stream>>>(us.Data(),minIndexes.Data(),minValues.Data(),m,n,isColWise);*/
    }
    else
    {
        minValues.RequireSize(m, 1);
        minIndexes.RequireSize(m, 1);
        int blocksPerGrid = (int) ceil(1.0 * m / GridDim::maxThreadsPerBlock);
        _vectorMin<ElemType><<<blocksPerGrid, GridDim::maxThreadsPerBlock, 0, t_stream>>>(us.Data(), minIndexes.Data(), minValues.Data(), m, n, isColWise);
    }
}

template <class ElemType>
GPUMatrix<ElemType>& GPUMatrix<ElemType>::AssignNumOfDiff(const GPUMatrix<ElemType>& a, const GPUMatrix<ElemType>& b, bool searchInCol)
{
    if (a.GetNumCols() != b.GetNumCols())
        InvalidArgument("AssignNumOfDiff: a and b must have the same number of columns.");
    if (!searchInCol && a.GetNumRows() != b.GetNumRows())
        InvalidArgument("AssignNumOfDiff: a and b must have the same number of rows.");

    RequireSize(1, 1); // result should be one element

    PrepareDevice();
    SyncGuard syncGuard;
    if (!searchInCol)
    {
        // int blocksPerGrid=(int)ceil(1.0*a.GetNumElements()/GridDim::maxThreadsPerBlock);
        // _assignNumOfDiff<ElemType><<<blocksPerGrid,GridDim::maxThreadsPerBlock,0,t_stream>>>(a.Data(), b.Data(), Data(), a.GetNumElements());
        _assignNumOfDiff<ElemType><<<1, 1024, 0, t_stream>>>(a.Data(), b.Data(), Data(), (CUDA_LONG) a.GetNumElements());
    }
    else
    {
        const int blockSize = 1024;
        _assignNumOfDiffCol<blockSize><<<1, blockSize, 0, t_stream>>>(a.Data(), b.Data(), Data(),
                                                                      static_cast<CUDA_LONG>(b.GetNumRows()), static_cast<CUDA_LONG>(a.GetNumCols()));
    }
    return *this;
}

#pragma endregion Member BLAS Functions

#pragma region Other helper functions
template <class ElemType>
void GPUMatrix<ElemType>::Print(const char* /*matrixName*/, size_t /*rowStart*/, size_t /*rowEnd*/, size_t /*colStart*/, size_t /*colEnd*/) const
{
    NOT_IMPLEMENTED;
}

template <class ElemType>
void GPUMatrix<ElemType>::Print(const char* matrixName /*=nullptr*/) const
{
    Print(matrixName, 0, GetNumRows() - 1, 0, GetNumCols() - 1);
}

//helpfer function used for convolution neural network
template <class ElemType>
GPUMatrix<ElemType>& GPUMatrix<ElemType>::AssignPackedConvolutionInput(const GPUMatrix<ElemType>& inputSubBatch,
                                                                       const size_t inputWidth, const size_t inputHeight, const size_t inputChannels,
                                                                       const size_t outputWidth, const size_t outputHeight, const size_t outputChannels,
                                                                       const size_t kernelWidth, const size_t kernelHeight, const size_t horizontalSubsample, const size_t verticalSubsample,
                                                                       const bool zeroPadding)
{
    assert(verticalSubsample <= kernelHeight && horizontalSubsample <= kernelWidth);

    size_t packedInputRows = kernelWidth * kernelHeight * inputChannels;
    size_t packedInputColsPerSample = outputWidth * outputHeight;
    size_t smallBatchSize = inputSubBatch.GetNumCols();
    RequireSize(packedInputRows, packedInputColsPerSample * smallBatchSize);
    if (zeroPadding)
        SetValue((ElemType) 0);

    PrepareDevice();
    int numThreadPerBlock = GridDim::maxThreadsPerBlock;
#if 1
    int blocksPerGrid = (smallBatchSize * inputWidth * inputHeight * inputChannels + numThreadPerBlock - 1) / numThreadPerBlock;
#else
    dim3 blocksPerGrid((inputWidth * inputHeight * inputChannels + numThreadPerBlock - 1) / numThreadPerBlock, smallBatchSize);
#endif
    SyncGuard syncGuard;
    _assignPackedConvolutionInput<<<blocksPerGrid, numThreadPerBlock, 0, t_stream>>>(Data(),
                                                                                     inputSubBatch.Data(),
                                                                                     smallBatchSize,
                                                                                     inputWidth, inputHeight, inputChannels,
                                                                                     outputWidth, outputHeight, outputChannels,
                                                                                     kernelWidth, kernelHeight, horizontalSubsample, verticalSubsample, zeroPadding);

    return *this;
}

//helpfer function used for convolution neural network
template <class ElemType>
GPUMatrix<ElemType>& GPUMatrix<ElemType>::UnpackConvolutionInput(GPUMatrix<ElemType>& inputSubBatch,
                                                                 const size_t inputWidth, const size_t inputHeight, const size_t inputChannels,
                                                                 const size_t outputWidth, const size_t outputHeight, const size_t outputChannels,
                                                                 const size_t kernelWidth, const size_t kernelHeight, const size_t horizontalSubsample, const size_t verticalSubsample,
                                                                 const bool zeroPadding) const
{
    assert(verticalSubsample <= kernelHeight && horizontalSubsample <= kernelWidth);

    size_t smallBatchSize = inputSubBatch.GetNumCols();

    PrepareDevice();
    int numThreadPerBlock = GridDim::maxThreadsPerBlock;
#if 1
    int blocksPerGrid = (smallBatchSize * inputWidth * inputHeight * inputChannels + numThreadPerBlock - 1) / numThreadPerBlock;
#else
    dim3 blocksPerGrid((inputWidth * inputHeight * inputChannels + numThreadPerBlock - 1) / numThreadPerBlock, smallBatchSize);
#endif
    SyncGuard syncGuard;
    _unpackConvolutionInput<<<blocksPerGrid, numThreadPerBlock, 0, t_stream>>>(Data(),
                                                                               inputSubBatch.Data(),
                                                                               smallBatchSize,
                                                                               inputWidth, inputHeight, inputChannels,
                                                                               outputWidth, outputHeight, outputChannels,
                                                                               kernelWidth, kernelHeight, horizontalSubsample, verticalSubsample, zeroPadding);

    return inputSubBatch;
}

template <class ElemType>
GPUMatrix<ElemType>& GPUMatrix<ElemType>::AssignMaxPoolingResult(const GPUMatrix<ElemType>& inputBatch, const size_t channels,
                                                                 const size_t inputWidth, const size_t inputHeight, const size_t inputSizePerSample,
                                                                 const size_t outputWidth, const size_t outputHeight, const size_t outputSizePerSample,
                                                                 const size_t windowWidth, const size_t windowHeight, const size_t horizontalSubsample, const size_t verticalSubsample)
{
    assert(verticalSubsample <= windowHeight && horizontalSubsample <= windowWidth);

    unsigned int batchSize = inputBatch.GetNumCols();
    RequireSize(outputSizePerSample, batchSize);

    int numThreadPerBlock = GridDim::maxThreadsPerBlock;
    int blocksPerGrid = (batchSize * outputSizePerSample + numThreadPerBlock - 1) / numThreadPerBlock;

    PrepareDevice();
    SyncGuard syncGuard;
    _assignMaxPoolingResult<<<blocksPerGrid, numThreadPerBlock, 0, t_stream>>>(Data(), inputBatch.Data(), batchSize, channels,
                                                                               inputWidth, inputHeight, inputSizePerSample,
                                                                               outputWidth, outputHeight, outputSizePerSample,
                                                                               windowWidth, windowHeight, horizontalSubsample, verticalSubsample);

    return *this;
}

template <class ElemType>
GPUMatrix<ElemType>& GPUMatrix<ElemType>::AddMaxPoolingGradient(const GPUMatrix<ElemType>& outputGradientBatch, const GPUMatrix<ElemType>& inputBatch, const GPUMatrix<ElemType>& outputBatch,
                                                                const size_t channels,
                                                                const size_t inputWidth, const size_t inputHeight, const size_t inputSizePerSample,
                                                                const size_t outputWidth, const size_t outputHeight, const size_t outputSizePerSample,
                                                                const size_t windowWidth, const size_t windowHeight, const size_t horizontalSubsample, const size_t verticalSubsample)
{
    assert(verticalSubsample <= windowHeight && horizontalSubsample <= windowWidth);

    unsigned int batchSize = outputGradientBatch.GetNumCols();
    int numThreadPerBlock = GridDim::maxThreadsPerBlock;

    PrepareDevice();
    SyncGuard syncGuard;

    int blocksPerGrid = (batchSize * inputSizePerSample + numThreadPerBlock - 1) / numThreadPerBlock;
    _addMaxPoolingGradient<<<blocksPerGrid, numThreadPerBlock, 0, t_stream>>>(Data(), outputGradientBatch.Data(), inputBatch.Data(), outputBatch.Data(), batchSize, channels,
                                                                              inputWidth, inputHeight, inputSizePerSample,
                                                                              outputWidth, outputHeight, outputSizePerSample,
                                                                              windowWidth, windowHeight, horizontalSubsample, verticalSubsample);

    return *this;
}

template <class ElemType>
GPUMatrix<ElemType>& GPUMatrix<ElemType>::AssignAveragePoolingResult(const GPUMatrix<ElemType>& inputBatch, const size_t channels,
                                                                     const size_t inputWidth, const size_t inputHeight, const size_t inputSizePerSample,
                                                                     const size_t outputWidth, const size_t outputHeight, const size_t outputSizePerSample,
                                                                     const size_t windowWidth, const size_t windowHeight, const size_t horizontalSubsample, const size_t verticalSubsample)
{
    assert(verticalSubsample <= windowHeight && horizontalSubsample <= windowWidth);

    unsigned int batchSize = inputBatch.GetNumCols();
    RequireSize(outputSizePerSample, batchSize);

    int numThreadPerBlock = GridDim::maxThreadsPerBlock;
    int blocksPerGrid = (batchSize * outputSizePerSample + numThreadPerBlock - 1) / numThreadPerBlock;

    PrepareDevice();
    SyncGuard syncGuard;
    _assignAveragePoolingResult<<<blocksPerGrid, numThreadPerBlock, 0, t_stream>>>(Data(), inputBatch.Data(), batchSize, channels,
                                                                                   inputWidth, inputHeight, inputSizePerSample,
                                                                                   outputWidth, outputHeight, outputSizePerSample,
                                                                                   windowWidth, windowHeight, horizontalSubsample, verticalSubsample);

    return *this;
}

template <class ElemType>
GPUMatrix<ElemType>& GPUMatrix<ElemType>::AddAveragePoolingGradient(const GPUMatrix<ElemType>& outputGradientBatch,
                                                                    const size_t channels,
                                                                    const size_t inputWidth, const size_t inputHeight, const size_t inputSizePerSample,
                                                                    const size_t outputWidth, const size_t outputHeight, const size_t outputSizePerSample,
                                                                    const size_t windowWidth, const size_t windowHeight, const size_t horizontalSubsample, const size_t verticalSubsample)
{
    assert(verticalSubsample <= windowHeight && horizontalSubsample <= windowWidth);

    size_t batchSize = outputGradientBatch.GetNumCols();
    int numThreadPerBlock = GridDim::maxThreadsPerBlock;

    PrepareDevice();
    SyncGuard syncGuard;
    size_t blocksPerGrid = (batchSize * inputSizePerSample + numThreadPerBlock - 1) / numThreadPerBlock;
    _addAveragePoolingGradient<<<blocksPerGrid, numThreadPerBlock, 0, t_stream>>>(Data(), outputGradientBatch.Data(), (CUDA_LONG) batchSize, channels,
                                                                                  inputWidth, inputHeight, inputSizePerSample,
                                                                                  outputWidth, outputHeight, outputSizePerSample,
                                                                                  windowWidth, windowHeight, horizontalSubsample, verticalSubsample);

    return *this;
}

#pragma endregion Other helper functions

template <class ElemType>
void GPUMatrix<ElemType>::ConvolutionForward(const GPUMatrix<ElemType>& kernel, const GPUMatrix<int>& mpRowCol, const GPUMatrix<int>& mpRowIwht,
                                             const GPUMatrix<int>& mpRowRun, const GPUMatrix<int>& runs, GPUMatrix<ElemType>& output) const
{
    const int BlockSize = 128;
    auto gdim = dim3((output.GetNumRows() + BlockSize - 1)/ BlockSize, std::min((int)GetNumCols(), 65535));
    PrepareDevice();
    SyncGuard syncGuard;
    kConvolutionForward<<<gdim, BlockSize, 0, t_stream>>>((int)GetNumCols(), kernel.Data(), mpRowCol.Data(), mpRowIwht.Data(), mpRowRun.Data(),
                                                            runs.Data(), Data(), (int)GetNumRows(), output.Data(), (int)output.GetNumRows());
}

template <class ElemType>
void GPUMatrix<ElemType>::ConvolutionBackwardData(const GPUMatrix<ElemType>& kernel, const GPUMatrix<int>& mpRowCol, const GPUMatrix<int>& mpRowIwht,
                                                  const GPUMatrix<int>& mpRowRun, const GPUMatrix<int>& runs, GPUMatrix<ElemType>& grad) const
{
    const int BlockSize = 128;
    auto gdim = dim3((GetNumRows() + BlockSize - 1)/ BlockSize, std::min((int)GetNumCols(), 65535));
    PrepareDevice();
    SyncGuard syncGuard;
    kConvolutionBackwardData<<<gdim, BlockSize, 0, t_stream>>>((int)GetNumCols(), kernel.Data(), mpRowCol.Data(), mpRowIwht.Data(), mpRowRun.Data(),
                                                                 runs.Data(), Data(), (int)GetNumRows(), grad.Data(), (int)grad.GetNumRows());
}

template <class ElemType>
void GPUMatrix<ElemType>::ConvolutionBackwardKernel(const GPUMatrix<ElemType>& in, const GPUMatrix<int>& mpRowCol, const GPUMatrix<int>& mpRowIwht,
                                                    const GPUMatrix<int>& mpRowRun, const GPUMatrix<int>& runs, GPUMatrix<ElemType>& kernelGrad) const
{
    const int BlockSize = 128;
    auto gdim = dim3((GetNumRows() + BlockSize - 1)/ BlockSize, std::min((int)GetNumCols(), 65535));
    PrepareDevice();
    SyncGuard syncGuard;
    kConvolutionBackwardKernel<<<gdim, BlockSize, 0, t_stream>>>((int)GetNumCols(), (int)in.GetNumRows(), (int)GetNumRows(),
                                                                   in.Data(), mpRowCol.Data(), mpRowIwht.Data(), mpRowRun.Data(),
                                                                   runs.Data(), Data(), kernelGrad.Data());
}

template <class ElemType>
void GPUMatrix<ElemType>::MaxPoolingForward(const GPUMatrix<int>& mpRowCol, const GPUMatrix<int>& mpRowIndices, const GPUMatrix<int>& indices, GPUMatrix<ElemType>& output) const
{
    const int BlockSize = 128;
    auto gdim = dim3((output.GetNumRows() + BlockSize - 1)/ BlockSize, std::min((int)GetNumCols(), 65535));
    PrepareDevice();
    SyncGuard syncGuard;
    kMaxPoolingForward<<<gdim, BlockSize, 0, t_stream>>>((int)GetNumCols(), mpRowCol.Data(), mpRowIndices.Data(), indices.Data(),
                                                           Data(), (int)GetNumRows(), output.Data(), (int)output.GetNumRows());
}

template <class ElemType>
void GPUMatrix<ElemType>::MaxPoolingBackward(const GPUMatrix<ElemType>& out, const GPUMatrix<ElemType>& in,
                                             const GPUMatrix<int>& mpRowCol, const GPUMatrix<int>& mpRowIndices, const GPUMatrix<int>& indices,
                                             GPUMatrix<ElemType>& grad) const
{
    const int BlockSize = 128;
    auto gdim = dim3((GetNumRows() + BlockSize - 1)/ BlockSize, std::min((int)GetNumCols(), 65535));
    PrepareDevice();
    SyncGuard syncGuard;
    kMaxPoolingBackward<<<gdim, BlockSize, 0, t_stream>>>((int)GetNumCols(), out.Data(), in.Data(),
                                                            mpRowCol.Data(), mpRowIndices.Data(), indices.Data(),
                                                            Data(), (int)GetNumRows(), grad.Data(), (int)grad.GetNumRows());
}

template <class ElemType>
void GPUMatrix<ElemType>::AveragePoolingForward(const GPUMatrix<int>& mpRowCol, const GPUMatrix<int>& mpRowIndices, const GPUMatrix<int>& indices, GPUMatrix<ElemType>& output) const
{
    const int BlockSize = 128;
    auto gdim = dim3((output.GetNumRows() + BlockSize - 1)/ BlockSize, std::min((int)GetNumCols(), 65535));
    PrepareDevice();
    SyncGuard syncGuard;
    kAveragePoolingForward<<<gdim, BlockSize, 0, t_stream>>>((int)GetNumCols(), mpRowCol.Data(), mpRowIndices.Data(), indices.Data(),
                                                               Data(), (int)GetNumRows(), output.Data(), (int)output.GetNumRows());
}

template <class ElemType>
void GPUMatrix<ElemType>::AveragePoolingBackward(const GPUMatrix<int>& mpRowCol, const GPUMatrix<int>& mpRowIndices, const GPUMatrix<int>& indices, GPUMatrix<ElemType>& grad) const
{
    const int BlockSize = 128;
    auto gdim = dim3((GetNumRows() + BlockSize - 1)/ BlockSize, std::min((int)GetNumCols(), 65535));
    PrepareDevice();
    SyncGuard syncGuard;
    kAveragePoolingBackward<<<gdim, BlockSize, 0, t_stream>>>((int)GetNumCols(), mpRowCol.Data(), mpRowIndices.Data(), indices.Data(),
                                                                Data(), (int)GetNumRows(), grad.Data(), (int)grad.GetNumRows());
}

template <class ElemType>
void GPUMatrix<ElemType>::BatchNormalizationForward(const GPUMatrix<ElemType>& scale, const GPUMatrix<ElemType>& bias, double expAvgFactor, double blendFactor,
                                                    GPUMatrix<ElemType>& runMean, GPUMatrix<ElemType>& runInvStdDev, GPUMatrix<ElemType>& out, double epsilon,
                                                    GPUMatrix<ElemType>& saveMean, GPUMatrix<ElemType>& saveInvStdDev) const
{
    assert((GetNumRows() % scale.GetNumRows()) == 0);

    bool spatial = GetNumRows() != scale.GetNumRows();
    size_t vectorSize = GetNumRows();
    size_t spatialSize = spatial ? (GetNumRows() / scale.GetNumRows()) : 1;
    size_t batchSize = GetNumCols();

    assert(0 < vectorSize && vectorSize <= std::numeric_limits<int>::max());
    assert(0 < batchSize  && batchSize  <= std::numeric_limits<int>::max());

    SyncGuard syncGuard;
    // If expAvgFactor == 0 && blendFactor == 1 then we don't need to compute current minibatch statistics.
    if (expAvgFactor > 0 || blendFactor < 1)
    {
        if (spatial)
        {
            Call<ComputeSpatialBatchMeanAndInvStdDev, ElemType>(spatialSize, vectorSize, spatialSize, batchSize, Data(),
                                                                expAvgFactor, runMean.Data(), runInvStdDev.Data(), epsilon,
                                                                saveMean.Data(), saveInvStdDev.Data(), GetStream());
        }
        else
        {
            Call<ComputeBatchMeanAndInvStdDev, ElemType>(vectorSize, vectorSize, batchSize, Data(),
                                                         expAvgFactor, runMean.Data(), runInvStdDev.Data(), epsilon,
                                                         saveMean.Data(), saveInvStdDev.Data(), GetStream());
        }
    }
    // When:
    //     blendFactor == 1 - use running mean/var instead of the current minibatch mean/var.
    // 0 < blendFactor <  1 - blend running mean/var with mean/var of the current minibatch: saveMean = (1 - blendFactor) * saveMean + blendFactor * runMean
    //     blendFactor == 0 - use mean/var of the current minibatch.
    if (blendFactor < 1)
    {
        if (blendFactor > 0)
        {
            // REVIEW alexeyk: can be rolled into NormalizeBatchTraining to save bandwidth.
            Scale((ElemType)(1 - blendFactor), saveMean);
            ScaleAndAdd((ElemType)blendFactor, runMean, saveMean);
            Scale((ElemType)(1 - blendFactor), saveInvStdDev);
            ScaleAndAdd((ElemType)blendFactor, runInvStdDev, saveInvStdDev);
        }
        Call<NormalizeBatchTraining, ElemType>(spatial ? spatialSize : vectorSize, vectorSize, spatialSize, batchSize,
                                               spatial, Data(), out.Data(), scale.Data(), bias.Data(),
                                               saveMean.Data(), saveInvStdDev.Data(), GetStream());
    }
    else
    {
        Call<NormalizeBatchTraining, ElemType>(spatial ? spatialSize : vectorSize, vectorSize, spatialSize, batchSize,
                                               spatial, Data(), out.Data(), scale.Data(), bias.Data(),
                                               runMean.Data(), runInvStdDev.Data(), GetStream());
    }
}

template <class ElemType>
void GPUMatrix<ElemType>::BatchNormalizationBackward(const GPUMatrix<ElemType>& in, GPUMatrix<ElemType>& grad, const GPUMatrix<ElemType>& scale, 
                                                     const GPUMatrix<ElemType>& saveMean, const GPUMatrix<ElemType>& saveInvStdDev,
                                                     GPUMatrix<ElemType>& scaleGrad, GPUMatrix<ElemType>& biasGrad) const
{
    assert((GetNumRows() % scale.GetNumRows()) == 0);

    bool spatial = GetNumRows() != scale.GetNumRows();
    size_t vectorSize = GetNumRows();
    size_t spatialSize = spatial ? (GetNumRows() / scale.GetNumRows()) : 1;
    size_t batchSize = GetNumCols();

    assert(0 < vectorSize && vectorSize <= std::numeric_limits<int>::max());
    assert(0 < batchSize  && batchSize  <= std::numeric_limits<int>::max());

    SyncGuard syncGuard;
    if (spatial)
    {
        Call<ComputeSpatialScaleAndBiasGradients, ElemType>(spatialSize, vectorSize, spatialSize, batchSize, in.Data(), Data(), scaleGrad.Data(), biasGrad.Data(),
                                                            saveMean.Data(), saveInvStdDev.Data(), GetStream());
    }
    else
    {
        Call<ComputeScaleAndBiasGradients, ElemType>(vectorSize, vectorSize, batchSize, in.Data(), Data(), scaleGrad.Data(), biasGrad.Data(),
                                                     saveMean.Data(), saveInvStdDev.Data(), GetStream());
    }
    Call<BackpropagateBatchNormGradients, ElemType>(spatial ? spatialSize : vectorSize, vectorSize, spatialSize, batchSize, spatial,
                                                    in.Data(), Data(), grad.Data(), scale.Data(), scaleGrad.Data(), biasGrad.Data(), saveMean.Data(), saveInvStdDev.Data(), GetStream());
}

#pragma region Static BLAS Functions
// float/double overloads of cublasSgemm()/cublasDgemm()
static cublasStatus_t cublas_gemm(cublasHandle_t handle, cublasOperation_t transa, cublasOperation_t transb, int m, int n, int k, const float* alpha, const float* A, int lda, const float* B, int ldb, const float* beta, float* C, int ldc)
{
    return cublasSgemm(handle, transa, transb, m, n, k, alpha, A, lda, B, ldb, beta, C, ldc);
}
static cublasStatus_t cublas_gemm(cublasHandle_t handle, cublasOperation_t transa, cublasOperation_t transb, int m, int n, int k, const double* alpha, const double* A, int lda, const double* B, int ldb, const double* beta, double* C, int ldc)
{
    return cublasDgemm(handle, transa, transb, m, n, k, alpha, A, lda, B, ldb, beta, C, ldc);
}
static cublasStatus_t cublas_axpy(cublasHandle_t handle, int n, const float* alpha, const float* x, int incx, float* y, int incy)
{
    return cublasSaxpy(handle, n, alpha, x, incx, y, incy);
}
static cublasStatus_t cublas_axpy(cublasHandle_t handle, int n, const double* alpha, const double* x, int incx, double* y, int incy)
{
    return cublasDaxpy(handle, n, alpha, x, incx, y, incy);
}

template <class ElemType>
void GPUMatrix<ElemType>::MultiplyAndWeightedAdd(ElemType alpha, const GPUMatrix<ElemType>& a, const bool transposeA, const GPUMatrix<ElemType>& b, const bool transposeB,
                                                 ElemType beta, GPUMatrix<ElemType>& c)
{
    a.PrepareDevice();
    if ((a.GetComputeDeviceId() != b.GetComputeDeviceId()) || (b.GetComputeDeviceId() != c.GetComputeDeviceId())) // different GPUs
        InvalidArgument("All matrices must be on the same GPU");

    cublasHandle_t cuHandle = GetCublasHandle(b.GetComputeDeviceId());
    cublasOperation_t transA = transposeA ? CUBLAS_OP_T : CUBLAS_OP_N;
    cublasOperation_t transB = transposeB ? CUBLAS_OP_T : CUBLAS_OP_N;
    int m = int(transposeA ? a.m_numCols : a.m_numRows);
    int n = int(transposeB ? b.m_numRows : b.m_numCols);
    int k = int(transposeA ? a.m_numRows : a.m_numCols);
    int l = int(transposeB ? b.m_numCols : b.m_numRows);

    c.RequireSize(m, n);

    if (!(m > 0 && k > 0 && l > 0 && n > 0))
        RuntimeError("!(m>0 && k>0 && l>0 && n>0)"); // converting from size_t to int may cause overflow
    if (k != l)
        RuntimeError("matrix dim mismatch in MultiplyAndWeightedAdd");
    CUBLAS_CALL(cublas_gemm(cuHandle, transA, transB, m, n, k, &alpha, a.Data(), (int) a.m_numRows, b.Data(), (int) b.m_numRows, &beta, c.Data(), (int) c.m_numRows));
    c.m_numRows = m;
    c.m_numCols = n;
}

template <class ElemType>
void GPUMatrix<ElemType>::Multiply1x1AndWeightedAdd(ElemType alpha, const GPUMatrix<ElemType>& a, const GPUMatrix<ElemType>& b, ElemType beta, GPUMatrix<ElemType>& c)
{
    a.PrepareDevice();
    if ((a.GetComputeDeviceId() != b.GetComputeDeviceId()) || (b.GetComputeDeviceId() != c.GetComputeDeviceId())) // different GPUs
        InvalidArgument("All matrices must be on the same GPU");
    CUDA_LONG N = (CUDA_LONG) c.GetNumElements();
    int blocksPerGrid = (int) ceil(1.0 * N / GridDim::maxThreadsPerBlock);
    SyncGuard syncGuard;
    _multiply1x1AndWeightedAdd<ElemType><<<blocksPerGrid, GridDim::maxThreadsPerBlock, 0, t_stream>>>(alpha, a.Data(), b.Data(), beta, c.Data(), N);
}

template <class ElemType>
void GPUMatrix<ElemType>::MultiplyAndAdd(const GPUMatrix<ElemType>& a, const bool transposeA, const GPUMatrix<ElemType>& b, const bool transposeB, GPUMatrix<ElemType>& c)
{
    return GPUMatrix<ElemType>::MultiplyAndWeightedAdd(1, a, transposeA, b, transposeB, 1, c);
}

template <class ElemType>
void GPUMatrix<ElemType>::Multiply(const GPUMatrix<ElemType>& a, const bool transposeA, const GPUMatrix<ElemType>& b, const bool transposeB, GPUMatrix<ElemType>& c)
{
    return GPUMatrix<ElemType>::MultiplyAndWeightedAdd(1, a, transposeA, b, transposeB, 0, c);
}

template <class ElemType>
void GPUMatrix<ElemType>::Multiply(const GPUMatrix<ElemType>& a, const GPUMatrix<ElemType>& b, GPUMatrix<ElemType>& c)
{
    return GPUMatrix<ElemType>::MultiplyAndWeightedAdd(1, a, false, b, false, 0, c);
}

/// <summary>Matrix-scalar multiply with col-major matrices: c = alpha * a + c</summary>
/// if a is a column vector, add to all columns of c
/// if a is a row vector, add to all rows of c
/// if a is a scalar, add to all elements of c
/// <param name="alpha">Scalar</param>
/// <param name="a">Input matrix</param>
/// <param name="c">Resulting matrix, user is responsible for allocating this</param>
template <class ElemType>
/*static*/ void GPUMatrix<ElemType>::ScaleAndAdd(ElemType alpha, const GPUMatrix<ElemType>& a, GPUMatrix<ElemType>& c)
{
    if (a.GetComputeDeviceId() != c.GetComputeDeviceId())
    {
        InvalidArgument("All matrices must be on the same GPU");
    }
    else
    {
        if (a.IsEmpty() && c.IsEmpty())
            return;
        a.PrepareDevice();
        if (a.IsEmpty() || c.IsEmpty())
            LogicError("ScaleAndAdd:  one of the input matrices is empty.");
        // if (a.GetNumRows() != 1 && a.GetNumCols() != 1) // a is not a col or row vector
        if (a.GetNumRows() == c.GetNumRows() && a.GetNumCols() == c.GetNumCols()) // dimensions match
        {
            const int m = (int) a.GetNumRows();
            const int n = (int) a.GetNumCols();
            const int len = m * n;
            const int incx = 1;
            const int incy = 1;

            assert(m > 0 && n > 0 && len > 0); // converting from size_t to int may cause overflow
            assert((int) c.GetNumRows() == m && (int) c.GetNumCols() == n);
            if ((int) c.GetNumRows() != m || (int) c.GetNumCols() != n)
                InvalidArgument("dimension of matrix c does not match dimension of matrix a.");

            cublasHandle_t cuHandle = GetCublasHandle(a.GetComputeDeviceId());
            // TODO: Overload the call to cublas_axpy to remove these ugly if/else statements.
            if (sizeof(ElemType) == sizeof(float))
            {
                CUBLAS_CALL(cublasSaxpy(cuHandle, len, reinterpret_cast<float*>(&alpha), reinterpret_cast<float*>(a.Data()), incx, reinterpret_cast<float*>(c.Data()), incy));
            }
            else if (sizeof(ElemType) == sizeof(double))
            {
                CUBLAS_CALL(cublasDaxpy(cuHandle, len, reinterpret_cast<double*>(&alpha), reinterpret_cast<double*>(a.Data()), incx, reinterpret_cast<double*>(c.Data()), incy));
            }
            else
            {
                RuntimeError("Unsupported template argument in GPUMatrix");
            }
        }
        else if (a.GetNumElements() == 1)
        {
            CUDA_LONG N = (CUDA_LONG) c.GetNumElements();
            int blocksPerGrid = (int) ceil(1.0 * N / GridDim::maxThreadsPerBlock);
            c.PrepareDevice();
            SyncGuard syncGuard;
            _scaleAndAddScalar<ElemType><<<blocksPerGrid, GridDim::maxThreadsPerBlock, 0, t_stream>>>(c.Data(), N, alpha, a.Data(), c.Data());
                                }
        else if (a.GetNumCols() == 1) // col vector, add it to all columns
        {
            CUDA_LONG m = (CUDA_LONG) c.GetNumRows();
            CUDA_LONG n = (CUDA_LONG) c.GetNumCols();
            if (m != (CUDA_LONG) a.GetNumRows())
                InvalidArgument("To add column vector, rows should match.");

            int blocksPerGrid = (int) (ceil(1.0 * m * n / GridDim::maxThreadsPerBlock));
            SyncGuard syncGuard;
#ifdef VALIDATION
            printf(">>>> CUDA compute device is %d\n", a.GetComputeDeviceId());
            printf(">>>> a.Data()= %p, c.Data()= %p, alpha = %f, m = %ld, n = %ld\n", a.Data(), c.Data(), alpha, m, n);
            for (int i = 0; i < 2; i++)
            {
                ElemType buffer[10] = {-1.234f};
                cudaError_t error = cudaMemcpy(buffer, !i ? a.Data(): c.Data(), sizeof(buffer), cudaMemcpyKind::cudaMemcpyDeviceToHost);
                if (error == cudaError::cudaSuccess)
                    printf("buffer valid\n");
            }
#endif

            _matrixVectorColumnWiseAddWithThreadPerElem<ElemType><<<blocksPerGrid, GridDim::maxThreadsPerBlock, 0, t_stream>>>(a.Data(), c.Data(), c.Data(), alpha, m, n);

                                }
        else if (a.GetNumRows() == 1) // row vector, add it to all rows
        {
            cublasHandle_t cuHandle = GetCublasHandle(a.GetComputeDeviceId());
            int m = (int) c.GetNumRows();
            int n = (int) c.GetNumCols();
            assert(n == (int) a.GetNumCols());
            if (n != (int) a.GetNumCols())
                InvalidArgument("To add row vector, cols should match.");

            // TODO: Overload the call to cublas_axpy to remove these ugly if/else statements.
            if (sizeof(ElemType) == sizeof(double))
            {
                foreach_row (i, c)
                {
                    CUBLAS_CALL(cublasDaxpy(cuHandle, n, reinterpret_cast<double*>(&alpha), reinterpret_cast<double*>(a.Data()), 1, reinterpret_cast<double*>(c.Data()+ i), m));
                }
            }
            else
            {
                foreach_row (i, c)
                {
                    CUBLAS_CALL(cublasSaxpy(cuHandle, n, reinterpret_cast<float*>(&alpha), reinterpret_cast<float*>(a.Data()), 1, reinterpret_cast<float*>(c.Data()+ i), m));
                }
            }
        }
        else
            InvalidArgument("dimension of matrix c does not match dimension of matrix a.");
    }
}

/// <summary>Matrix-scalar multiply with col-major matrices: c = alpha * a + b</summary>
/// if a is a column vector, add to all columns of b
/// if a is a row vector, add to all rows of b
/// if a is a scalar, add to all elements of b
/// <param name="alpha">Scalar</param>
/// <param name="a">Input matrix</param>
/// <param name="b">Input matrix</param>
/// <param name="c">Resulting matrix, user is responsible for allocating this</param>
template <class ElemType>
/*static*/ void GPUMatrix<ElemType>::ScaleAndAdd(ElemType alpha, const GPUMatrix<ElemType>& a, const GPUMatrix<ElemType>& b, GPUMatrix<ElemType>& c)
{
    if (a.GetComputeDeviceId() != c.GetComputeDeviceId() || a.GetComputeDeviceId() != b.GetComputeDeviceId())
    {
        InvalidArgument("All matrices must be on the same GPU");
    }
    else
    {
        if (a.IsEmpty() && b.IsEmpty())
            return;
        a.PrepareDevice();
        if (a.IsEmpty() || b.IsEmpty())
            LogicError("ScaleAndAdd: One of the input matrices is empty.");
        c.RequireSize(b.GetNumRows(), b.GetNumCols());
        // if (a.GetNumRows() != 1 && a.GetNumCols() != 1) // a is not a col or row vector
        if (a.GetNumRows() == b.GetNumRows() && a.GetNumCols() == b.GetNumCols()) // dimensions match
        {
            /*
                const int m = (int)a.GetNumRows();
                const int n = (int)a.GetNumCols();
                const int len = m * n;
                const int incx = 1;
                const int incy = 1;
                assert (m>0 && n>0 && len>0); // converting from size_t to int may cause overflow
                */
            CUDA_LONG N = (CUDA_LONG) c.GetNumElements();
            int blocksPerGrid = (int) ceil(1.0 * N / GridDim::maxThreadsPerBlock);
            c.PrepareDevice();
            SyncGuard syncGuard;
            _matrixMatrixAddOnCuda<ElemType><<<blocksPerGrid, GridDim::maxThreadsPerBlock, 0, t_stream>>>(alpha, a.Data(), b.Data(), c.Data(), N);
        }
        else if (a.GetNumElements() == 1)
        {
            CUDA_LONG N = (CUDA_LONG) c.GetNumElements();
            int blocksPerGrid = (int) ceil(1.0 * N / GridDim::maxThreadsPerBlock);
            c.PrepareDevice();
            SyncGuard syncGuard;
            _scaleAndAddScalar<ElemType><<<blocksPerGrid, GridDim::maxThreadsPerBlock, 0, t_stream>>>(c.Data(), N, alpha, a.Data(), b.Data());
        }
        else if (a.GetNumCols() == 1) // col vector, add it to all columns
        {
            CUDA_LONG m = (CUDA_LONG) c.GetNumRows();
            CUDA_LONG n = (CUDA_LONG) c.GetNumCols();
            if (m != (CUDA_LONG) a.GetNumRows())
                InvalidArgument("To add column vector, rows should match.");

            int blocksPerGrid = (int) (ceil(1.0 * m * n / GridDim::maxThreadsPerBlock));
            SyncGuard syncGuard;
            _matrixVectorColumnWiseAddWithThreadPerElem<ElemType><<<blocksPerGrid, GridDim::maxThreadsPerBlock, 0, t_stream>>>(a.Data(), b.Data(), c.Data(), alpha, m, n);

        }
        else if (a.GetNumRows() == 1) // row vector, add it to all rows
        {
            CUDA_LONG m = (CUDA_LONG) c.GetNumRows();
            CUDA_LONG n = (CUDA_LONG) c.GetNumCols();
            if (m != (CUDA_LONG) a.GetNumRows())
                InvalidArgument("To add column vector, rows should match.");

            int blocksPerGrid = (int) (ceil(1.0 * m * n / GridDim::maxThreadsPerBlock));
            SyncGuard syncGuard;
            _matrixVectorRowWiseAddWithThreadPerElem<ElemType><<<blocksPerGrid, GridDim::maxThreadsPerBlock, 0, t_stream>>>(a.Data(), b.Data(), c.Data(), alpha, m, n);
        }
        else
            InvalidArgument("Dimension of matrix c does not match dimension of matrix a.");
    }
}

/// <summary>c += alpha * (a-b)</summary>
/// if a, b, c  must have same dim
/// <param name="alpha">Scalar</param>
/// <param name="a">Input matrix</param>
/// <param name="b">Input matrix</param>
/// <param name="c">Resulting matrix, user is responsible for allocating this</param>
template <class ElemType>
void GPUMatrix<ElemType>::AddScaledDifference(const ElemType alpha, const GPUMatrix<ElemType>& a, const GPUMatrix<ElemType>& b, GPUMatrix<ElemType>& c)
{
    if (a.GetComputeDeviceId() != c.GetComputeDeviceId())
    {
        InvalidArgument("All matrices must be on the same GPU");
    }
    else
    {
        a.PrepareDevice();

        assert(a.GetNumRows() == b.GetNumRows() && a.GetNumRows() == c.GetNumRows() &&
               a.GetNumCols() == b.GetNumCols() && a.GetNumCols() == c.GetNumCols());

        if (!(a.GetNumRows() == b.GetNumRows() && a.GetNumRows() == c.GetNumRows() &&
              a.GetNumCols() == b.GetNumCols() && a.GetNumCols() == c.GetNumCols()))
        {
            InvalidArgument("AddScaledDifference: a, b, and c must have same dimension.");
        }

        if (a.IsEmpty())
            LogicError("AddScaledDifference: Input matrix a is empty.");

        CUDA_LONG n = (CUDA_LONG) a.GetNumElements();
        int blocksPerGrid = (int) ceil(1.0 * n / GridDim::maxThreadsPerBlock);
        SyncGuard syncGuard;
        _addScaledDifference<ElemType><<<blocksPerGrid, GridDim::maxThreadsPerBlock, 0, t_stream>>>(alpha, a.Data(), b.Data(), c.Data(), n);
    }
}

/// <summary> c = alpha * (a-b)</summary>
/// if a, b, c  must have same dim
/// <param name="alpha">Scalar</param>
/// <param name="a">Input matrix</param>
/// <param name="b">Input matrix</param>
/// <param name="c">Resulting matrix, user is responsible for allocating this</param>
template <class ElemType>
void GPUMatrix<ElemType>::AssignScaledDifference(const ElemType alpha, const GPUMatrix<ElemType>& a, const GPUMatrix<ElemType>& b, GPUMatrix<ElemType>& c)
{
    if (a.GetComputeDeviceId() != c.GetComputeDeviceId())
    {
        InvalidArgument("All matrices must be on the same GPU");
    }
    else
    {
        a.PrepareDevice();

        assert(a.GetNumRows() == b.GetNumRows() && a.GetNumCols() == b.GetNumCols());

        if (!(a.GetNumRows() == b.GetNumRows() && a.GetNumCols() == b.GetNumCols()))
            InvalidArgument("AssignScaledDifference: a, b must have same dimension.");

        if (a.IsEmpty())
            LogicError("AssignScaledDifference: Input matrix a is empty.");

        if (&c != &a && &c != &b)
            c.RequireSize(a.GetNumRows(), a.GetNumCols());

        CUDA_LONG n = (CUDA_LONG) a.GetNumElements();
        int blocksPerGrid = (int) ceil(1.0 * n / GridDim::maxThreadsPerBlock);
        SyncGuard syncGuard;
        _assignScaledDifference<ElemType><<<blocksPerGrid, GridDim::maxThreadsPerBlock, 0, t_stream>>>(alpha, a.Data(), b.Data(), c.Data(), n);
    }
}

/// <summary>c += alpha * (a-b)</summary>
/// if a, b, c  must have same dim
/// <param name="alpha">1X1 matrix</param>
/// <param name="a">Input matrix</param>
/// <param name="b">Input matrix</param>
/// <param name="c">Resulting matrix, user is responsible for allocating this</param>
template <class ElemType>
void GPUMatrix<ElemType>::AddScaledDifference(const GPUMatrix<ElemType>& alpha, const GPUMatrix<ElemType>& a, const GPUMatrix<ElemType>& b, GPUMatrix<ElemType>& c)
{
    assert(alpha.GetNumElements() == 1);
    if (!(alpha.GetNumElements() == 1))
        InvalidArgument("AddScaledDifference: alpha must be a 1X1 matrix.");

    if (a.GetComputeDeviceId() != c.GetComputeDeviceId())
    {
        InvalidArgument("All matrices must be on the same GPU");
    }
    else
    {
        a.PrepareDevice();

        assert(a.GetNumRows() == b.GetNumRows() && a.GetNumRows() == c.GetNumRows() &&
               a.GetNumCols() == b.GetNumCols() && a.GetNumCols() == c.GetNumCols());

        if (!(a.GetNumRows() == b.GetNumRows() && a.GetNumRows() == c.GetNumRows() &&
              a.GetNumCols() == b.GetNumCols() && a.GetNumCols() == c.GetNumCols()))
        {
            InvalidArgument("AddScaledDifference: a, b, and c must have same dimension.");
        }

        if (a.IsEmpty())
            LogicError("AddScaledDifference: Input matrix a is empty.");

        CUDA_LONG n = (CUDA_LONG) a.GetNumElements();
        int blocksPerGrid = (int) ceil(1.0 * n / GridDim::maxThreadsPerBlock);
        SyncGuard syncGuard;
        _addScaledDifference<ElemType><<<blocksPerGrid, GridDim::maxThreadsPerBlock, 0, t_stream>>>(alpha.Data(), a.Data(), b.Data(), c.Data(), n);
    }
}

/// <summary> c = alpha * (a-b)</summary>
/// if a, b, c  must have same dim
/// <param name="alpha">Scalar</param>
/// <param name="a">Input matrix</param>
/// <param name="b">Input matrix</param>
/// <param name="c">Resulting matrix, user is responsible for allocating this</param>
template <class ElemType>
void GPUMatrix<ElemType>::AssignScaledDifference(const GPUMatrix<ElemType>& alpha, const GPUMatrix<ElemType>& a, const GPUMatrix<ElemType>& b, GPUMatrix<ElemType>& c)
{
    assert(alpha.GetNumElements() == 1);
    if (!(alpha.GetNumElements() == 1))
        InvalidArgument("AddScaledDifference: alpha must be a 1X1 matrix.");

    if (a.GetComputeDeviceId() != c.GetComputeDeviceId())
    {
        InvalidArgument("All matrices must be on the same GPU");
    }
    else
    {
        a.PrepareDevice();

        assert(a.GetNumRows() == b.GetNumRows() && a.GetNumCols() == b.GetNumCols());

        if (!(a.GetNumRows() == b.GetNumRows() && a.GetNumCols() == b.GetNumCols()))
        {
            InvalidArgument("AssignScaledDifference: a, b must have same dimension.");
        }

        if (a.IsEmpty())
            LogicError("AssignScaledDifference: Input matrix a is empty.");

        c.RequireSize(a.GetNumRows(), a.GetNumCols());

        CUDA_LONG n = (CUDA_LONG) a.GetNumElements();
        int blocksPerGrid = (int) ceil(1.0 * n / GridDim::maxThreadsPerBlock);
        SyncGuard syncGuard;
        _assignScaledDifference<ElemType><<<blocksPerGrid, GridDim::maxThreadsPerBlock, 0, t_stream>>>(alpha.Data(), a.Data(), b.Data(), c.Data(), n);
    }
}

//c[ci,cj] += a[ai,aj]
template <class ElemType>
void GPUMatrix<ElemType>::AddElementToElement(ElemType beta, const GPUMatrix<ElemType>& a, const size_t ai, const size_t aj, GPUMatrix<ElemType>& c, const size_t ci, const size_t cj)
{
    if (ai >= a.GetNumRows() || aj >= a.GetNumCols() ||
        ci >= c.GetNumRows() || cj >= c.GetNumCols())
        InvalidArgument("AddElementToElement: Index out of range.");

    a.PrepareDevice();
    SyncGuard syncGuard;
    _addElementToElement<ElemType><<<1, 1, 0, t_stream>>>(beta, a.Data(), (CUDA_LONG) a.LocateElement(ai, aj), c.Data(), (CUDA_LONG) c.LocateElement(ci, cj));
}

template <class ElemType>
/*static*/ void GPUMatrix<ElemType>::Scale(ElemType alpha, GPUMatrix<ElemType>& a)
{
    if (alpha == 0) // if 0 then do not access the value, so that we can use this to multiply uninitialized matrices with beta=0
    {
        CUDA_CALL(cudaMemset(a.Data(), 0, a.m_numRows * a.m_numCols * sizeof(ElemType)));
        return;
    }

    cublasHandle_t cuHandle = GetCublasHandle(a.GetComputeDeviceId());
    // TODO: Overload the call to cublas_axpy to remove these ugly if/else statements.
    if (sizeof(ElemType) == sizeof(float))
    {
        float alph = (float) alpha;
        CUBLAS_CALL(cublasSscal(cuHandle, int(a.m_numRows * a.m_numCols), &alph, (float*) a.Data(), 1));
    }
    else if (sizeof(ElemType) == sizeof(double))
    {
        double alph = alpha;
        CUBLAS_CALL(cublasDscal(cuHandle, int(a.m_numRows * a.m_numCols), &alph, (double*) a.Data(), 1));
    }
    else
    {
        RuntimeError("Unsupported template argument in GPUMatrix");
    }
}

template <class ElemType>
/*static*/ void GPUMatrix<ElemType>::Scale(GPUMatrix<ElemType>& alpha, GPUMatrix<ElemType>& a)
{
    if (alpha.GetNumElements() != 1)
    {
        RuntimeError("Matrix alpha must be 1x1");
    }
    cublasHandle_t cuHandle = GetCublasHandle(a.GetComputeDeviceId());
    cublasSetPointerMode(cuHandle, CUBLAS_POINTER_MODE_DEVICE);
    if (sizeof(ElemType) == sizeof(float))
    {
        CUBLAS_CALL(cublasSscal(cuHandle, int(a.m_numRows * a.m_numCols), (float*) alpha.Data(), (float*) a.Data(), 1));
    }
    else if (sizeof(ElemType) == sizeof(double))
    {
        CUBLAS_CALL(cublasDscal(cuHandle, int(a.m_numRows * a.m_numCols), (double*) alpha.Data(), (double*) a.Data(), 1));
    }
    else
    {
        cublasSetPointerMode(cuHandle, CUBLAS_POINTER_MODE_HOST);
        RuntimeError("Unsupported template argument in GPUMatrix");
    }
    cublasSetPointerMode(cuHandle, CUBLAS_POINTER_MODE_HOST);
}

template <class ElemType> // c = alpha * a
/*static*/ void GPUMatrix<ElemType>::Scale(ElemType alpha, const GPUMatrix<ElemType>& a, GPUMatrix<ElemType>& c)
{
    c = a;
    Scale(alpha, c);
}

template <class ElemType>
void GPUMatrix<ElemType>::InnerProduct(const GPUMatrix<ElemType>& a, const GPUMatrix<ElemType>& b, GPUMatrix<ElemType>& c, const bool isColWise)
{
    if (a.GetComputeDeviceId() != b.GetComputeDeviceId() || b.GetComputeDeviceId() != c.GetComputeDeviceId()) // different GPUs
        InvalidArgument("All matrices must be on the same GPU");

    if (a.IsEmpty() || b.IsEmpty())
        LogicError("Scale:  one of the input matrices is empty.");

    const int m = (int) a.GetNumRows();
    const int n = (int) a.GetNumCols();
    const int k = (int) b.GetNumRows();
    const int l = (int) b.GetNumCols();

    assert(m > 0 && n > 0 && k > 0 && l > 0); // converting from size_t to int may cause overflow
    assert(m == k && n == l);                 // converting from size_t to int may cause overflow
    if (m != k || n != l)
        InvalidArgument("Matrices a and b should have same dimension.");

    if (isColWise)
        c.RequireSize(1, n);
    else
        c.RequireSize(m, 1);

    if ((isColWise && m == 1) || !isColWise && n == 1) // in this case it's equivalent to element-wise product
    {
        c.AssignElementProductOf(a, b);
    }
    else
    {
        c.PrepareDevice();

        int blocksPerGrid = 0;
        if (isColWise) // col-wise
        {
            c.RequireSize(1, n);
            blocksPerGrid = (int) ceil(1.0 * n / GridDim::maxThreadsPerBlock);
        }
        else
        {
            c.RequireSize(m, 1);
            blocksPerGrid = (int) ceil(1.0 * m / GridDim::maxThreadsPerBlock);
        }

        SyncGuard syncGuard;
        _innerProduct<ElemType><<<blocksPerGrid, GridDim::maxThreadsPerBlock, 0, t_stream>>>(c.Data(), a.Data(), b.Data(), m, n, isColWise);
    }
}

template <class ElemType>
ElemType GPUMatrix<ElemType>::InnerProductOfMatrices(const GPUMatrix<ElemType>& a, const GPUMatrix<ElemType>& b)
{
    if (a.IsEmpty() || b.IsEmpty())
        LogicError("InnerProductOfMatrices:  one of the input matrices is empty.");

    const int m = (int) a.GetNumRows();
    const int n = (int) a.GetNumCols();
    const int k = (int) b.GetNumRows();
    const int l = (int) b.GetNumCols();

    assert(m > 0 && n > 0 && k > 0 && l > 0); // converting from size_t to int may cause overflow
    assert(m == k && n == l);                 // converting from size_t to int may cause overflow
    if (m != k || n != l)
        InvalidArgument("InnerProductOfMatrices: Matrices a and b should have same dimension.");

    cublasHandle_t cuHandle = GetCublasHandle(a.GetComputeDeviceId());
    if (sizeof(ElemType) == sizeof(double))
    {
        double tmp = 0;
        CUBLAS_CALL(cublasDdot(cuHandle, m * n, reinterpret_cast<double*>(a.Data()), 1, reinterpret_cast<double*>(b.Data()), 1, &tmp));
        return ElemType(tmp);
        // return (ElemType)ddot((int)a.GetNumElements(), reinterpret_cast <double*>(a.Data()), 1, reinterpret_cast <double*>(b.Data()), 1);
    }
    else
    {
        float tmp = 0;
        CUBLAS_CALL(cublasSdot(cuHandle, m * n, reinterpret_cast<float*>(a.Data()), 1, reinterpret_cast<float*>(b.Data()), 1, &tmp));
        return tmp;
        // return (ElemType)sdot((int)a.GetNumElements(), reinterpret_cast <float*>(a.Data()), 1, reinterpret_cast <float*>(b.Data()), 1);
    }
}

template <class ElemType>
GPUMatrix<ElemType>& GPUMatrix<ElemType>::AssignInnerProductOfMatrices(const GPUMatrix<ElemType>& a, const GPUMatrix<ElemType>& b)
{
    if (a.IsEmpty() || b.IsEmpty())
        LogicError("InnerProductOfMatrices:  one of the input matrices is empty.");

    RequireSize(1, 1);

    const int m = (int) a.GetNumRows();
    const int n = (int) a.GetNumCols();
    const int k = (int) b.GetNumRows();
    const int l = (int) b.GetNumCols();

    assert(m > 0 && n > 0 && k > 0 && l > 0); // converting from size_t to int may cause overflow
    assert(m == k && n == l);                 // converting from size_t to int may cause overflow
    if (m != k || n != l)
        InvalidArgument("InnerProductOfMatrices: Matrices a and b should have same dimension.");

    cublasHandle_t cuHandle = GetCublasHandle(a.GetComputeDeviceId());
    cublasSetPointerMode(cuHandle, CUBLAS_POINTER_MODE_DEVICE);
    if (sizeof(ElemType) == sizeof(double))
    {
        CUBLAS_CALL(cublasDdot(cuHandle, m * n, reinterpret_cast<double*>(a.Data()), 1, reinterpret_cast<double*>(b.Data()), 1, reinterpret_cast<double*>(Data())));
    }
    else
    {
        CUBLAS_CALL(cublasSdot(cuHandle, m * n, reinterpret_cast<float*>(a.Data()), 1, reinterpret_cast<float*>(b.Data()), 1, reinterpret_cast<float*>(Data())));
    }
    cublasSetPointerMode(cuHandle, CUBLAS_POINTER_MODE_HOST);
    return *this;
}

template <class ElemType>
void GPUMatrix<ElemType>::ElementWisePower(ElemType alpha, const GPUMatrix<ElemType>& a, GPUMatrix<ElemType>& c)
{
    if (a.GetComputeDeviceId() != c.GetComputeDeviceId())
    {
        InvalidArgument("All matrices must be on the same GPU");
    }
    else
    {
        if (a.IsEmpty())
            LogicError("ElementWisePower:  The input matrix a is empty.");

        c.RequireSize(a.GetNumRows(), a.GetNumCols());

        a.PrepareDevice();
        SyncGuard syncGuard;
        CUDA_LONG N = (CUDA_LONG) a.GetNumElements();
        int blocksPerGrid = (int) ceil(1.0 * N / GridDim::maxThreadsPerBlock);
        _elementWisePowerOnCuda<ElemType><<<blocksPerGrid, GridDim::maxThreadsPerBlock, 0, t_stream>>>(alpha, a.Data(), c.Data(), N);
    }
}

template <class ElemType>
bool GPUMatrix<ElemType>::AreEqual(const GPUMatrix<ElemType>& a, const GPUMatrix<ElemType>& b, const ElemType threshold /*= 1e-8*/)
{
    if (a.IsEmpty() || b.IsEmpty())
        LogicError("AreEqual: one of the input matrices is empty.");

    if (a.GetNumRows() != b.GetNumRows() || a.GetNumCols() != b.GetNumCols())
        return false;

    bool bResult = false;

    long* res = new long[1];
    res[0] = 1;
    long* d_res = TracingGPUMemoryAllocator::Allocate<long>(a.GetComputeDeviceId(), 1);
    CUDA_CALL(cudaMemcpy(d_res, res, sizeof(long) * 1, cudaMemcpyHostToDevice));
    CUDA_LONG N = (CUDA_LONG) a.GetNumElements();
    int blocksPerGrid = (int) ceil(1.0 * N / GridDim::maxThreadsPerBlock);
    _areEqual<ElemType><<<blocksPerGrid, GridDim::maxThreadsPerBlock, 0, t_stream>>>(a.Data(), b.Data(), N, threshold, d_res);
    CUDA_CALL(cudaMemcpy(res, d_res, sizeof(long) * 1, cudaMemcpyDeviceToHost));
    TracingGPUMemoryAllocator::Free<long>(a.GetComputeDeviceId(), d_res);
    if (res[0] != 0)
        bResult = true;
    delete[] res;
    return bResult;
}

// see Matrix<ElemType>::TensorShuffleScaleAndAdd() for comments
template <class ElemType>
void GPUMatrix<ElemType>::TensorShuffleScaleAndAdd(ElemType keepWeight, const GPUMatrix<ElemType>& a, size_t D, size_t S, size_t M, size_t K, size_t T, ElemType scaleFactor, const GPUMatrix<ElemType>& b, GPUMatrix<ElemType>& c)
{
    CUDA_LONG N = (CUDA_LONG) c.GetNumElements();
    assert(N == (CUDA_LONG) a.GetNumElements() && N == (CUDA_LONG) b.GetNumElements());
    assert(a.GetComputeDeviceId() == c.GetComputeDeviceId() && b.GetComputeDeviceId() == c.GetComputeDeviceId());
    a.PrepareDevice();
    SyncGuard syncGuard;
    int blocksPerGrid = (int) ceil(1.0 * N / GridDim::maxThreadsPerBlock);
    _tensorShuffleScaleAndAdd<ElemType><<<blocksPerGrid, GridDim::maxThreadsPerBlock, 0, t_stream>>>(keepWeight, a.Data(), D, S, M, K, T, scaleFactor, b.Data(), c.Data());
}

template <class ElemType>
bool GPUMatrix<ElemType>::HasElement(const GPUMatrix<ElemType>& a, const ElemType v)
{
    if (a.IsEmpty())
        LogicError("HasElement: the input matrix is empty.");

    bool bResult = false;
    ElemType* res = new ElemType[2];
    res[0] = v;
    res[1] = 0;
    ElemType* d_res = TracingGPUMemoryAllocator::Allocate<ElemType>(a.GetComputeDeviceId(), 2);
    CUDA_CALL(cudaMemcpy(d_res, res, sizeof(ElemType) * 2, cudaMemcpyHostToDevice));
    CUDA_LONG N = (CUDA_LONG) a.GetNumElements();
    int blocksPerGrid = (int) ceil(1.0 * N / GridDim::maxThreadsPerBlock);
    _hasElement<ElemType><<<blocksPerGrid, GridDim::maxThreadsPerBlock, 0, t_stream>>>(a.Data(), N, d_res);
    CUDA_CALL(cudaMemcpy(res, d_res, sizeof(ElemType) * 2, cudaMemcpyDeviceToHost));
    TracingGPUMemoryAllocator::Free<ElemType>(a.GetComputeDeviceId(), d_res);
    if (res[1] != 0)
        bResult = true;
    else
        bResult = false;

    delete[] res;
    return bResult;
}

template <class ElemType>
void GPUMatrix<ElemType>::CreateCurandObject(unsigned long seed, const char* caller)
{
    assert(caller != nullptr);

    if (s_curandGenerator == NULL)
    {
        unsigned long long cudaSeed = (seed == USE_TIME_BASED_SEED) ? time(NULL) : seed;
        fprintf(stderr, "%s (GPU): creating curand object with seed %llu, sizeof(ElemType)==%lu\n",
                caller, cudaSeed, (unsigned long)sizeof(ElemType));
        s_curandGenerator = new curandGenerator_t;
        // Create pseudo-random number generator
        CURAND_CALL(curandCreateGenerator(&(((curandGenerator_t*) s_curandGenerator)[0]), CURAND_RNG_PSEUDO_XORWOW));
        CURAND_CALL(curandSetPseudoRandomGeneratorSeed(((curandGenerator_t*) s_curandGenerator)[0], cudaSeed));
        CURAND_CALL(curandSetGeneratorOrdering(((curandGenerator_t*) s_curandGenerator)[0], CURAND_ORDERING_PSEUDO_SEEDED));
    }
}

template <class ElemType>
void GPUMatrix<ElemType>::ResetCurandObject(unsigned long seed, const char* caller)
{
    assert(caller != nullptr);

    if (s_curandGenerator && (seed != USE_TIME_BASED_SEED))
    {
        // Note: this might be slow.
        CURAND_CALL(curandSetPseudoRandomGeneratorSeed(((curandGenerator_t*) s_curandGenerator)[0], seed));
        CURAND_CALL(curandSetGeneratorOffset(((curandGenerator_t*) s_curandGenerator)[0], 0));
    }
    else
    {
        CreateCurandObject(seed, caller);
    }
}

template <class ElemType>
GPUMatrix<ElemType> GPUMatrix<ElemType>::Ones(const size_t rows, const size_t cols, int deviceId)
{
    GPUMatrix<ElemType> c(rows, cols, deviceId); // will initialize to 0
    c.SetValue(1);
    return c;
}

template <class ElemType>
GPUMatrix<ElemType> GPUMatrix<ElemType>::Zeros(const size_t rows, const size_t cols, int deviceId)
{
    GPUMatrix<ElemType> c(rows, cols, deviceId); // will initialize to 0
    // c.SetValue(0);
    return c;
}

template <class ElemType>
GPUMatrix<ElemType> GPUMatrix<ElemType>::Eye(const size_t rows, int deviceId)
{
    GPUMatrix<ElemType> c(rows, rows, deviceId); // will initialize to 0
    c.SetDiagonalValue(1);
    return c;
}

template <class ElemType>
GPUMatrix<ElemType> GPUMatrix<ElemType>::RandomUniform(const size_t rows, const size_t cols, int deviceId, const ElemType low, const ElemType high, unsigned long seed)
{
    GPUMatrix<ElemType> c(rows, cols, deviceId); // will initialize to 0
    c.SetUniformRandomValue(low, high, seed);
    return c;
}

template <class ElemType>
GPUMatrix<ElemType> GPUMatrix<ElemType>::RandomGaussian(const size_t rows, const size_t cols, int deviceId, const ElemType mean, const ElemType sigma, unsigned long seed)
{
    GPUMatrix<ElemType> c(rows, cols, deviceId); // will initialize to 0
    c.SetGaussianRandomValue(mean, sigma, seed);
    return c;
}

template <class ElemType>
ElemType GPUMatrix<ElemType>::GetLearnRateForBlock_Helper(const GPUMatrix<ElemType>& Gradients, const GPUMatrix<ElemType>& SmoothedGradients)
{
    ElemType* d_res = TracingGPUMemoryAllocator::Allocate<ElemType>(Gradients.GetComputeDeviceId(), 1);

    // Compute inner product of matrices and keep it on device
    const int m = (int) Gradients.GetNumRows();
    const int n = (int) Gradients.GetNumCols();
    const int k = (int) SmoothedGradients.GetNumRows();
    const int l = (int) SmoothedGradients.GetNumCols();
    assert(m > 0 && n > 0 && k > 0 && l > 0); // converting from size_t to int may cause overflow
    assert(m == k && n == l);                 // converting from size_t to int may cause overflow
    if (m != k || n != l)
        InvalidArgument("InnerProductOfMatrices: Matrices a and b should have same dimension.");

    if (sizeof(ElemType) == sizeof(double))
    {
        cublasHandle_t cuHandle = GetCublasHandle(Gradients.GetComputeDeviceId());
        cublasSetPointerMode(cuHandle, CUBLAS_POINTER_MODE_DEVICE);
        CUBLAS_CALL(cublasDdot(cuHandle, m * n, reinterpret_cast<double*>(Gradients.Data()), 1, reinterpret_cast<double*>(SmoothedGradients.Data()), 1, reinterpret_cast<double*>(d_res)));
        cublasSetPointerMode(cuHandle, CUBLAS_POINTER_MODE_HOST);
    }
    else
    {
        cublasHandle_t cuHandle = GetCublasHandle(Gradients.GetComputeDeviceId());
        cublasSetPointerMode(cuHandle, CUBLAS_POINTER_MODE_DEVICE);
        CUBLAS_CALL(cublasSdot(cuHandle, m * n, reinterpret_cast<float*>(Gradients.Data()), 1, reinterpret_cast<float*>(SmoothedGradients.Data()), 1, reinterpret_cast<float*>(d_res)));
        cublasSetPointerMode(cuHandle, CUBLAS_POINTER_MODE_HOST);
    }
    // d_res[0] should now contain inner product of matrices
    // Compute squared Frobenius norms (squared sums of elements)
    _lrHelper<ElemType><<<1, 512, 0, t_stream>>>(Gradients.Data(), SmoothedGradients.Data(), (CUDA_LONG) Gradients.GetNumElements(), d_res);
    ElemType res;
    CUDA_CALL(cudaMemcpy(&res, d_res, sizeof(ElemType), cudaMemcpyDeviceToHost));
    TracingGPUMemoryAllocator::Free<ElemType>(Gradients.GetComputeDeviceId(), d_res);
    return res;
}
// The inputs are two row vectors [a1 a2 a3 a4] [b1 b2 b3 b4]
// The outputs are one matrix of size (nt+1)*4
// The first row is just element multiplication
// The rest rows will be with shift
template <class ElemType>
GPUMatrix<ElemType>& GPUMatrix<ElemType>::AssignElementProductOfWithShiftNeg(const GPUMatrix<ElemType>& a, const GPUMatrix<ElemType>& b, const size_t shift, const size_t nt)
{
    if (a.IsEmpty() || b.IsEmpty())
        LogicError("AssignElementProductOf: Matrix is empty.");

    assert(a.GetNumRows() == b.GetNumRows() && a.GetNumCols() == b.GetNumCols());
    if (!(a.GetNumRows() == b.GetNumRows() && a.GetNumCols() == b.GetNumCols()))
        InvalidArgument("The input matrix dimensions do not match.");

    if (!(a.GetNumRows() == 1))
        InvalidArgument("The input matrix must be a row vector.");

    RequireSize(nt + 1, a.GetNumCols());
    int BS = a.GetNumCols();

    // the output matrix is of size (nt+1, BS)
    dim3 thread_tail(DEFAULT_THREAD_PER_DIM, DEFAULT_THREAD_PER_DIM);
    dim3 block_tail((nt + 1 + DEFAULT_THREAD_PER_DIM - 1) / DEFAULT_THREAD_PER_DIM, (BS + DEFAULT_THREAD_PER_DIM - 1) / DEFAULT_THREAD_PER_DIM);

    a.PrepareDevice();
    SyncGuard syncGuard;
    _assignElementProductOfWithShiftNeg<ElemType><<<block_tail, thread_tail, 0, t_stream>>>(Data(), a.Data(), b.Data(), shift, nt + 1, BS);
    //      _assignElementProductOf<ElemType> << <block_tail, thread_tail, 0, t_stream >> >(Data(), a.Data(), b.Data(), nt);

    return *this;
}

template <class ElemType>
void GPUMatrix<ElemType>::InnerProductWithShiftNeg(const GPUMatrix<ElemType>& a, const GPUMatrix<ElemType>& b, GPUMatrix<ElemType>& c, const size_t shift, const size_t nt)
{
    if (a.GetComputeDeviceId() != b.GetComputeDeviceId() || b.GetComputeDeviceId() != c.GetComputeDeviceId()) // different GPUs
        InvalidArgument("All matrices must be on the same GPU");

    if (a.IsEmpty() || b.IsEmpty())
        LogicError("Scale:  one of the input matrices is empty.");

    const int m = (int) a.GetNumRows();
    const int n = (int) a.GetNumCols();
    const int k = (int) b.GetNumRows();
    const int l = (int) b.GetNumCols();

    assert(m > 0 && n > 0 && k > 0 && l > 0); // converting from size_t to int may cause overflow
    assert(m == k && n == l);                 // converting from size_t to int may cause overflow
    if (m != k || n != l)
        InvalidArgument("Matrices a and b should have same dimension.");

    c.RequireSize(nt + 1, n);

    if (true)
    {
        c.PrepareDevice();

        dim3 thread_tail(DEFAULT_THREAD_PER_DIM, DEFAULT_THREAD_PER_DIM);
        dim3 block_tail((nt + 1 + DEFAULT_THREAD_PER_DIM - 1) / DEFAULT_THREAD_PER_DIM, (n + DEFAULT_THREAD_PER_DIM - 1) / DEFAULT_THREAD_PER_DIM);

        SyncGuard syncGuard;
        _innerProductWithShiftNeg<ElemType><<<block_tail, thread_tail, 0, t_stream>>>(c.Data(), a.Data(), b.Data(), m, n, shift, nt + 1);
    }
}

template <class ElemType>
GPUMatrix<ElemType>& GPUMatrix<ElemType>::GetARowByIndex(const GPUMatrix<ElemType>& a, const size_t m)
{
    if (a.IsEmpty())
        LogicError("GetARowByIndex: Matrix is empty.");

    RequireSize(1, a.GetNumCols());

    int n = a.GetNumRows();
    int P = a.GetNumCols();

    if (m >= n)
        LogicError("GetARowByIndex: m is out of range.");

    int blocksPerGrid = (int) ceil(((double) P) / GridDim::maxThreadsPerBlock);

    a.PrepareDevice();
    SyncGuard syncGuard;
    _getARowByIndex<ElemType><<<blocksPerGrid, GridDim::maxThreadsPerBlock, 0, t_stream>>>(Data(), a.Data(), n, P, m);
    //      _assignElementProductOf<ElemType> << <block_tail, thread_tail, 0, t_stream >> >(Data(), a.Data(), b.Data(), nt);
    return *this;
}

template <class ElemType>
void GPUMatrix<ElemType>::ConductRowElementMultiplyWithShift(const GPUMatrix<ElemType>& a, const GPUMatrix<ElemType>& b, GPUMatrix<ElemType>& c, const size_t shift, const bool isafixed)
{
    if (a.GetComputeDeviceId() != b.GetComputeDeviceId() || b.GetComputeDeviceId() != c.GetComputeDeviceId()) // different GPUs
        InvalidArgument("All matrices must be on the same GPU");

    if (a.IsEmpty() || b.IsEmpty())
        LogicError("Scale:  one of the input matrices is empty.");

    const int m = (int) a.GetNumRows();
    const int n = (int) a.GetNumCols();
    const int O = (int) b.GetNumRows();
    const int P = (int) b.GetNumCols();

    assert(m > 0 && n > 0 && O > 0 && P > 0); // converting from size_t to int may cause overflow
    if (m != 1 || n != P)
        InvalidArgument("Matrices a and b should have same dimension.");

    c.RequireSize(O, P);

    if (true)
    {
        c.PrepareDevice();

        dim3 thread_tail(DEFAULT_THREAD_PER_DIM, DEFAULT_THREAD_PER_DIM);
        dim3 block_tail((O + DEFAULT_THREAD_PER_DIM - 1) / DEFAULT_THREAD_PER_DIM, (P + DEFAULT_THREAD_PER_DIM - 1) / DEFAULT_THREAD_PER_DIM);

        SyncGuard syncGuard;
        _conductRowElementMultiplyWithShift<ElemType><<<block_tail, thread_tail, 0, t_stream>>>(c.Data(), a.Data(), b.Data(), O, P, shift, isafixed);
    }
}

template <class ElemType>
GPUMatrix<ElemType>& GPUMatrix<ElemType>::AssignElementProductOfWithShift(const GPUMatrix<ElemType>& a, const GPUMatrix<ElemType>& b, const size_t shift)
{
    if (a.IsEmpty() || b.IsEmpty())
        LogicError("AssignElementProductOfWithShift: Matrix is empty.");

    assert(a.GetNumRows() == b.GetNumRows() && a.GetNumCols() == b.GetNumCols());
    if (!(a.GetNumRows() == b.GetNumRows() && a.GetNumCols() == b.GetNumCols()))
        InvalidArgument("The input matrix dimensions do not match.");

    // int O = a.GetNumRows();
    int P = a.GetNumCols();

    RequireSize(1, P);
    CUDA_LONG N = (CUDA_LONG) GetNumElements();
    int blocksPerGrid = (int) ceil(((double) N) / GridDim::maxThreadsPerBlock);
    a.PrepareDevice();
    SyncGuard syncGuard;
    _assignElementProductOfWithShift<ElemType><<<blocksPerGrid, GridDim::maxThreadsPerBlock, 0, t_stream>>>(Data(), a.Data(), b.Data(), shift, N);
    return *this;
}

//sequence training
template <class ElemType>
GPUMatrix<ElemType>& GPUMatrix<ElemType>::DropFrame(const GPUMatrix<ElemType>& label, const GPUMatrix<ElemType>& gamma, const ElemType& threshhold)
{
    if (IsEmpty())
        LogicError("DropFrame: Matrix is empty.");

    PrepareDevice();

    long N = (long) GetNumCols(); // one kernel per column
    int blocksPerGrid = (int) ceil(N * 1.0 / GridDim::maxThreadsPerBlock);
    SyncGuard syncGuard;
    _DropFrame<<<blocksPerGrid, GridDim::maxThreadsPerBlock, 0, t_stream>>>(Data(), label.Data(), gamma.Data(), threshhold, (long) m_numCols, (long) m_numRows);
    return *this;
}

template <class ElemType>
GPUMatrix<ElemType>& GPUMatrix<ElemType>::AssignSequenceError(const ElemType hsmoothingWeight, const GPUMatrix<ElemType>& label,
                                                              const GPUMatrix<ElemType>& dnnoutput, const GPUMatrix<ElemType>& gamma, ElemType alpha)
{
    if (IsEmpty())
        LogicError("AssignSequenceError: Matrix is empty.");

    PrepareDevice();

    SyncGuard syncGuard;
    long N = (LONG64) label.GetNumElements();
    int blocksPerGrid = (int) ceil(1.0 * N / GridDim::maxThreadsPerBlock);
    _AssignSequenceError<<<blocksPerGrid, GridDim::maxThreadsPerBlock, 0, t_stream>>>(hsmoothingWeight, Data(), label.Data(), dnnoutput.Data(), gamma.Data(), alpha, N);
    return *this;
}

#pragma endregion Static BLAS Functions

/// f = logadd(f, vec) to get the logadd sum of vector elments
template <class ElemType>
ElemType GPUMatrix<ElemType>::LogSumOfElements() const
{
    if (IsEmpty())
        LogicError("SumOfElements: Matrix is empty");

    ElemType* d_sum = TracingGPUMemoryAllocator::Allocate<ElemType>(GetComputeDeviceId(), 1);

    ElemType h_sum;
    CUDA_LONG N = (CUDA_LONG) GetNumElements();
    int blocksPerGrid = (int) ceil(((double) N) / GridDim::maxThreadsPerBlock);

    _reductionLogAddSum<ElemType><<<blocksPerGrid, GridDim::maxThreadsPerBlock>>>(Data(),
                                                                                  d_sum, 1, N);
    CUDA_CALL(cudaMemcpy(&h_sum, d_sum, sizeof(ElemType), cudaMemcpyDeviceToHost));
    TracingGPUMemoryAllocator::Free<ElemType>(GetComputeDeviceId(), d_sum);

    return h_sum;
}

template <class ElemType>
void GPUMatrix<ElemType>::RCRFBackwardCompute(
    const GPUMatrix<ElemType>& alpha, GPUMatrix<ElemType>& beta,
    const GPUMatrix<ElemType>& /*lbls*/,
    const GPUMatrix<ElemType>& pos_scores, const GPUMatrix<ElemType>& pair_scores, const int shift)
{
    if (alpha.IsEmpty() || pos_scores.IsEmpty() || pair_scores.IsEmpty())
        LogicError("RCRFBackwardCompute: one of the input matrices is empty.");

    if (alpha.GetNumRows() != pos_scores.GetNumRows() || alpha.GetNumCols() != pos_scores.GetNumCols())
        LogicError("RCRFBackwardCompute: matrix dimensions mismatched.");

    size_t iNumLab = alpha.GetNumRows();
    size_t iNumPos = alpha.GetNumCols();

    alpha.PrepareDevice();
    beta.RequireSize(iNumLab, iNumPos);

    ElemType* d_zeta = TracingGPUMemoryAllocator::Allocate<ElemType>(alpha.GetComputeDeviceId(), iNumLab);

    CUDA_LONG N = iNumLab;
    int blocksPerGrid = (int) ceil(1.0 * N / GridDim::maxThreadsPerBlock);
    size_t szMemSize;
    for (int t = iNumPos - 1; t >= 0; t--)
    {
        szMemSize = sizeof(ElemType) * iNumLab;
        _rcrfBackwardComputeZeta<ElemType><<<blocksPerGrid, GridDim::maxThreadsPerBlock, szMemSize>>>(t, iNumPos, alpha.Data(), d_zeta, pair_scores.Data(), iNumLab, shift);
        szMemSize = iNumLab * 3;
        szMemSize *= sizeof(ElemType);
        _rcrfBackwardCompute<ElemType><<<blocksPerGrid, GridDim::maxThreadsPerBlock, szMemSize>>>(t, iNumPos, alpha.Data(), beta.Data(),
                                                                                                  d_zeta, pair_scores.Data(), iNumLab, shift);
    }
    /*
        error = cudaGetErrorString(cudaPeekAtLastError());
        printf("%s\n", error);
        error = cudaGetErrorString(cudaThreadSynchronize());
        printf("%s\n", error);
        */

    TracingGPUMemoryAllocator::Free<ElemType>(alpha.GetComputeDeviceId(), d_zeta);
}

/**
    Compute the gradient for the first order Markov transition probabilities
    It uses equations derived in R. Collobert's paper "Natural language processing (almost) from scratch"
    */
template <class ElemType>
void GPUMatrix<ElemType>::RCRFTransGrdCompute(const GPUMatrix<ElemType>& lbls,
                                              const GPUMatrix<ElemType>& alpha,
                                              const GPUMatrix<ElemType>& beta,
                                              const GPUMatrix<ElemType>& pair_scores,
                                              GPUMatrix<ElemType>& grd,
                                              const int startLbl,
                                              const int shift)
{
    assert(shift == 1);
    int iNumPos = alpha.GetNumCols();
    int iNumLab = alpha.GetNumRows();

    ElemType* d_zeta = TracingGPUMemoryAllocator::Allocate<ElemType>(alpha.GetComputeDeviceId(), iNumLab);

    CUDA_LONG N = iNumLab;
    int blocksPerGrid = (int) ceil(1.0 * N / GridDim::maxThreadsPerBlock);
    size_t szMemSize;
    for (int t = 0; t < iNumPos; t++)
    {
        szMemSize = sizeof(ElemType) * iNumLab;
        _rcrfTransGrdComputeZeta<ElemType><<<blocksPerGrid, GridDim::maxThreadsPerBlock, szMemSize>>>(t - 1, iNumPos, alpha.Data(), d_zeta, pair_scores.Data(), iNumLab, startLbl, shift);
        szMemSize = iNumLab * 3;
        szMemSize *= sizeof(ElemType);
        _rcrfTransGrdCompute<ElemType><<<blocksPerGrid, GridDim::maxThreadsPerBlock, szMemSize>>>(t, startLbl, alpha.Data(), beta.Data(),
                                                                                                  d_zeta, pair_scores.Data(), lbls.Data(), grd.Data(), iNumPos, iNumLab, shift);
    }
    TracingGPUMemoryAllocator::Free<ElemType>(alpha.GetComputeDeviceId(), d_zeta);
};

// -----------------------------------------------------------------------
// TensorView entry points from Matrix.cpp
// -----------------------------------------------------------------------

// helper to provide a vector of ones of at least the given number of elements
// TODO: Use this to implement ComputationNode::ConstOnes? Or do we even need that anymore?
template <class ElemType>
static shared_ptr<GPUMatrix<ElemType>> GetOnesVector(size_t N, DEVICEID_TYPE deviceId)
{
    // using an array of shared_ptrs because those are thread-safe. The objects themselves are immutable.
    // And using a plain array so this will never get freed, avoiding free-after-DLL-unload issues.
    static shared_ptr<GPUMatrix<ElemType>> onesCache[32]; // cache of objects
    if (deviceId >= _countof(onesCache))
        LogicError("GetOnesVector: onesCache[] too small (%d entries), increase (you need %d) and recompile.", (int) _countof(onesCache), (int) deviceId + 1);
    auto p = onesCache[deviceId];
    if (!p || p->GetNumRows() < N) // must (re-)allocate
    {
        p = make_shared<GPUMatrix<ElemType>>(GPUMatrix<ElemType>::Ones(N, 1, deviceId));
        onesCache[deviceId] = p; // this will replace the pointer thread-safely (although weird race conditions may happen where a larger entry is overwritten by a smaller one; will still run correctly)
    }
    return p;
}

// perform unary operation 'op' on a giving 'this', reinterpreting the matrices as tensors as specified by the dims and strides
// This binds the N-ariness to a template parameter N, and gets the data pointers out from the matrix objects.
template <class ElemType>
void GPUMatrix<ElemType>::TensorOp(ElemType beta, const GPUMatrix<ElemType>& a, ElemType alpha, ElementWiseOperator op, ElementWiseOperator reductionOp,
                                   const array<size_t, 2>& offsets,
                                   const SmallVector<size_t>& regularOpDims, const array<SmallVector<ptrdiff_t>, 2>& regularStrides,
                                   const SmallVector<size_t>& reducingOpDims, const array<SmallVector<ptrdiff_t>, 2>& reducingStrides)
{
    if (reductionOp != ElementWiseOperator::opSum) // TODO: enable the reduction ops
        InvalidArgument("TensorOp: Unary reduction operations other than opSum not yet implemented.");

    a.PrepareDevice();
    if (a.GetComputeDeviceId() != GetComputeDeviceId())
        InvalidArgument("All matrices must be on the same GPU");

    // special case: linear processing
    // The case statement has measurable impact for unary ops (but not for binary ops it seems, due to double mem access).
    // Linear gap-free unary ops happen so regularly that we will eliminate the case statement from the CUDA kernel, and instead expand all.
    if (regularOpDims.size() == 1 && regularStrides[0][0] == 1 && regularStrides[1][0] == 1 && reducingOpDims.size() == 0)
    {
        // special case: for copy, use cudaMemcpy() instead, or cublas_axpy()
        // TODO: We should observe if these actually make a speed difference, and if not, remove these special cases.
        if (op == ElementWiseOperator::opCopy && beta == 0 && alpha == 1)
            return CUDA_CALL(cudaMemcpy(Data()+ offsets[1], a.Data()+ offsets[0], sizeof(ElemType) * regularOpDims[0], cudaMemcpyDeviceToDevice));
        else if (op == ElementWiseOperator::opCopy && beta == 1)
            return CUBLAS_CALL(cublas_axpy(GetCublasHandle(GetComputeDeviceId()), (int) regularOpDims[0], &alpha, a.Data()+ offsets[0], 1, Data()+ offsets[1], 1));
        else
            return LaunchUnaryTensorOp<ElemType>(beta, a.Data()+ offsets[0], Data()+ offsets[1], alpha, op, regularOpDims[0]);
    }

    // special case: reducing a matrix onto a column vector; can be done with SGEMM
    // Note: A minor risk is that with this, our own reduction function will rarely be used.
    // That function was tested to give the same results with 'double', and nearly the same with 'float' (different summation order matters).
    else if (op == ElementWiseOperator::opCopy && // we are just adding to target without any further operation
#ifdef _DEBUG
             sizeof(ElemType) == sizeof(float) && // in debug don't shortcut 'double' so we have some test of our own codepath
#endif
             regularOpDims.size() == 1 && regularStrides[0][0] == 1 && regularStrides[1][0] == 1 && // we are processing a column
             reducingOpDims.size() == 1 && reducingStrides[0][0] >= (ptrdiff_t) regularOpDims[0])   // reducing across columns and no overlap
    {
        assert(reducingStrides[1][0] == 0);
        auto ARows = regularOpDims[0];    // vertical steps
        auto ACols = reducingOpDims[0];   // horizontal steps (reduction)
        auto ALd = reducingStrides[0][0]; // horizontal step width through matrix
        cublasHandle_t cuHandle = GetCublasHandle(a.GetComputeDeviceId());
        CUBLAS_CALL(cublas_gemm(cuHandle, CUBLAS_OP_N, CUBLAS_OP_N, (int) /*CRows=*/ARows, /*CCols=*/1, (int) ACols, &alpha,
                                /*A00=*/a.Data()+ offsets[0], (int) ALd,
                                /*B00=*/GetOnesVector<ElemType>(ACols, a.GetComputeDeviceId())->Data(), (int) /*BRows=*/ACols, &beta,
                                /*C00=*/Data()+ offsets[1], (int) /*CRows=*/ARows));
        return;
    }

    // TODO: Add a special case for tensor bias reduction. cudnn is ~7% faster on Image/QuickE2E.

    // regular case
    else
        return TensorOpN<ElemType, 2>(beta, array<ElemType*, 2>{a.Data(), Data()}, alpha, op, offsets, regularOpDims, regularStrides, reducingOpDims, reducingStrides);
}

// perform binary operation 'op' on a and b giving 'this', reinterpreting the matrices as tensors as specified by the dims and strides
template <class ElemType>
void GPUMatrix<ElemType>::TensorOp(ElemType beta, const GPUMatrix<ElemType>& a, const GPUMatrix<ElemType>& b, ElemType alpha, ElementWiseOperator op, ElementWiseOperator reductionOp,
                                   const array<size_t, 3>& offsets,
                                   const SmallVector<size_t>& regularOpDims, const array<SmallVector<ptrdiff_t>, 3>& regularStrides,
                                   const SmallVector<size_t>& reducingOpDims, const array<SmallVector<ptrdiff_t>, 3>& reducingStrides)
{
    if (reductionOp != ElementWiseOperator::opSum)
        InvalidArgument("TensorOp: The only permitted binary reduction operation is opSum.");

    a.PrepareDevice();
    if (a.GetComputeDeviceId() != GetComputeDeviceId() || b.GetComputeDeviceId() != GetComputeDeviceId())
        InvalidArgument("All matrices must be on the same GPU");

    return TensorOpN<ElemType, 3>(beta, array<ElemType*, 3>{a.Data(), b.Data(), Data()}, alpha, op, offsets, regularOpDims, regularStrides, reducingOpDims, reducingStrides);
}

// perform ternary operation 'op' on a, and c giving 'this', reinterpreting the matrices as tensors as specified by the dims and strides
template <class ElemType>
void GPUMatrix<ElemType>::TensorOp(ElemType beta, const GPUMatrix<ElemType>& a, const GPUMatrix<ElemType>& b, const GPUMatrix<ElemType>& c, ElemType alpha, ElementWiseOperator op, ElementWiseOperator reductionOp,
                                   const array<size_t, 4>& offsets,
                                   const SmallVector<size_t>& regularOpDims, const array<SmallVector<ptrdiff_t>, 4>& regularStrides,
                                   const SmallVector<size_t>& reducingOpDims, const array<SmallVector<ptrdiff_t>, 4>& reducingStrides)
{
    if (reductionOp != ElementWiseOperator::opSum)
        InvalidArgument("TensorOp: The only permitted ternary reduction operation is opSum.");

    a.PrepareDevice();
    if (a.GetComputeDeviceId() != GetComputeDeviceId() || b.GetComputeDeviceId() != GetComputeDeviceId() || c.GetComputeDeviceId() != GetComputeDeviceId())
        InvalidArgument("All matrices must be on the same GPU");
    return TensorOpN<ElemType, 4>(beta, array<ElemType*, 4>{a.Data(), b.Data(), c.Data(), Data()}, alpha, op, offsets, regularOpDims, regularStrides, reducingOpDims, reducingStrides);
}

// =======================================================================
// explicit instantiations business
// =======================================================================

template class GPUMatrix<float>;
template class GPUMatrix<double>;
template class DeviceBoundNumber<float>;
template class DeviceBoundNumber<double>;

template <class ElemType>
cublasHandle_t GPUMatrix<ElemType>::s_cuHandle[GPUMatrix<ElemType>::MaxGpus] = {0};

template <class ElemType>
void* GPUMatrix<ElemType>::s_curandGenerator = NULL;

// We use Matrix<char> as the backing store for QuantizedMatrix
// Let's explicitly instantiate the methods we need for that purpose
template GPUMatrix<char>::GPUMatrix(const size_t numRows, const size_t numCols, int deviceId);
template GPUMatrix<char>::GPUMatrix(const size_t numRows, const size_t numCols, int deviceId, char* pArray, const size_t matrixFlags);
template GPUMatrix<char>::GPUMatrix(const GPUMatrix<char>&);
template GPUMatrix<char>::GPUMatrix(GPUMatrix<char>&&);
template char* GPUMatrix<char>::CopyToArray() const;
template void GPUMatrix<char>::ChangeDeviceTo(int);
template void GPUMatrix<char>::Resize(size_t, size_t, bool);
template void GPUMatrix<char>::RequireSize(size_t, size_t, bool);

template GPUMatrix<char>::~GPUMatrix();
template GPUMatrix<char> GPUMatrix<char>::ColumnSlice(size_t startColumn, size_t numCols) const;
template GPUMatrix<char>& GPUMatrix<char>::operator=(GPUMatrix<char>&&);
template GPUMatrix<char>::GPUMatrix(int);
template void GPUMatrix<char>::SetValue(const char);
template void GPUMatrix<char>::SetValue(const size_t numRows, const size_t numCols, int deviceId, char* pArray, size_t matrixFlags);
//template void GPUMatrix<char>::SetValue(CPUMatrix<char> const&);
template void GPUMatrix<char>::SetValue(GPUMatrix<char> const&);
//template void GPUMatrix<char>::SetValue(CPUSparseMatrix<char> const&);
//template void GPUMatrix<char>::SetValue(GPUSparseMatrix<char> const&);

template GPUMatrix<int>::GPUMatrix(const size_t, const size_t, int, int*, const size_t);
template GPUMatrix<int>::~GPUMatrix();

template int* TracingGPUMemoryAllocator::Allocate<int>(int, size_t);
template size_t* TracingGPUMemoryAllocator::Allocate<size_t>(int, size_t);
template long* TracingGPUMemoryAllocator::Allocate<long>(int, size_t);
template char* TracingGPUMemoryAllocator::Allocate<char>(int, size_t);
template float* TracingGPUMemoryAllocator::Allocate<float>(int, size_t);
template double* TracingGPUMemoryAllocator::Allocate<double>(int, size_t);

template void TracingGPUMemoryAllocator::Free<int>(int, int*, bool);
template void TracingGPUMemoryAllocator::Free<size_t>(int, size_t*, bool);
template void TracingGPUMemoryAllocator::Free<char>(int, char*, bool);
template void TracingGPUMemoryAllocator::Free<float>(int, float*, bool);
template void TracingGPUMemoryAllocator::Free<double>(int, double*, bool);

}}}

// !!!!This is from helper_cuda.h which comes with CUDA samples!!!! Consider if it is beneficial to just include all helper_cuda.h
// TODO: This is duplicated in BestGpu.cpp
// Beginning of GPU Architecture definitions
int _ConvertSMVer2Cores(int major, int minor)
{
    // Defines for GPU Architecture types (using the SM version to determine the # of cores per SM
    typedef struct
    {
        int SM; // 0xMm (hexidecimal notation), M = SM Major version, and m = SM minor version
        int Cores;
    } sSMtoCores;

    sSMtoCores nGpuArchCoresPerSM[] =
        {
            {0x10, 8},   // Tesla Generation (SM 1.0) G80 class
            {0x11, 8},   // Tesla Generation (SM 1.1) G8x class
            {0x12, 8},   // Tesla Generation (SM 1.2) G9x class
            {0x13, 8},   // Tesla Generation (SM 1.3) GT200 class
            {0x20, 32},  // Fermi Generation (SM 2.0) GF100 class
            {0x21, 48},  // Fermi Generation (SM 2.1) GF10x class
            {0x30, 192}, // Kepler Generation (SM 3.0) GK10x class
            {0x35, 192}, // Kepler Generation (SM 3.5) GK11x class
            {-1, -1}};

    int index = 0;

    while (nGpuArchCoresPerSM[index].SM != -1)
    {
        if (nGpuArchCoresPerSM[index].SM == ((major << 4) + minor))
        {
            return nGpuArchCoresPerSM[index].Cores;
        }

        index++;
    }
    return nGpuArchCoresPerSM[7].Cores;
};
// end of GPU Architecture definitions

//inline CUDA_LONG _GetFreeMemoryOnCUDADevice(int devId)
//{
//    CUdevice cudaDevice;
//    CUresult result = cuDeviceGet(&cudaDevice, devId);
//    if(result!= CUDA_SUCCESS)
//    {
//        return 0;
//    }
//
//    // create cuda context
//    CUcontext cudaContext;
//    result = cuCtxCreate(&cudaContext, CU_CTX_SCHED_AUTO, cudaDevice);
//    if(result != CUDA_SUCCESS)
//    {
//        return 0;
//    }
//
//    // get the amount of free memory on the graphics card
//    size_t free;
//    size_t total;
//    result = cuMemGetInfo(&free, &total);
//    if (result!=CUDA_SUCCESS)
//    {
//        return 0;
//    }
//    else
//        return (CUDA_LONG)free;
//}

#endif // CPUONLY<|MERGE_RESOLUTION|>--- conflicted
+++ resolved
@@ -1484,13 +1484,6 @@
         SetSizeAllocated(numElements);
     }
     
-<<<<<<< HEAD
-#ifdef _DEBUG
-        CUDA_CALL(cudaMemset(Buffer(), 0xff, sizeof(ElemType) * GetSizeAllocated()));
-#endif
-
-=======
->>>>>>> 1d05742d
     // success
     m_sliceViewOffset = 0;
     m_numRows = numRows;
