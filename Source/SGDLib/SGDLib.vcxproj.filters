﻿<?xml version="1.0" encoding="utf-8"?>
<Project ToolsVersion="4.0" xmlns="http://schemas.microsoft.com/developer/msbuild/2003">
  <ItemGroup>
    <ClCompile Include="..\Common\Config.cpp" />
    <ClCompile Include="..\Common\DataReader.cpp" />
    <ClCompile Include="..\Common\DataWriter.cpp" />
    <ClCompile Include="..\Common\File.cpp" />
    <ClCompile Include="..\Common\fileutil.cpp" />
    <ClCompile Include="..\Common\TimerUtility.cpp" />
    <ClCompile Include="Profiler.cpp" />
    <ClCompile Include="SGD.cpp" />
    <ClCompile Include="stdafx.cpp" />
  </ItemGroup>
  <ItemGroup>
<<<<<<< HEAD
    <ClInclude Include="..\Common\CrossProcessMutex.h" />
    <ClInclude Include="..\Common\Include\Basics.h" />
    <ClInclude Include="..\Common\Include\BestGpu.h" />
    <ClInclude Include="..\Common\Include\Config.h" />
    <ClInclude Include="..\Common\Include\DataReader.h" />
    <ClInclude Include="..\Common\Include\TensorShape.h" />
    <ClInclude Include="..\Common\Include\DataWriter.h" />
    <ClInclude Include="..\Common\Include\File.h" />
    <ClInclude Include="..\Common\Include\fileutil.h" />
    <ClInclude Include="..\Common\Include\hostname.h" />
    <ClInclude Include="..\Common\Include\Platform.h" />
    <ClInclude Include="..\Common\Include\ScriptableObjects.h" />
    <ClInclude Include="..\Common\Include\Sequences.h" />
    <ClInclude Include="..\Common\Include\TimerUtility.h" />
    <ClInclude Include="..\ComputationNetworkLib\EvaluationNodes.h" />
    <ClInclude Include="..\ComputationNetworkLib\PreComputeNodes.h" />
    <ClInclude Include="..\ComputationNetworkLib\TrainingNodes.h" />
    <ClInclude Include="..\Math\CUDAPageLockedMemAllocator.h" />
    <ClInclude Include="..\Math\Matrix.h" />
    <ClInclude Include="..\Math\QuantizedMatrix.h" />
    <ClInclude Include="..\ComputationNetworkLib\ComputationNetwork.h" />
    <ClInclude Include="..\ComputationNetworkLib\ComputationNode.h" />
    <ClInclude Include="..\ComputationNetworkLib\ConvolutionalNodes.h" />
    <ClInclude Include="DataReaderHelpers.h" />
    <ClInclude Include="DistGradHeader.h" />
    <ClInclude Include="IDistGradAggregator.h" />
    <ClInclude Include="..\ComputationNetworkLib\InputAndParamNodes.h" />
    <ClInclude Include="..\ComputationNetworkLib\LinearAlgebraNodes.h" />
    <ClInclude Include="MASGD.h" />
    <ClInclude Include="..\ComputationNetworkLib\NonlinearityNodes.h" />
    <ClInclude Include="..\ComputationNetworkLib\RecurrentNodes.h" />
    <ClInclude Include="SimpleDistGradAggregator.h" />
    <ClInclude Include="SimpleEvaluator.h" />
    <ClInclude Include="SimpleOutputWriter.h" />
    <ClInclude Include="SGD.h" />
    <ClInclude Include="stdafx.h" />
    <ClInclude Include="targetver.h" />
=======
    <ClInclude Include="..\Common\Include\fileutil.h">
      <Filter>Common\Include</Filter>
    </ClInclude>
    <ClInclude Include="..\Common\Include\File.h">
      <Filter>Common\Include</Filter>
    </ClInclude>
    <ClInclude Include="..\Common\Include\DataReader.h">
      <Filter>Common\Include</Filter>
    </ClInclude>
    <ClInclude Include="..\Common\Include\DataWriter.h">
      <Filter>Common\Include</Filter>
    </ClInclude>
    <ClInclude Include="..\ComputationNetworkLib\ComputationNetwork.h">
      <Filter>from ComputationNetworkLib\Network</Filter>
    </ClInclude>
    <ClInclude Include="..\ComputationNetworkLib\ComputationNode.h">
      <Filter>from ComputationNetworkLib\Nodes</Filter>
    </ClInclude>
    <ClInclude Include="stdafx.h">
      <Filter>Misc</Filter>
    </ClInclude>
    <ClInclude Include="targetver.h">
      <Filter>Misc</Filter>
    </ClInclude>
    <ClInclude Include="..\Common\Include\hostname.h">
      <Filter>Common\Include</Filter>
    </ClInclude>
    <ClInclude Include="..\Common\Include\TimerUtility.h">
      <Filter>Common\Include</Filter>
    </ClInclude>
    <ClInclude Include="..\Common\Include\Basics.h">
      <Filter>Common\Include</Filter>
    </ClInclude>
    <ClInclude Include="..\Common\Include\BestGpu.h">
      <Filter>Common\Include</Filter>
    </ClInclude>
    <ClInclude Include="..\ComputationNetworkLib\NonlinearityNodes.h">
      <Filter>from ComputationNetworkLib\Nodes</Filter>
    </ClInclude>
    <ClInclude Include="..\ComputationNetworkLib\LinearAlgebraNodes.h">
      <Filter>from ComputationNetworkLib\Nodes</Filter>
    </ClInclude>
    <ClInclude Include="..\ComputationNetworkLib\ConvolutionalNodes.h">
      <Filter>from ComputationNetworkLib\Nodes</Filter>
    </ClInclude>
    <ClInclude Include="..\ComputationNetworkLib\RecurrentNodes.h">
      <Filter>from ComputationNetworkLib\Nodes</Filter>
    </ClInclude>
    <ClInclude Include="..\ComputationNetworkLib\InputAndParamNodes.h">
      <Filter>from ComputationNetworkLib\Nodes</Filter>
    </ClInclude>
    <ClInclude Include="..\Common\CrossProcessMutex.h">
      <Filter>Common\Include</Filter>
    </ClInclude>
    <ClInclude Include="DistGradHeader.h">
      <Filter>Parallelization</Filter>
    </ClInclude>
    <ClInclude Include="IDistGradAggregator.h">
      <Filter>Parallelization</Filter>
    </ClInclude>
    <ClInclude Include="..\Common\Include\Platform.h">
      <Filter>Common\Include</Filter>
    </ClInclude>
    <ClInclude Include="SGD.h">
      <Filter>SGD</Filter>
    </ClInclude>
    <ClInclude Include="SimpleOutputWriter.h">
      <Filter>Eval</Filter>
    </ClInclude>
    <ClInclude Include="..\Common\Include\ScriptableObjects.h">
      <Filter>Common\Include</Filter>
    </ClInclude>
    <ClInclude Include="..\Math\Matrix.h">
      <Filter>from Math</Filter>
    </ClInclude>
    <ClInclude Include="..\Math\CUDAPageLockedMemAllocator.h">
      <Filter>from Math</Filter>
    </ClInclude>
    <ClInclude Include="..\Math\QuantizedMatrix.h">
      <Filter>from Math</Filter>
    </ClInclude>
    <ClInclude Include="SimpleEvaluator.h">
      <Filter>Eval</Filter>
    </ClInclude>
    <ClInclude Include="DataReaderHelpers.h">
      <Filter>Data Reading</Filter>
    </ClInclude>
    <ClInclude Include="..\Common\Include\Sequences.h">
      <Filter>Common\Include</Filter>
    </ClInclude>
    <ClInclude Include="..\Common\Include\TensorShape.h">
      <Filter>Common\Include</Filter>
    </ClInclude>
    <ClInclude Include="..\Common\Include\Config.h">
      <Filter>Common\Include</Filter>
    </ClInclude>
    <ClInclude Include="SimpleDistGradAggregator.h">
      <Filter>Parallelization</Filter>
    </ClInclude>
    <ClInclude Include="..\ComputationNetworkLib\PreComputeNodes.h">
      <Filter>from ComputationNetworkLib\Nodes</Filter>
    </ClInclude>
    <ClInclude Include="..\ComputationNetworkLib\EvaluationNodes.h">
      <Filter>from ComputationNetworkLib\Nodes</Filter>
    </ClInclude>
    <ClInclude Include="..\ComputationNetworkLib\TrainingNodes.h">
      <Filter>from ComputationNetworkLib\Nodes</Filter>
    </ClInclude>
    <ClInclude Include="MASGD.h">
      <Filter>Parallelization</Filter>
    </ClInclude>
    <ClInclude Include="..\BlockMomentum\BlockMomentumSGD.h">
      <Filter>Parallelization</Filter>
    </ClInclude>
  </ItemGroup>
  <ItemGroup>
    <Filter Include="Common">
      <UniqueIdentifier>{b3d05c7b-7bcf-4b12-bcb5-dced86717202}</UniqueIdentifier>
    </Filter>
    <Filter Include="Common\Include">
      <UniqueIdentifier>{85226dda-87ba-4da6-af04-563d0ce23b94}</UniqueIdentifier>
    </Filter>
    <Filter Include="Misc">
      <UniqueIdentifier>{3c119a92-ffb2-4850-adae-01778324974d}</UniqueIdentifier>
    </Filter>
    <Filter Include="GPU Interfacing">
      <UniqueIdentifier>{8d99b2cc-5209-40e4-8b4b-a7616973ae3b}</UniqueIdentifier>
    </Filter>
    <Filter Include="Parallelization">
      <UniqueIdentifier>{8531d7fb-a673-491a-988a-012c92fafbfd}</UniqueIdentifier>
    </Filter>
    <Filter Include="SGD">
      <UniqueIdentifier>{5e22e394-50bb-4ce7-bfda-9b8d2d1a2741}</UniqueIdentifier>
    </Filter>
    <Filter Include="Eval">
      <UniqueIdentifier>{c263e5cd-26a3-4277-bf2f-f3de466267a3}</UniqueIdentifier>
    </Filter>
    <Filter Include="from ComputationNetworkLib">
      <UniqueIdentifier>{d5cc574b-5fd1-476b-b69e-0c6428a55262}</UniqueIdentifier>
    </Filter>
    <Filter Include="from ComputationNetworkLib\Network">
      <UniqueIdentifier>{498bb2e9-53de-4955-970e-813e3f21025b}</UniqueIdentifier>
    </Filter>
    <Filter Include="from ComputationNetworkLib\Nodes">
      <UniqueIdentifier>{0b366814-48b2-4619-bf92-85ee24e3cbc1}</UniqueIdentifier>
    </Filter>
    <Filter Include="from Math">
      <UniqueIdentifier>{4c82e709-ff3e-43ab-b94c-763e300b637e}</UniqueIdentifier>
    </Filter>
    <Filter Include="Data Reading">
      <UniqueIdentifier>{b866d513-7bd0-497c-98c2-f62dbcd4cde4}</UniqueIdentifier>
    </Filter>
>>>>>>> a74b0639
  </ItemGroup>
</Project><|MERGE_RESOLUTION|>--- conflicted
+++ resolved
@@ -12,45 +12,6 @@
     <ClCompile Include="stdafx.cpp" />
   </ItemGroup>
   <ItemGroup>
-<<<<<<< HEAD
-    <ClInclude Include="..\Common\CrossProcessMutex.h" />
-    <ClInclude Include="..\Common\Include\Basics.h" />
-    <ClInclude Include="..\Common\Include\BestGpu.h" />
-    <ClInclude Include="..\Common\Include\Config.h" />
-    <ClInclude Include="..\Common\Include\DataReader.h" />
-    <ClInclude Include="..\Common\Include\TensorShape.h" />
-    <ClInclude Include="..\Common\Include\DataWriter.h" />
-    <ClInclude Include="..\Common\Include\File.h" />
-    <ClInclude Include="..\Common\Include\fileutil.h" />
-    <ClInclude Include="..\Common\Include\hostname.h" />
-    <ClInclude Include="..\Common\Include\Platform.h" />
-    <ClInclude Include="..\Common\Include\ScriptableObjects.h" />
-    <ClInclude Include="..\Common\Include\Sequences.h" />
-    <ClInclude Include="..\Common\Include\TimerUtility.h" />
-    <ClInclude Include="..\ComputationNetworkLib\EvaluationNodes.h" />
-    <ClInclude Include="..\ComputationNetworkLib\PreComputeNodes.h" />
-    <ClInclude Include="..\ComputationNetworkLib\TrainingNodes.h" />
-    <ClInclude Include="..\Math\CUDAPageLockedMemAllocator.h" />
-    <ClInclude Include="..\Math\Matrix.h" />
-    <ClInclude Include="..\Math\QuantizedMatrix.h" />
-    <ClInclude Include="..\ComputationNetworkLib\ComputationNetwork.h" />
-    <ClInclude Include="..\ComputationNetworkLib\ComputationNode.h" />
-    <ClInclude Include="..\ComputationNetworkLib\ConvolutionalNodes.h" />
-    <ClInclude Include="DataReaderHelpers.h" />
-    <ClInclude Include="DistGradHeader.h" />
-    <ClInclude Include="IDistGradAggregator.h" />
-    <ClInclude Include="..\ComputationNetworkLib\InputAndParamNodes.h" />
-    <ClInclude Include="..\ComputationNetworkLib\LinearAlgebraNodes.h" />
-    <ClInclude Include="MASGD.h" />
-    <ClInclude Include="..\ComputationNetworkLib\NonlinearityNodes.h" />
-    <ClInclude Include="..\ComputationNetworkLib\RecurrentNodes.h" />
-    <ClInclude Include="SimpleDistGradAggregator.h" />
-    <ClInclude Include="SimpleEvaluator.h" />
-    <ClInclude Include="SimpleOutputWriter.h" />
-    <ClInclude Include="SGD.h" />
-    <ClInclude Include="stdafx.h" />
-    <ClInclude Include="targetver.h" />
-=======
     <ClInclude Include="..\Common\Include\fileutil.h">
       <Filter>Common\Include</Filter>
     </ClInclude>
@@ -203,6 +164,5 @@
     <Filter Include="Data Reading">
       <UniqueIdentifier>{b866d513-7bd0-497c-98c2-f62dbcd4cde4}</UniqueIdentifier>
     </Filter>
->>>>>>> a74b0639
   </ItemGroup>
 </Project>