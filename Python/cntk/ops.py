<<<<<<< HEAD
from .graph import ComputationNode
=======

from cntk.graph import ComputationNode
>>>>>>> 685243d8

# Because CNTK stores the sample in a transposed form, we need to
# switch parameters for some operators
BIN_OPS_WITH_REVERSED_PARAMETERS = {'Times'}

class Operator(ComputationNode):
    def __init__(self, name, params, **kwargs):
        super(Operator, self).__init__(name, params, **kwargs)

    def get_cntk_param_string(self, param_variable_names=None):
        if len(param_variable_names)==0:
            raise ValueError("expected one or more parameter variable names")

        if self.name in BIN_OPS_WITH_REVERSED_PARAMETERS: 
            assert len(param_variable_names)==2 # not sure what to do otherwise
            param_variable_names = reversed(param_variable_names)

        params = ", ".join(param_variable_names) if self.params is not None else ""

        return params

def plus_check(a,b):
    if not hasattr(a, 'get_shape') or not hasattr(b, 'get_shape'):
        return True

    a_shape = a.get_shape()
    b_shape = b.get_shape()

    if not a_shape or not b_shape:
        return True

    if a_shape[0]==None and len(b_shape)==1 and a_shape[1]==b_shape[0]:
        return True

    return a_shape==b_shape

def times_check(a,b):
    a_shape = a.get_shape()
    b_shape = b.get_shape()
    if not a_shape or not b_shape:
        return True

    return a_shape[1]==b_shape[0]

def times(left, right):
    return Operator("Times", (left, right),
            get_output_shape=lambda a,b: (a.get_shape()[0], b.get_shape()[1]),
            check=times_check
            )

def softmax(x):
    return Operator("Softmax", (x,), 
            get_output_shape=lambda x: x.get_shape()
            )

def mean(x, axis=None, keepdims=False):
    # TODO check axes
    return Operator("Mean", (x,),
            #TODO axis
            get_output_shape=lambda a : a.get_shape()[:-1] # TODO
            )

def categorical_crossentropy(output, target):
    return Operator("CrossEntropy", (output, target), 
            get_output_shape=lambda a,b: a.get_shape()[:-1]
            ) 
<|MERGE_RESOLUTION|>--- conflicted
+++ resolved
@@ -1,9 +1,5 @@
-<<<<<<< HEAD
-from .graph import ComputationNode
-=======
 
 from cntk.graph import ComputationNode
->>>>>>> 685243d8
 
 # Because CNTK stores the sample in a transposed form, we need to
 # switch parameters for some operators
